--- conflicted
+++ resolved
@@ -316,16 +316,12 @@
                 [[fallthrough]];
         }
         default:
-<<<<<<< HEAD
         {
             if constexpr (throw_exception)
-                throw ParsingException(ErrorCodes::CANNOT_PARSE_BOOL, "Unexpected Bool value");
+                throw Exception(ErrorCodes::CANNOT_PARSE_BOOL, "Unexpected Bool value");
             else
                 return ReturnType(false);
         }
-=======
-            throw Exception(ErrorCodes::CANNOT_PARSE_BOOL, "Unexpected Bool value");
->>>>>>> 570d1c01
     }
 
     return ReturnType(true);
