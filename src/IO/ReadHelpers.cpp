#include <Core/Defines.h>
#include <base/hex.h>
#include <Common/PODArray.h>
#include <Common/StringUtils/StringUtils.h>
#include <Common/memcpySmall.h>
#include <Formats/FormatSettings.h>
#include <IO/WriteBufferFromString.h>
#include <IO/BufferWithOwnMemory.h>
#include <IO/readFloatText.h>
#include <IO/Operators.h>
#include <base/find_symbols.h>
#include <cstdlib>
#include <bit>

#include <base/simd.h>

#ifdef __SSE2__
    #include <emmintrin.h>
#endif

#if defined(__aarch64__) && defined(__ARM_NEON)
#    include <arm_neon.h>
#      pragma clang diagnostic ignored "-Wreserved-identifier"
#endif

namespace DB
{

namespace ErrorCodes
{
    extern const int CANNOT_PARSE_INPUT_ASSERTION_FAILED;
    extern const int CANNOT_PARSE_ESCAPE_SEQUENCE;
    extern const int CANNOT_PARSE_QUOTED_STRING;
    extern const int CANNOT_PARSE_DATETIME;
    extern const int CANNOT_PARSE_DATE;
    extern const int CANNOT_PARSE_UUID;
    extern const int INCORRECT_DATA;
    extern const int ATTEMPT_TO_READ_AFTER_EOF;
    extern const int LOGICAL_ERROR;
    extern const int BAD_ARGUMENTS;
}

template <size_t num_bytes, typename IteratorSrc, typename IteratorDst>
inline void parseHex(IteratorSrc src, IteratorDst dst)
{
    size_t src_pos = 0;
    size_t dst_pos = 0;
    for (; dst_pos < num_bytes; ++dst_pos, src_pos += 2)
        dst[dst_pos] = unhex2(reinterpret_cast<const char *>(&src[src_pos]));
}

UUID parseUUID(std::span<const UInt8> src)
{
    UUID uuid;
    const auto * src_ptr = src.data();
    const auto size = src.size();

#if __BYTE_ORDER__ == __ORDER_LITTLE_ENDIAN__
    const std::reverse_iterator dst(reinterpret_cast<UInt8 *>(&uuid) + sizeof(UUID));
#else
    auto * dst = reinterpret_cast<UInt8 *>(&uuid);
#endif
    if (size == 36)
    {
        parseHex<4>(src_ptr, dst + 8);
        parseHex<2>(src_ptr + 9, dst + 12);
        parseHex<2>(src_ptr + 14, dst + 14);
        parseHex<2>(src_ptr + 19, dst);
        parseHex<6>(src_ptr + 24, dst + 2);
    }
    else if (size == 32)
    {
        parseHex<8>(src_ptr, dst + 8);
        parseHex<8>(src_ptr + 16, dst);
    }
    else
        throw Exception(ErrorCodes::CANNOT_PARSE_UUID, "Unexpected length when trying to parse UUID ({})", size);

    return uuid;
}

void NO_INLINE throwAtAssertionFailed(const char * s, ReadBuffer & buf)
{
    WriteBufferFromOwnString out;
    out << quote << s;

    if (buf.eof())
        out << " at end of stream.";
    else
        out << " before: " << quote << String(buf.position(), std::min(SHOW_CHARS_ON_SYNTAX_ERROR, buf.buffer().end() - buf.position()));

    throw Exception(ErrorCodes::CANNOT_PARSE_INPUT_ASSERTION_FAILED, "Cannot parse input: expected {}", out.str());
}


bool checkString(const char * s, ReadBuffer & buf)
{
    for (; *s; ++s)
    {
        if (buf.eof() || *buf.position() != *s)
            return false;
        ++buf.position();
    }
    return true;
}


bool checkStringCaseInsensitive(const char * s, ReadBuffer & buf)
{
    for (; *s; ++s)
    {
        if (buf.eof())
            return false;

        char c = *buf.position();
        if (!equalsCaseInsensitive(*s, c))
            return false;

        ++buf.position();
    }
    return true;
}


void assertString(const char * s, ReadBuffer & buf)
{
    if (!checkString(s, buf))
        throwAtAssertionFailed(s, buf);
}


void assertEOF(ReadBuffer & buf)
{
    if (!buf.eof())
        throwAtAssertionFailed("eof", buf);
}

void assertNotEOF(ReadBuffer & buf)
{
    if (buf.eof())
        throw Exception(ErrorCodes::ATTEMPT_TO_READ_AFTER_EOF, "Attempt to read after EOF");
}


void assertStringCaseInsensitive(const char * s, ReadBuffer & buf)
{
    if (!checkStringCaseInsensitive(s, buf))
        throwAtAssertionFailed(s, buf);
}


bool checkStringByFirstCharacterAndAssertTheRest(const char * s, ReadBuffer & buf)
{
    if (buf.eof() || *buf.position() != *s)
        return false;

    assertString(s, buf);
    return true;
}

bool checkStringByFirstCharacterAndAssertTheRestCaseInsensitive(const char * s, ReadBuffer & buf)
{
    if (buf.eof())
        return false;

    char c = *buf.position();
    if (!equalsCaseInsensitive(*s, c))
        return false;

    assertStringCaseInsensitive(s, buf);
    return true;
}


template <typename T>
static void appendToStringOrVector(T & s, ReadBuffer & rb, const char * end)
{
    s.append(rb.position(), end - rb.position());
}

template <>
inline void appendToStringOrVector(PaddedPODArray<UInt8> & s, ReadBuffer & rb, const char * end)
{
    if (rb.isPadded())
        s.insertSmallAllowReadWriteOverflow15(rb.position(), end);
    else
        s.insert(rb.position(), end);
}

template <>
inline void appendToStringOrVector(PODArray<char> & s, ReadBuffer & rb, const char * end)
{
    s.insert(rb.position(), end);
}

template <char... chars, typename Vector>
void readStringUntilCharsInto(Vector & s, ReadBuffer & buf)
{
    while (!buf.eof())
    {
        char * next_pos = find_first_symbols<chars...>(buf.position(), buf.buffer().end());

        appendToStringOrVector(s, buf, next_pos);
        buf.position() = next_pos;

        if (buf.hasPendingData())
            return;
    }
}

template <typename Vector>
void readStringInto(Vector & s, ReadBuffer & buf)
{
    readStringUntilCharsInto<'\t', '\n'>(s, buf);
}

template <typename Vector>
void readStringUntilWhitespaceInto(Vector & s, ReadBuffer & buf)
{
    readStringUntilCharsInto<' '>(s, buf);
}

template <typename Vector>
void readStringUntilNewlineInto(Vector & s, ReadBuffer & buf)
{
    readStringUntilCharsInto<'\n'>(s, buf);
}

template void readStringUntilNewlineInto<PaddedPODArray<UInt8>>(PaddedPODArray<UInt8> & s, ReadBuffer & buf);
template void readStringUntilNewlineInto<String>(String & s, ReadBuffer & buf);

template <typename Vector>
void readNullTerminated(Vector & s, ReadBuffer & buf)
{
    readStringUntilCharsInto<'\0'>(s, buf);
    buf.ignore();
}

void readStringUntilWhitespace(String & s, ReadBuffer & buf)
{
    s.clear();
    readStringUntilWhitespaceInto(s, buf);
}

template void readNullTerminated<PODArray<char>>(PODArray<char> & s, ReadBuffer & buf);
template void readNullTerminated<String>(String & s, ReadBuffer & buf);

void readString(String & s, ReadBuffer & buf)
{
    s.clear();
    readStringInto(s, buf);
}

template void readStringInto<PaddedPODArray<UInt8>>(PaddedPODArray<UInt8> & s, ReadBuffer & buf);
template void readStringInto<String>(String & s, ReadBuffer & buf);
template void readStringInto<NullOutput>(NullOutput & s, ReadBuffer & buf);

template <typename Vector>
void readStringUntilEOFInto(Vector & s, ReadBuffer & buf)
{
    while (!buf.eof())
    {
        appendToStringOrVector(s, buf, buf.buffer().end());
        buf.position() = buf.buffer().end();
    }
}


void readStringUntilEOF(String & s, ReadBuffer & buf)
{
    s.clear();
    readStringUntilEOFInto(s, buf);
}

template <typename Vector>
void readEscapedStringUntilEOLInto(Vector & s, ReadBuffer & buf)
{
    while (!buf.eof())
    {
        char * next_pos = find_first_symbols<'\n', '\\'>(buf.position(), buf.buffer().end());

        appendToStringOrVector(s, buf, next_pos);
        buf.position() = next_pos;

        if (!buf.hasPendingData())
            continue;

        if (*buf.position() == '\n')
            return;

        if (*buf.position() == '\\')
            parseComplexEscapeSequence(s, buf);
    }
}


void readEscapedStringUntilEOL(String & s, ReadBuffer & buf)
{
    s.clear();
    readEscapedStringUntilEOLInto(s, buf);
}

template void readStringUntilEOFInto<PaddedPODArray<UInt8>>(PaddedPODArray<UInt8> & s, ReadBuffer & buf);


/** Parse the escape sequence, which can be simple (one character after backslash) or more complex (multiple characters).
  * It is assumed that the cursor is located on the `\` symbol
  */
template <typename Vector, typename ReturnType = void>
static ReturnType parseComplexEscapeSequence(Vector & s, ReadBuffer & buf)
{
    static constexpr bool throw_exception = std::is_same_v<ReturnType, void>;

    auto error = [](const char * message [[maybe_unused]], int code [[maybe_unused]])
    {
        if constexpr (throw_exception)
            throw Exception::createDeprecated(message, code);
        return ReturnType(false);
    };

    ++buf.position();

    if (buf.eof())
    {
        return error("Cannot parse escape sequence", ErrorCodes::CANNOT_PARSE_ESCAPE_SEQUENCE);
    }

    char char_after_backslash = *buf.position();

    if (char_after_backslash == 'x')
    {
        ++buf.position();
        /// escape sequence of the form \xAA
        char hex_code[2];

        auto bytes_read = buf.read(hex_code, sizeof(hex_code));

        if (bytes_read != sizeof(hex_code))
        {
            return error("Cannot parse escape sequence", ErrorCodes::CANNOT_PARSE_ESCAPE_SEQUENCE);
        }

        s.push_back(unhex2(hex_code));
    }
    else if (char_after_backslash == 'N')
    {
        /// Support for NULLs: \N sequence must be parsed as empty string.
        ++buf.position();
    }
    else
    {
        /// The usual escape sequence of a single character.
        char decoded_char = parseEscapeSequence(char_after_backslash);

        /// For convenience using LIKE and regular expressions,
        /// we leave backslash when user write something like 'Hello 100\%':
        /// it is parsed like Hello 100\% instead of Hello 100%
        if (decoded_char != '\\'
            && decoded_char != '\''
            && decoded_char != '"'
            && decoded_char != '`'  /// MySQL style identifiers
            && decoded_char != '/'  /// JavaScript in HTML
            && decoded_char != '='  /// TSKV format invented somewhere
            && !isControlASCII(decoded_char))
        {
            s.push_back('\\');
        }

        s.push_back(decoded_char);
        ++buf.position();
    }

    return ReturnType(true);
}

bool parseComplexEscapeSequence(String & s, ReadBuffer & buf)
{
    return parseComplexEscapeSequence<String, bool>(s, buf);
}

template <typename Vector, typename ReturnType>
static ReturnType parseJSONEscapeSequence(Vector & s, ReadBuffer & buf)
{
    static constexpr bool throw_exception = std::is_same_v<ReturnType, void>;

    auto error = [](const char * message [[maybe_unused]], int code [[maybe_unused]])
    {
        if constexpr (throw_exception)
            throw Exception::createDeprecated(message, code);
        return ReturnType(false);
    };

    ++buf.position();

    if (buf.eof())
        return error("Cannot parse escape sequence", ErrorCodes::CANNOT_PARSE_ESCAPE_SEQUENCE);

    assert(buf.hasPendingData());

    switch (*buf.position())
    {
        case '"':
            s.push_back('"');
            break;
        case '\\':
            s.push_back('\\');
            break;
        case '/':
            s.push_back('/');
            break;
        case 'b':
            s.push_back('\b');
            break;
        case 'f':
            s.push_back('\f');
            break;
        case 'n':
            s.push_back('\n');
            break;
        case 'r':
            s.push_back('\r');
            break;
        case 't':
            s.push_back('\t');
            break;
        case 'u':
        {
            ++buf.position();

            char hex_code[4];
            if (4 != buf.read(hex_code, 4))
                return error("Cannot parse escape sequence: less than four bytes after \\u", ErrorCodes::CANNOT_PARSE_ESCAPE_SEQUENCE);

            /// \u0000 - special case
            if (0 == memcmp(hex_code, "0000", 4))
            {
                s.push_back(0);
                return ReturnType(true);
            }

            UInt16 code_point = unhex4(hex_code);

            if (code_point <= 0x7F)
            {
                s.push_back(code_point);
            }
            else if (code_point <= 0x07FF)
            {
                s.push_back(((code_point >> 6) & 0x1F) | 0xC0);
                s.push_back((code_point & 0x3F) | 0x80);
            }
            else
            {
                /// Surrogate pair.
                if (code_point >= 0xD800 && code_point <= 0xDBFF)
                {
                    if (!checkString("\\u", buf))
                        return error("Cannot parse escape sequence: missing second part of surrogate pair", ErrorCodes::CANNOT_PARSE_ESCAPE_SEQUENCE);

                    char second_hex_code[4];
                    if (4 != buf.read(second_hex_code, 4))
                        return error("Cannot parse escape sequence: less than four bytes after \\u of second part of surrogate pair",
                            ErrorCodes::CANNOT_PARSE_ESCAPE_SEQUENCE);

                    UInt16 second_code_point = unhex4(second_hex_code);

                    if (second_code_point >= 0xDC00 && second_code_point <= 0xDFFF)
                    {
                        UInt32 full_code_point = 0x10000 + (code_point - 0xD800) * 1024 + (second_code_point - 0xDC00);

                        s.push_back(((full_code_point >> 18) & 0x07) | 0xF0);
                        s.push_back(((full_code_point >> 12) & 0x3F) | 0x80);
                        s.push_back(((full_code_point >> 6) & 0x3F) | 0x80);
                        s.push_back((full_code_point & 0x3F) | 0x80);
                    }
                    else
                        return error("Incorrect surrogate pair of unicode escape sequences in JSON", ErrorCodes::CANNOT_PARSE_ESCAPE_SEQUENCE);
                }
                else
                {
                    s.push_back(((code_point >> 12) & 0x0F) | 0xE0);
                    s.push_back(((code_point >> 6) & 0x3F) | 0x80);
                    s.push_back((code_point & 0x3F) | 0x80);
                }
            }

            return ReturnType(true);
        }
        default:
            s.push_back(*buf.position());
            break;
    }

    ++buf.position();
    return ReturnType(true);
}


template <typename Vector, bool parse_complex_escape_sequence>
void readEscapedStringIntoImpl(Vector & s, ReadBuffer & buf)
{
    while (!buf.eof())
    {
        char * next_pos = find_first_symbols<'\t', '\n', '\\'>(buf.position(), buf.buffer().end());

        appendToStringOrVector(s, buf, next_pos);
        buf.position() = next_pos;

        if (!buf.hasPendingData())
            continue;

        if (*buf.position() == '\t' || *buf.position() == '\n')
            return;

        if (*buf.position() == '\\')
        {
            if constexpr (parse_complex_escape_sequence)
            {
                parseComplexEscapeSequence(s, buf);
            }
            else
            {
                s.push_back(*buf.position());
                ++buf.position();
                if (!buf.eof())
                {
                    s.push_back(*buf.position());
                    ++buf.position();
                }
            }
        }
    }
}

template <typename Vector>
void readEscapedStringInto(Vector & s, ReadBuffer & buf)
{
    readEscapedStringIntoImpl<Vector, true>(s, buf);
}


void readEscapedString(String & s, ReadBuffer & buf)
{
    s.clear();
    readEscapedStringInto(s, buf);
}

template void readEscapedStringInto<PaddedPODArray<UInt8>>(PaddedPODArray<UInt8> & s, ReadBuffer & buf);
template void readEscapedStringInto<NullOutput>(NullOutput & s, ReadBuffer & buf);


/** If enable_sql_style_quoting == true,
  *  strings like 'abc''def' will be parsed as abc'def.
  * Please note, that even with SQL style quoting enabled,
  *  backslash escape sequences are also parsed,
  *  that could be slightly confusing.
  */
template <char quote, bool enable_sql_style_quoting, typename Vector, typename ReturnType = void>
static ReturnType readAnyQuotedStringInto(Vector & s, ReadBuffer & buf)
{
    static constexpr bool throw_exception = std::is_same_v<ReturnType, void>;
    if (buf.eof() || *buf.position() != quote)
    {
        if constexpr (throw_exception)
            throw Exception(ErrorCodes::CANNOT_PARSE_QUOTED_STRING,
                "Cannot parse quoted string: expected opening quote '{}', got '{}'",
                std::string{quote}, buf.eof() ? "EOF" : std::string{*buf.position()});
        else
            return ReturnType(false);
    }

    ++buf.position();

    while (!buf.eof())
    {
        char * next_pos = find_first_symbols<'\\', quote>(buf.position(), buf.buffer().end());

        appendToStringOrVector(s, buf, next_pos);
        buf.position() = next_pos;

        if (!buf.hasPendingData())
            continue;

        if (*buf.position() == quote)
        {
            ++buf.position();

            if (enable_sql_style_quoting && !buf.eof() && *buf.position() == quote)
            {
                s.push_back(quote);
                ++buf.position();
                continue;
            }

            return ReturnType(true);
        }

        if (*buf.position() == '\\')
        {
            if constexpr (throw_exception)
                parseComplexEscapeSequence<Vector, ReturnType>(s, buf);
            else
            {
                if (!parseComplexEscapeSequence<Vector, ReturnType>(s, buf))
                    return ReturnType(false);
            }
        }
    }

    if constexpr (throw_exception)
        throw Exception(ErrorCodes::CANNOT_PARSE_QUOTED_STRING, "Cannot parse quoted string: expected closing quote");
    else
        return ReturnType(false);
}

template <bool enable_sql_style_quoting, typename Vector>
void readQuotedStringInto(Vector & s, ReadBuffer & buf)
{
    readAnyQuotedStringInto<'\'', enable_sql_style_quoting>(s, buf);
}

template <bool enable_sql_style_quoting, typename Vector>
bool tryReadQuotedStringInto(Vector & s, ReadBuffer & buf)
{
    return readAnyQuotedStringInto<'\'', enable_sql_style_quoting, Vector, bool>(s, buf);
}

template bool tryReadQuotedStringInto<true, String>(String & s, ReadBuffer & buf);
template bool tryReadQuotedStringInto<false, String>(String & s, ReadBuffer & buf);
template bool tryReadQuotedStringInto<true, PaddedPODArray<UInt8>>(PaddedPODArray<UInt8> & s, ReadBuffer & buf);
template bool tryReadQuotedStringInto<false, PaddedPODArray<UInt8>>(PaddedPODArray<UInt8> & s, ReadBuffer & buf);

template <bool enable_sql_style_quoting, typename Vector>
void readDoubleQuotedStringInto(Vector & s, ReadBuffer & buf)
{
    readAnyQuotedStringInto<'"', enable_sql_style_quoting>(s, buf);
}

template <bool enable_sql_style_quoting, typename Vector>
bool tryReadDoubleQuotedStringInto(Vector & s, ReadBuffer & buf)
{
    return readAnyQuotedStringInto<'"', enable_sql_style_quoting, Vector, bool>(s, buf);
}

template bool tryReadDoubleQuotedStringInto<true, String>(String & s, ReadBuffer & buf);
template bool tryReadDoubleQuotedStringInto<false, String>(String & s, ReadBuffer & buf);


template <bool enable_sql_style_quoting, typename Vector>
void readBackQuotedStringInto(Vector & s, ReadBuffer & buf)
{
    readAnyQuotedStringInto<'`', enable_sql_style_quoting>(s, buf);
}


void readQuotedString(String & s, ReadBuffer & buf)
{
    s.clear();
    readQuotedStringInto<false>(s, buf);
}

void readQuotedStringWithSQLStyle(String & s, ReadBuffer & buf)
{
    s.clear();
    readQuotedStringInto<true>(s, buf);
}

bool tryReadQuotedString(String & s, ReadBuffer & buf)
{
    s.clear();
    return tryReadQuotedStringInto<false>(s, buf);
}

bool tryReadQuotedStringWithSQLStyle(String & s, ReadBuffer & buf)
{
    s.clear();
    return tryReadQuotedStringInto<true>(s, buf);
}


template void readQuotedStringInto<true>(PaddedPODArray<UInt8> & s, ReadBuffer & buf);
template void readQuotedStringInto<true>(String & s, ReadBuffer & buf);
template void readQuotedStringInto<false>(String & s, ReadBuffer & buf);
template void readDoubleQuotedStringInto<false>(NullOutput & s, ReadBuffer & buf);
template void readDoubleQuotedStringInto<false>(String & s, ReadBuffer & buf);
template void readBackQuotedStringInto<false>(String & s, ReadBuffer & buf);

void readDoubleQuotedString(String & s, ReadBuffer & buf)
{
    s.clear();
    readDoubleQuotedStringInto<false>(s, buf);
}

void readDoubleQuotedStringWithSQLStyle(String & s, ReadBuffer & buf)
{
    s.clear();
    readDoubleQuotedStringInto<true>(s, buf);
}

bool tryReadDoubleQuotedString(String & s, ReadBuffer & buf)
{
    s.clear();
    return tryReadDoubleQuotedStringInto<false>(s, buf);
}

bool tryReadDoubleQuotedStringWithSQLStyle(String & s, ReadBuffer & buf)
{
    s.clear();
    return tryReadDoubleQuotedStringInto<true>(s, buf);
}

void readBackQuotedString(String & s, ReadBuffer & buf)
{
    s.clear();
    readBackQuotedStringInto<false>(s, buf);
}

void readBackQuotedStringWithSQLStyle(String & s, ReadBuffer & buf)
{
    s.clear();
    readBackQuotedStringInto<true>(s, buf);
}

template<typename T>
concept WithResize = requires (T value)
{
    { value.resize(1) };
    { value.size() } -> std::integral<>;
};

template <typename Vector, bool include_quotes, bool allow_throw>
void readCSVStringInto(Vector & s, ReadBuffer & buf, const FormatSettings::CSV & settings)
{
    /// Empty string
    if (buf.eof())
        return;

    const char delimiter = settings.delimiter;
    const char maybe_quote = *buf.position();
    const String & custom_delimiter = settings.custom_delimiter;

    /// Emptiness and not even in quotation marks.
    if (custom_delimiter.empty() && maybe_quote == delimiter)
        return;

    if ((settings.allow_single_quotes && maybe_quote == '\'') || (settings.allow_double_quotes && maybe_quote == '"'))
    {
        if constexpr (include_quotes)
            s.push_back(maybe_quote);

        ++buf.position();

        /// The quoted case. We are looking for the next quotation mark.
        while (!buf.eof())
        {
            char * next_pos = reinterpret_cast<char *>(memchr(buf.position(), maybe_quote, buf.buffer().end() - buf.position()));

            if (nullptr == next_pos)
                next_pos = buf.buffer().end();

            appendToStringOrVector(s, buf, next_pos);
            buf.position() = next_pos;

            if (!buf.hasPendingData())
                continue;

            if constexpr (include_quotes)
                s.push_back(maybe_quote);

            /// Now there is a quotation mark under the cursor. Is there any following?
            ++buf.position();

            if (buf.eof())
                return;

            if (*buf.position() == maybe_quote)
            {
                s.push_back(maybe_quote);
                ++buf.position();
                continue;
            }

            return;
        }
    }
    else
    {
        /// If custom_delimiter is specified, we should read until first occurrences of
        /// custom_delimiter in buffer.
        if (!custom_delimiter.empty())
        {
            PeekableReadBuffer * peekable_buf = dynamic_cast<PeekableReadBuffer *>(&buf);
            if (!peekable_buf)
            {
                if constexpr (allow_throw)
                    throw Exception(ErrorCodes::LOGICAL_ERROR, "Reading CSV string with custom delimiter is allowed only when using PeekableReadBuffer");
                return;
            }

            while (true)
            {
                if (peekable_buf->eof())
                {
                    if constexpr (allow_throw)
                        throw Exception(ErrorCodes::INCORRECT_DATA, "Unexpected EOF while reading CSV string, expected custom delimiter \"{}\"", custom_delimiter);
                    return;
                }

                char * next_pos = reinterpret_cast<char *>(memchr(peekable_buf->position(), custom_delimiter[0], peekable_buf->available()));
                if (!next_pos)
                    next_pos = peekable_buf->buffer().end();

                appendToStringOrVector(s, *peekable_buf, next_pos);
                peekable_buf->position() = next_pos;

                if (!buf.hasPendingData())
                    continue;

                {
                    PeekableReadBufferCheckpoint checkpoint{*peekable_buf, true};
                    if (checkString(custom_delimiter, *peekable_buf))
                        return;
                }

                s.push_back(*peekable_buf->position());
                ++peekable_buf->position();
            }

            return;
        }

        /// Unquoted case. Look for delimiter or \r (followed by '\n') or \n.
        while (!buf.eof())
        {
            char * next_pos = buf.position();

            [&]()
            {
#ifdef __SSE2__
                auto rc = _mm_set1_epi8('\r');
                auto nc = _mm_set1_epi8('\n');
                auto dc = _mm_set1_epi8(delimiter);
                for (; next_pos + 15 < buf.buffer().end(); next_pos += 16)
                {
                    __m128i bytes = _mm_loadu_si128(reinterpret_cast<const __m128i *>(next_pos));
                    auto eq = _mm_or_si128(_mm_or_si128(_mm_cmpeq_epi8(bytes, rc), _mm_cmpeq_epi8(bytes, nc)), _mm_cmpeq_epi8(bytes, dc));
                    uint16_t bit_mask = _mm_movemask_epi8(eq);
                    if (bit_mask)
                    {
                        next_pos += std::countr_zero(bit_mask);
                        return;
                    }
                }
#elif defined(__aarch64__) && defined(__ARM_NEON)
                auto rc = vdupq_n_u8('\r');
                auto nc = vdupq_n_u8('\n');
                auto dc = vdupq_n_u8(delimiter);
                for (; next_pos + 15 < buf.buffer().end(); next_pos += 16)
                {
                    uint8x16_t bytes = vld1q_u8(reinterpret_cast<const uint8_t *>(next_pos));
                    auto eq = vorrq_u8(vorrq_u8(vceqq_u8(bytes, rc), vceqq_u8(bytes, nc)), vceqq_u8(bytes, dc));
                    uint64_t bit_mask = getNibbleMask(eq);
                    if (bit_mask)
                    {
                        next_pos += std::countr_zero(bit_mask) >> 2;
                        return;
                    }
                }
#endif
                while (next_pos < buf.buffer().end()
                    && *next_pos != delimiter && *next_pos != '\r' && *next_pos != '\n')
                    ++next_pos;
            }();

            appendToStringOrVector(s, buf, next_pos);
            buf.position() = next_pos;

            if (!buf.hasPendingData())
                continue;

            /// Check for single '\r' not followed by '\n'
            /// We should not stop in this case.
            if (*buf.position() == '\r' && !settings.allow_cr_end_of_line)
            {
                ++buf.position();
                if (!buf.eof() && *buf.position() != '\n')
                {
                    s.push_back('\r');
                    continue;
                }
            }

            if constexpr (WithResize<Vector>)
            {
                if (settings.trim_whitespaces) [[likely]]
                {
                    /** CSV format can contain insignificant spaces and tabs.
                    * Usually the task of skipping them is for the calling code.
                    * But in this case, it will be difficult to do this, so remove the trailing whitespace by ourself.
                    */
                    size_t size = s.size();
                    while (size > 0 && (s[size - 1] == ' ' || s[size - 1] == '\t'))
                        --size;

                    s.resize(size);
                }
            }
            return;
        }
    }
}

void readCSVString(String & s, ReadBuffer & buf, const FormatSettings::CSV & settings)
{
    s.clear();
    readCSVStringInto(s, buf, settings);
}

void readCSVField(String & s, ReadBuffer & buf, const FormatSettings::CSV & settings)
{
    s.clear();
    readCSVStringInto<String, true>(s, buf, settings);
}

void readCSVWithTwoPossibleDelimitersImpl(String & s, PeekableReadBuffer & buf, const String & first_delimiter, const String & second_delimiter)
{
    /// Check that delimiters are not empty.
    if (first_delimiter.empty() || second_delimiter.empty())
        throw Exception(ErrorCodes::BAD_ARGUMENTS,
                        "Cannot read CSV field with two possible delimiters, one "
                        "of delimiters '{}' and '{}' is empty", first_delimiter, second_delimiter);

    /// Read all data until first_delimiter or second_delimiter
    while (true)
    {
        if (buf.eof())
            throw Exception(ErrorCodes::INCORRECT_DATA, R"(Unexpected EOF while reading CSV string, expected on "
                            "of delimiters "{}" or "{}")", first_delimiter, second_delimiter);

        char * next_pos = buf.position();
        while (next_pos != buf.buffer().end() && *next_pos != first_delimiter[0] && *next_pos != second_delimiter[0])
            ++next_pos;

        appendToStringOrVector(s, buf, next_pos);
        buf.position() = next_pos;
        if (!buf.hasPendingData())
            continue;

        if (*buf.position() == first_delimiter[0])
        {
            PeekableReadBufferCheckpoint checkpoint(buf, true);
            if (checkString(first_delimiter, buf))
                return;
        }

        if (*buf.position() == second_delimiter[0])
        {
            PeekableReadBufferCheckpoint checkpoint(buf, true);
            if (checkString(second_delimiter, buf))
                return;
        }

        s.push_back(*buf.position());
        ++buf.position();
    }
}

String readCSVStringWithTwoPossibleDelimiters(PeekableReadBuffer & buf, const FormatSettings::CSV & settings, const String & first_delimiter, const String & second_delimiter)
{
    String res;

    /// If value is quoted, use regular CSV reading since we need to read only data inside quotes.
    if (!buf.eof() && ((settings.allow_single_quotes && *buf.position() == '\'') || (settings.allow_double_quotes && *buf.position() == '"')))
        readCSVStringInto(res, buf, settings);
    else
        readCSVWithTwoPossibleDelimitersImpl(res, buf, first_delimiter, second_delimiter);

    return res;
}

String readCSVFieldWithTwoPossibleDelimiters(PeekableReadBuffer & buf, const FormatSettings::CSV & settings, const String & first_delimiter, const String & second_delimiter)
{
    String res;

    /// If value is quoted, use regular CSV reading since we need to read only data inside quotes.
    if (!buf.eof() && ((settings.allow_single_quotes && *buf.position() == '\'') || (settings.allow_double_quotes && *buf.position() == '"')))
         readCSVField(res, buf, settings);
    else
        readCSVWithTwoPossibleDelimitersImpl(res, buf, first_delimiter, second_delimiter);

    return res;
}

template void readCSVStringInto<PaddedPODArray<UInt8>>(PaddedPODArray<UInt8> & s, ReadBuffer & buf, const FormatSettings::CSV & settings);
template void readCSVStringInto<NullOutput>(NullOutput & s, ReadBuffer & buf, const FormatSettings::CSV & settings);
template void readCSVStringInto<String, false, false>(String & s, ReadBuffer & buf, const FormatSettings::CSV & settings);
template void readCSVStringInto<String, true, false>(String & s, ReadBuffer & buf, const FormatSettings::CSV & settings);
template void readCSVStringInto<PaddedPODArray<UInt8>, false, false>(PaddedPODArray<UInt8> & s, ReadBuffer & buf, const FormatSettings::CSV & settings);


template <typename Vector, typename ReturnType>
ReturnType readJSONStringInto(Vector & s, ReadBuffer & buf)
{
    static constexpr bool throw_exception = std::is_same_v<ReturnType, void>;

    auto error = [](FormatStringHelper<> message [[maybe_unused]], int code [[maybe_unused]])
    {
        if constexpr (throw_exception)
            throw Exception(code, std::move(message));
        return ReturnType(false);
    };

    if (buf.eof() || *buf.position() != '"')
        return error("Cannot parse JSON string: expected opening quote", ErrorCodes::CANNOT_PARSE_QUOTED_STRING);
    ++buf.position();

    while (!buf.eof())
    {
        char * next_pos = find_first_symbols<'\\', '"'>(buf.position(), buf.buffer().end());

        appendToStringOrVector(s, buf, next_pos);
        buf.position() = next_pos;

        if (!buf.hasPendingData())
            continue;

        if (*buf.position() == '"')
        {
            ++buf.position();
            return ReturnType(true);
        }

        if (*buf.position() == '\\')
            parseJSONEscapeSequence<Vector, ReturnType>(s, buf);
    }

    return error("Cannot parse JSON string: expected closing quote", ErrorCodes::CANNOT_PARSE_QUOTED_STRING);
}

void readJSONString(String & s, ReadBuffer & buf)
{
    s.clear();
    readJSONStringInto(s, buf);
}

template void readJSONStringInto<PaddedPODArray<UInt8>, void>(PaddedPODArray<UInt8> & s, ReadBuffer & buf);
template bool readJSONStringInto<PaddedPODArray<UInt8>, bool>(PaddedPODArray<UInt8> & s, ReadBuffer & buf);
template void readJSONStringInto<NullOutput>(NullOutput & s, ReadBuffer & buf);
template void readJSONStringInto<String>(String & s, ReadBuffer & buf);
template bool readJSONStringInto<String, bool>(String & s, ReadBuffer & buf);

template <typename Vector, typename ReturnType, char opening_bracket, char closing_bracket>
ReturnType readJSONObjectOrArrayPossiblyInvalid(Vector & s, ReadBuffer & buf)
{
    static constexpr bool throw_exception = std::is_same_v<ReturnType, void>;

    auto error = [](FormatStringHelper<> message [[maybe_unused]], int code [[maybe_unused]])
    {
        if constexpr (throw_exception)
            throw Exception(code, std::move(message));
        return ReturnType(false);
    };

    if (buf.eof() || *buf.position() != opening_bracket)
        return error("JSON object/array should start with corresponding opening bracket", ErrorCodes::INCORRECT_DATA);

    s.push_back(*buf.position());
    ++buf.position();

    Int64 balance = 1;
    bool quotes = false;

    while (!buf.eof())
    {
        char * next_pos = find_first_symbols<'\\', opening_bracket, closing_bracket, '"'>(buf.position(), buf.buffer().end());
        appendToStringOrVector(s, buf, next_pos);
        buf.position() = next_pos;

        if (!buf.hasPendingData())
            continue;

        s.push_back(*buf.position());

        if (*buf.position() == '\\')
        {
            ++buf.position();
            if (!buf.eof())
            {
                s.push_back(*buf.position());
                ++buf.position();
            }

            continue;
        }

        if (*buf.position() == '"')
            quotes = !quotes;
        else if (!quotes) // can be only opening_bracket or closing_bracket
            balance += *buf.position() == opening_bracket ? 1 : -1;

        ++buf.position();

        if (balance == 0)
            return ReturnType(true);

        if (balance < 0)
            break;
    }

    return error("JSON object/array should have equal number of opening and closing brackets", ErrorCodes::INCORRECT_DATA);
}

template <typename Vector, typename ReturnType>
ReturnType readJSONObjectPossiblyInvalid(Vector & s, ReadBuffer & buf)
{
    return readJSONObjectOrArrayPossiblyInvalid<Vector, ReturnType, '{', '}'>(s, buf);
}

template void readJSONObjectPossiblyInvalid<String>(String & s, ReadBuffer & buf);
template bool readJSONObjectPossiblyInvalid<String, bool>(String & s, ReadBuffer & buf);
template void readJSONObjectPossiblyInvalid<PaddedPODArray<UInt8>>(PaddedPODArray<UInt8> & s, ReadBuffer & buf);
template bool readJSONObjectPossiblyInvalid<PaddedPODArray<UInt8>, bool>(PaddedPODArray<UInt8> & s, ReadBuffer & buf);

template <typename Vector, typename ReturnType>
ReturnType readJSONArrayInto(Vector & s, ReadBuffer & buf)
{
    return readJSONObjectOrArrayPossiblyInvalid<Vector, ReturnType, '[', ']'>(s, buf);
}

template void readJSONArrayInto<PaddedPODArray<UInt8>, void>(PaddedPODArray<UInt8> & s, ReadBuffer & buf);
template bool readJSONArrayInto<PaddedPODArray<UInt8>, bool>(PaddedPODArray<UInt8> & s, ReadBuffer & buf);

template <typename ReturnType>
ReturnType readDateTextFallback(LocalDate & date, ReadBuffer & buf)
{
    static constexpr bool throw_exception = std::is_same_v<ReturnType, void>;

    auto error = []
    {
        if constexpr (throw_exception)
            throw Exception(ErrorCodes::CANNOT_PARSE_DATE, "Cannot parse date: value is too short");
        return ReturnType(false);
    };

    auto append_digit = [&](auto & x)
    {
        if (!buf.eof() && isNumericASCII(*buf.position()))
        {
            x = x * 10 + (*buf.position() - '0');
            ++buf.position();
            return true;
        }
        else
            return false;
    };

    UInt16 year = 0;
    UInt8 month = 0;
    UInt8 day = 0;

    if (!append_digit(year)
        || !append_digit(year) // NOLINT
        || !append_digit(year) // NOLINT
        || !append_digit(year)) // NOLINT
        return error();

    if (buf.eof())
        return error();

    if (isNumericASCII(*buf.position()))
    {
        /// YYYYMMDD
        if (!append_digit(month)
            || !append_digit(month) // NOLINT
            || !append_digit(day)
            || !append_digit(day)) // NOLINT
            return error();
    }
    else
    {
        ++buf.position();

        if (!append_digit(month))
            return error();
        append_digit(month);

        if (!buf.eof() && !isNumericASCII(*buf.position()))
            ++buf.position();
        else
            return error();

        if (!append_digit(day))
            return error();
        append_digit(day);
    }

    date = LocalDate(year, month, day);
    return ReturnType(true);
}

template void readDateTextFallback<void>(LocalDate &, ReadBuffer &);
template bool readDateTextFallback<bool>(LocalDate &, ReadBuffer &);


template <typename ReturnType, bool dt64_mode>
ReturnType readDateTimeTextFallback(time_t & datetime, ReadBuffer & buf, const DateLUTImpl & date_lut)
{
    static constexpr bool throw_exception = std::is_same_v<ReturnType, void>;

    /// YYYY-MM-DD
    static constexpr auto date_broken_down_length = 10;
    /// hh:mm:ss
    static constexpr auto time_broken_down_length = 8;
    /// YYYY-MM-DD hh:mm:ss
    static constexpr auto date_time_broken_down_length = date_broken_down_length + 1 + time_broken_down_length;

    char s[date_time_broken_down_length];
    char * s_pos = s;

    /** Read characters, that could represent unix timestamp.
      * Only unix timestamp of at least 5 characters is supported by default, exception is thrown for a shorter one
      * (unless parsing a string like '1.23' or '-12': there is no ambiguity, it is a DT64 timestamp).
      * Then look at 5th character. If it is a number - treat whole as unix timestamp.
      * If it is not a number - then parse datetime in YYYY-MM-DD hh:mm:ss or YYYY-MM-DD format.
      */

    int negative_multiplier = 1;

    if (!buf.eof() && *buf.position() == '-')
    {
        if constexpr (dt64_mode)
        {
            negative_multiplier = -1;
            ++buf.position();
        }
        else
        {
            if constexpr (throw_exception)
                throw Exception(ErrorCodes::CANNOT_PARSE_DATETIME, "Cannot parse DateTime");
            else
                return false;
        }
    }

    /// A piece similar to unix timestamp, maybe scaled to subsecond precision.
    while (s_pos < s + date_time_broken_down_length && !buf.eof() && isNumericASCII(*buf.position()))
    {
        *s_pos = *buf.position();
        ++s_pos;
        ++buf.position();
    }

    /// 2015-01-01 01:02:03 or 2015-01-01
    /// if negative, it is a timestamp with no ambiguity
    if (negative_multiplier == 1 && s_pos == s + 4 && !buf.eof() && !isNumericASCII(*buf.position()))
    {
        const auto already_read_length = s_pos - s;
        const size_t remaining_date_size = date_broken_down_length - already_read_length;

        size_t size = buf.read(s_pos, remaining_date_size);
        if (size != remaining_date_size)
        {
            s_pos[size] = 0;

            if constexpr (throw_exception)
                throw Exception(ErrorCodes::CANNOT_PARSE_DATETIME, "Cannot parse DateTime {}", s);
            else
                return false;
        }

        if constexpr (!throw_exception)
        {
            if (!isNumericASCII(s[0]) || !isNumericASCII(s[1]) || !isNumericASCII(s[2]) || !isNumericASCII(s[3])
                || !isNumericASCII(s[5]) || !isNumericASCII(s[6]) || !isNumericASCII(s[8]) || !isNumericASCII(s[9]))
                return false;
        }

        UInt16 year = (s[0] - '0') * 1000 + (s[1] - '0') * 100 + (s[2] - '0') * 10 + (s[3] - '0');
        UInt8 month = (s[5] - '0') * 10 + (s[6] - '0');
        UInt8 day = (s[8] - '0') * 10 + (s[9] - '0');

        UInt8 hour = 0;
        UInt8 minute = 0;
        UInt8 second = 0;

        if (!buf.eof() && (*buf.position() == ' ' || *buf.position() == 'T'))
        {
            ++buf.position();
            size = buf.read(s, time_broken_down_length);

            if (size != time_broken_down_length)
            {
                s_pos[size] = 0;

                if constexpr (throw_exception)
                    throw Exception(ErrorCodes::CANNOT_PARSE_DATETIME, "Cannot parse time component of DateTime {}", s);
                else
                    return false;
            }

            if constexpr (!throw_exception)
            {
                if (!isNumericASCII(s[0]) || !isNumericASCII(s[1]) || !isNumericASCII(s[3]) || !isNumericASCII(s[4])
                    || !isNumericASCII(s[6]) || !isNumericASCII(s[7]))
                    return false;
            }

            hour = (s[0] - '0') * 10 + (s[1] - '0');
            minute = (s[3] - '0') * 10 + (s[4] - '0');
            second = (s[6] - '0') * 10 + (s[7] - '0');
        }

        if (unlikely(year == 0))
            datetime = 0;
        else
            datetime = date_lut.makeDateTime(year, month, day, hour, minute, second);
    }
    else
    {
        datetime = 0;
        bool too_short = s_pos - s <= 4;

        if (!too_short || dt64_mode)
        {
            /// Not very efficient.
            for (const char * digit_pos = s; digit_pos < s_pos; ++digit_pos)
            {
                if constexpr (!throw_exception)
                {
                    if (!isNumericASCII(*digit_pos))
                        return false;
                }
                datetime = datetime * 10 + *digit_pos - '0';
            }
        }
        datetime *= negative_multiplier;

        if (too_short && negative_multiplier != -1)
        {
            if constexpr (throw_exception)
                throw Exception(ErrorCodes::CANNOT_PARSE_DATETIME, "Cannot parse DateTime");
            else
                return false;
        }

    }

    return ReturnType(true);
}

template void readDateTimeTextFallback<void, false>(time_t &, ReadBuffer &, const DateLUTImpl &);
template void readDateTimeTextFallback<void, true>(time_t &, ReadBuffer &, const DateLUTImpl &);
template bool readDateTimeTextFallback<bool, false>(time_t &, ReadBuffer &, const DateLUTImpl &);
template bool readDateTimeTextFallback<bool, true>(time_t &, ReadBuffer &, const DateLUTImpl &);


template <typename ReturnType>
ReturnType skipJSONFieldImpl(ReadBuffer & buf, StringRef name_of_field)
{
    static constexpr bool throw_exception = std::is_same_v<ReturnType, void>;

    if (buf.eof())
    {
        if constexpr (throw_exception)
            throw Exception(ErrorCodes::INCORRECT_DATA, "Unexpected EOF for key '{}'", name_of_field.toString());
        return ReturnType(false);
    }
    else if (*buf.position() == '"') /// skip double-quoted string
    {
        NullOutput sink;
        if constexpr (throw_exception)
            readJSONStringInto(sink, buf);
        else if (!tryReadJSONStringInto(sink, buf))
            return ReturnType(false);
    }
    else if (isNumericASCII(*buf.position()) || *buf.position() == '-' || *buf.position() == '+' || *buf.position() == '.') /// skip number
    {
        if (*buf.position() == '+')
            ++buf.position();

        double v;
        if (!tryReadFloatText(v, buf))
        {
            if constexpr (throw_exception)
                throw Exception(ErrorCodes::INCORRECT_DATA, "Expected a number field for key '{}'", name_of_field.toString());
            return ReturnType(false);
        }
    }
    else if (*buf.position() == 'n') /// skip null
    {
        if constexpr (throw_exception)
            assertString("null", buf);
        else if (!checkString("null", buf))
            return ReturnType(false);
    }
    else if (*buf.position() == 't') /// skip true
    {
        if constexpr (throw_exception)
            assertString("true", buf);
        else if (!checkString("true", buf))
            return ReturnType(false);
    }
    else if (*buf.position() == 'f') /// skip false
    {
        if constexpr (throw_exception)
            assertString("false", buf);
        else if (!checkString("false", buf))
            return ReturnType(false);
    }
    else if (*buf.position() == '[')
    {
        ++buf.position();
        skipWhitespaceIfAny(buf);

        if (!buf.eof() && *buf.position() == ']') /// skip empty array
        {
            ++buf.position();
            return ReturnType(true);
        }

        while (true)
        {
            if constexpr (throw_exception)
                skipJSONFieldImpl<ReturnType>(buf, name_of_field);
            else if (!skipJSONFieldImpl<ReturnType>(buf, name_of_field))
                return ReturnType(false);

            skipWhitespaceIfAny(buf);

            if (!buf.eof() && *buf.position() == ',')
            {
                ++buf.position();
                skipWhitespaceIfAny(buf);
            }
            else if (!buf.eof() && *buf.position() == ']')
            {
                ++buf.position();
                break;
            }
            else
            {
                if constexpr (throw_exception)
                    throw Exception(ErrorCodes::INCORRECT_DATA, "Unexpected symbol for key '{}'", name_of_field.toString());
                return ReturnType(false);
            }
        }
    }
    else if (*buf.position() == '{') /// skip whole object
    {
        ++buf.position();
        skipWhitespaceIfAny(buf);

        while (!buf.eof() && *buf.position() != '}')
        {
            // field name
            if (*buf.position() == '"')
            {
                NullOutput sink;
                if constexpr (throw_exception)
                    readJSONStringInto(sink, buf);
                else if (!tryReadJSONStringInto(sink, buf))
                    return ReturnType(false);
            }
            else
            {
                if constexpr (throw_exception)
                    throw Exception(ErrorCodes::INCORRECT_DATA, "Unexpected symbol for key '{}'", name_of_field.toString());
                return ReturnType(false);
            }

            // ':'
            skipWhitespaceIfAny(buf);
            if (buf.eof() || !(*buf.position() == ':'))
            {
                if constexpr (throw_exception)
                    throw Exception(ErrorCodes::INCORRECT_DATA, "Unexpected symbol for key '{}'", name_of_field.toString());
                return ReturnType(false);
            }
            ++buf.position();
            skipWhitespaceIfAny(buf);

            if constexpr (throw_exception)
                skipJSONFieldImpl<ReturnType>(buf, name_of_field);
            else if (!skipJSONFieldImpl<ReturnType>(buf, name_of_field))
                return ReturnType(false);

            skipWhitespaceIfAny(buf);

            // optional ','
            if (!buf.eof() && *buf.position() == ',')
            {
                ++buf.position();
                skipWhitespaceIfAny(buf);
            }
        }

        if (buf.eof())
        {
            if constexpr (throw_exception)
                throw Exception(ErrorCodes::INCORRECT_DATA, "Unexpected EOF for key '{}'", name_of_field.toString());
            return ReturnType(false);
        }
        ++buf.position();
    }
    else
    {
<<<<<<< HEAD
        if constexpr (throw_exception)
            throw Exception(ErrorCodes::INCORRECT_DATA, "Unexpected symbol '{}' for key '{}'",
                            std::string(*buf.position(), 1), name_of_field.toString());
        return ReturnType(false);
=======
        throw Exception(
            ErrorCodes::INCORRECT_DATA,
            "Cannot read JSON field here: '{}'. Unexpected symbol '{}'{}",
            String(buf.position(), std::min(buf.available(), size_t(10))),
            std::string(1, *buf.position()),
            name_of_field.empty() ? "" : " for key " + name_of_field.toString());
>>>>>>> 564847f9
    }

    return ReturnType(true);
}

void skipJSONField(ReadBuffer & buf, StringRef name_of_field)
{
    skipJSONFieldImpl<void>(buf, name_of_field);
}

bool trySkipJSONField(ReadBuffer & buf, StringRef name_of_field)
{
    return skipJSONFieldImpl<bool>(buf, name_of_field);
}


Exception readException(ReadBuffer & buf, const String & additional_message, bool remote_exception)
{
    int code = 0;
    String name;
    String message;
    String stack_trace;
    bool has_nested = false;    /// Obsolete

    readBinaryLittleEndian(code, buf);
    readBinary(name, buf);
    readBinary(message, buf);
    readBinary(stack_trace, buf);
    readBinary(has_nested, buf);

    WriteBufferFromOwnString out;

    if (!additional_message.empty())
        out << additional_message << ". ";

    if (name != "DB::Exception")
        out << name << ". ";

    out << message << ".";

    if (!stack_trace.empty())
        out << " Stack trace:\n\n" << stack_trace;

    return Exception::createDeprecated(out.str(), code, remote_exception);
}

void readAndThrowException(ReadBuffer & buf, const String & additional_message)
{
    readException(buf, additional_message).rethrow();
}


void skipToCarriageReturnOrEOF(ReadBuffer & buf)
{
    while (!buf.eof())
    {
        char * next_pos = find_first_symbols<'\r'>(buf.position(), buf.buffer().end());
        buf.position() = next_pos;

        if (!buf.hasPendingData())
            continue;

        if (*buf.position() == '\r')
        {
            ++buf.position();
            return;
        }
    }
}


void skipToNextLineOrEOF(ReadBuffer & buf)
{
    while (!buf.eof())
    {
        char * next_pos = find_first_symbols<'\n'>(buf.position(), buf.buffer().end());
        buf.position() = next_pos;

        if (!buf.hasPendingData())
            continue;

        if (*buf.position() == '\n')
        {
            ++buf.position();
            return;
        }
    }
}


void skipToUnescapedNextLineOrEOF(ReadBuffer & buf)
{
    while (!buf.eof())
    {
        char * next_pos = find_first_symbols<'\n', '\\'>(buf.position(), buf.buffer().end());
        buf.position() = next_pos;

        if (!buf.hasPendingData())
            continue;

        if (*buf.position() == '\n')
        {
            ++buf.position();
            return;
        }

        if (*buf.position() == '\\')
        {
            ++buf.position();
            if (buf.eof())
                return;

            /// Skip escaped character. We do not consider escape sequences with more than one character after backslash (\x01).
            /// It's ok for the purpose of this function, because we are interested only in \n and \\.
            ++buf.position();
            continue;
        }
    }
}

void skipNullTerminated(ReadBuffer & buf)
{
    while (!buf.eof())
    {
        char * next_pos = find_first_symbols<'\0'>(buf.position(), buf.buffer().end());
        buf.position() = next_pos;

        if (!buf.hasPendingData())
            continue;

        if (*buf.position() == '\0')
        {
            ++buf.position();
            return;
        }
    }
}


void saveUpToPosition(ReadBuffer & in, Memory<> & memory, char * current)
{
    assert(current >= in.position());
    assert(current <= in.buffer().end());

    const size_t old_bytes = memory.size();
    const size_t additional_bytes = current - in.position();
    const size_t new_bytes = old_bytes + additional_bytes;

    /// There are no new bytes to add to memory.
    /// No need to do extra stuff.
    if (new_bytes == 0)
        return;

    assert(in.position() + additional_bytes <= in.buffer().end());
    memory.resize(new_bytes);
    memcpy(memory.data() + old_bytes, in.position(), additional_bytes);
    in.position() = current;
}

bool loadAtPosition(ReadBuffer & in, Memory<> & memory, char * & current)
{
    assert(current <= in.buffer().end());

    if (current < in.buffer().end())
        return true;

    saveUpToPosition(in, memory, current);

    bool loaded_more = !in.eof();
    // A sanity check. Buffer position may be in the beginning of the buffer
    // (normal case), or have some offset from it (AIO).
    assert(in.position() >= in.buffer().begin());
    assert(in.position() <= in.buffer().end());
    current = in.position();

    return loaded_more;
}

/// Searches for delimiter in input stream and sets buffer position after delimiter (if found) or EOF (if not)
static void findAndSkipNextDelimiter(PeekableReadBuffer & buf, const String & delimiter)
{
    if (delimiter.empty())
        return;

    while (!buf.eof())
    {
        void * pos = memchr(buf.position(), delimiter[0], buf.available());
        if (!pos)
        {
            buf.position() += buf.available();
            continue;
        }

        buf.position() = static_cast<ReadBuffer::Position>(pos);

        PeekableReadBufferCheckpoint checkpoint{buf};
        if (checkString(delimiter, buf))
            return;

        buf.rollbackToCheckpoint();
        ++buf.position();
    }
}

void skipToNextRowOrEof(PeekableReadBuffer & buf, const String & row_after_delimiter, const String & row_between_delimiter, bool skip_spaces)
{
    if (row_after_delimiter.empty())
    {
        findAndSkipNextDelimiter(buf, row_between_delimiter);
        return;
    }

    while (true)
    {
        findAndSkipNextDelimiter(buf, row_after_delimiter);

        if (skip_spaces)
            skipWhitespaceIfAny(buf);

        if (buf.eof() || checkString(row_between_delimiter, buf))
            break;
    }
}

// Use PeekableReadBuffer to copy field to string after parsing.
template <typename ReturnType, typename Vector, typename ParseFunc>
static ReturnType readParsedValueInto(Vector & s, ReadBuffer & buf, ParseFunc parse_func)
{
    PeekableReadBuffer peekable_buf(buf);
    peekable_buf.setCheckpoint();
    if constexpr (std::is_same_v<ReturnType, void>)
        parse_func(peekable_buf);
    else if (!parse_func(peekable_buf))
        return ReturnType(false);
    peekable_buf.makeContinuousMemoryFromCheckpointToPos();
    auto * end = peekable_buf.position();
    peekable_buf.rollbackToCheckpoint();
    s.append(peekable_buf.position(), end);
    peekable_buf.position() = end;
    return ReturnType(true);
}

template <typename ReturnType = void, typename Vector>
static ReturnType readQuotedStringFieldInto(Vector & s, ReadBuffer & buf)
{
    if constexpr (std::is_same_v<ReturnType, void>)
        assertChar('\'', buf);
    else if (!checkChar('\'', buf))
        return ReturnType(false);

    s.push_back('\'');
    while (!buf.eof())
    {
        char * next_pos = find_first_symbols<'\\', '\''>(buf.position(), buf.buffer().end());

        s.append(buf.position(), next_pos);
        buf.position() = next_pos;

        if (!buf.hasPendingData())
            continue;

        if (*buf.position() == '\'')
            break;

        s.push_back(*buf.position());
        if (*buf.position() == '\\')
        {
            ++buf.position();
            if (!buf.eof())
            {
                s.push_back(*buf.position());
                ++buf.position();
            }
        }
    }

    if (buf.eof())
        return ReturnType(false);

    ++buf.position();
    s.push_back('\'');
    return ReturnType(true);
}

template <typename ReturnType = void, char opening_bracket, char closing_bracket, typename Vector>
static ReturnType readQuotedFieldInBracketsInto(Vector & s, ReadBuffer & buf)
{
    static constexpr bool throw_exception = std::is_same_v<ReturnType, void>;

    if constexpr (throw_exception)
        assertChar(opening_bracket, buf);
    else if (!checkChar(opening_bracket, buf))
        return ReturnType(false);

    s.push_back(opening_bracket);

    size_t balance = 1;

    while (!buf.eof() && balance)
    {
        char * next_pos = find_first_symbols<'\'', opening_bracket, closing_bracket>(buf.position(), buf.buffer().end());
        appendToStringOrVector(s, buf, next_pos);
        buf.position() = next_pos;

        if (!buf.hasPendingData())
            continue;

        if (*buf.position() == '\'')
        {
            if constexpr (throw_exception)
                readQuotedStringFieldInto<void>(s, buf);
            else if (!readQuotedStringFieldInto<bool>(s, buf))
                return ReturnType(false);
        }
        else if (*buf.position() == opening_bracket)
        {
            s.push_back(opening_bracket);
            ++balance;
            ++buf.position();
        }
        else if (*buf.position() == closing_bracket)
        {
            s.push_back(closing_bracket);
            --balance;
            ++buf.position();
        }
    }

    if (balance)
        return ReturnType(false);

    return ReturnType(true);
}

template <typename ReturnType, typename Vector>
ReturnType readQuotedFieldInto(Vector & s, ReadBuffer & buf)
{
    static constexpr bool throw_exception = std::is_same_v<ReturnType, void>;

    if (buf.eof())
        return ReturnType(false);

    /// Possible values in 'Quoted' field:
    /// - Strings: '...'
    /// - Arrays: [...]
    /// - Tuples: (...)
    /// - Maps: {...}
    /// - NULL
    /// - Bool: true/false
    /// - Number: integer, float, decimal.

    if (*buf.position() == '\'')
        return readQuotedStringFieldInto<ReturnType>(s, buf);
    else if (*buf.position() == '[')
        return readQuotedFieldInBracketsInto<ReturnType, '[', ']'>(s, buf);
    else if (*buf.position() == '(')
        return readQuotedFieldInBracketsInto<ReturnType, '(', ')'>(s, buf);
    else if (*buf.position() == '{')
        return readQuotedFieldInBracketsInto<ReturnType, '{', '}'>(s, buf);
    else if (checkCharCaseInsensitive('n', buf))
    {
        /// NULL or NaN
        if (checkCharCaseInsensitive('u', buf))
        {
            if constexpr (throw_exception)
                assertStringCaseInsensitive("ll", buf);
            else if (!checkStringCaseInsensitive("ll", buf))
                return ReturnType(false);
            s.append("NULL");
        }
        else
        {
            if constexpr (throw_exception)
                assertStringCaseInsensitive("an", buf);
            else if (!checkStringCaseInsensitive("an", buf))
                return ReturnType(false);
            s.append("NaN");
        }
    }
    else if (checkCharCaseInsensitive('t', buf))
    {
        if constexpr (throw_exception)
            assertStringCaseInsensitive("rue", buf);
        else if (!checkStringCaseInsensitive("rue", buf))
            return ReturnType(false);
        s.append("true");
    }
    else if (checkCharCaseInsensitive('f', buf))
    {
        if constexpr (throw_exception)
            assertStringCaseInsensitive("alse", buf);
        else if (!checkStringCaseInsensitive("alse", buf))
            return ReturnType(false);
        s.append("false");
    }
    else
    {
        /// It's an integer, float or decimal. They all can be parsed as float.
        auto parse_func = [](ReadBuffer & in)
        {
            Float64 tmp;
            if constexpr (throw_exception)
                readFloatText(tmp, in);
            else
                return tryReadFloatText(tmp, in);
        };

        return readParsedValueInto<ReturnType>(s, buf, parse_func);
    }

    return ReturnType(true);
}

template void readQuotedFieldInto<void, NullOutput>(NullOutput & s, ReadBuffer & buf);

void readQuotedField(String & s, ReadBuffer & buf)
{
    s.clear();
    readQuotedFieldInto(s, buf);
}

bool tryReadQuotedField(String & s, ReadBuffer & buf)
{
    s.clear();
    return readQuotedFieldInto<bool>(s, buf);
}

void readJSONField(String & s, ReadBuffer & buf)
{
    s.clear();
<<<<<<< HEAD
    auto parse_func = [](ReadBuffer & in) { skipJSONField(in, "json_field"); };
    readParsedValueInto<void>(s, buf, parse_func);
}

bool tryReadJSONField(String & s, ReadBuffer & buf)
{
    s.clear();
    auto parse_func = [](ReadBuffer & in) { return trySkipJSONField(in, "json_field"); };
    return readParsedValueInto<bool>(s, buf, parse_func);
=======
    auto parse_func = [](ReadBuffer & in) { skipJSONField(in, ""); };
    readParsedValueInto(s, buf, parse_func);
>>>>>>> 564847f9
}

void readTSVField(String & s, ReadBuffer & buf)
{
    s.clear();
    readEscapedStringIntoImpl<String, false>(s, buf);
}

}<|MERGE_RESOLUTION|>--- conflicted
+++ resolved
@@ -1504,19 +1504,15 @@
     }
     else
     {
-<<<<<<< HEAD
         if constexpr (throw_exception)
-            throw Exception(ErrorCodes::INCORRECT_DATA, "Unexpected symbol '{}' for key '{}'",
-                            std::string(*buf.position(), 1), name_of_field.toString());
+            throw Exception(
+                ErrorCodes::INCORRECT_DATA,
+                "Cannot read JSON field here: '{}'. Unexpected symbol '{}'{}",
+                String(buf.position(), std::min(buf.available(), size_t(10))),
+                std::string(1, *buf.position()),
+                name_of_field.empty() ? "" : " for key " + name_of_field.toString());
+
         return ReturnType(false);
-=======
-        throw Exception(
-            ErrorCodes::INCORRECT_DATA,
-            "Cannot read JSON field here: '{}'. Unexpected symbol '{}'{}",
-            String(buf.position(), std::min(buf.available(), size_t(10))),
-            std::string(1, *buf.position()),
-            name_of_field.empty() ? "" : " for key " + name_of_field.toString());
->>>>>>> 564847f9
     }
 
     return ReturnType(true);
@@ -1947,20 +1943,15 @@
 void readJSONField(String & s, ReadBuffer & buf)
 {
     s.clear();
-<<<<<<< HEAD
-    auto parse_func = [](ReadBuffer & in) { skipJSONField(in, "json_field"); };
+    auto parse_func = [](ReadBuffer & in) { skipJSONField(in, ""); };
     readParsedValueInto<void>(s, buf, parse_func);
 }
 
 bool tryReadJSONField(String & s, ReadBuffer & buf)
 {
     s.clear();
-    auto parse_func = [](ReadBuffer & in) { return trySkipJSONField(in, "json_field"); };
+    auto parse_func = [](ReadBuffer & in) { return trySkipJSONField(in, ""); };
     return readParsedValueInto<bool>(s, buf, parse_func);
-=======
-    auto parse_func = [](ReadBuffer & in) { skipJSONField(in, ""); };
-    readParsedValueInto(s, buf, parse_func);
->>>>>>> 564847f9
 }
 
 void readTSVField(String & s, ReadBuffer & buf)
