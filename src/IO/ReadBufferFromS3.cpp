#include "config.h"
#include <IO/S3Common.h>

#if USE_AWS_S3

#include <IO/ReadBufferFromIStream.h>
#include <IO/ReadBufferFromS3.h>
#include <IO/ResourceGuard.h>
#include <IO/S3/getObjectInfo.h>
#include <IO/S3/Requests.h>

#include <Common/Stopwatch.h>
#include <Common/Throttler.h>
#include <Common/logger_useful.h>
#include <Common/ElapsedTimeProfileEventIncrement.h>
#include <base/sleep.h>

#include <utility>


namespace ProfileEvents
{
    extern const Event ReadBufferFromS3Microseconds;
    extern const Event ReadBufferFromS3InitMicroseconds;
    extern const Event ReadBufferFromS3Bytes;
    extern const Event ReadBufferFromS3RequestsErrors;
    extern const Event ReadBufferSeekCancelConnection;
    extern const Event S3GetObject;
    extern const Event DiskS3GetObject;
    extern const Event RemoteReadThrottlerBytes;
    extern const Event RemoteReadThrottlerSleepMicroseconds;
}

namespace DB
{
namespace ErrorCodes
{
    extern const int S3_ERROR;
    extern const int CANNOT_SEEK_THROUGH_FILE;
    extern const int SEEK_POSITION_OUT_OF_BOUND;
    extern const int LOGICAL_ERROR;
    extern const int CANNOT_ALLOCATE_MEMORY;
}


ReadBufferFromS3::ReadBufferFromS3(
    std::shared_ptr<const S3::Client> client_ptr_,
    const String & bucket_,
    const String & key_,
    const String & version_id_,
    const S3Settings::RequestSettings & request_settings_,
    const ReadSettings & settings_,
    bool use_external_buffer_,
    size_t offset_,
    size_t read_until_position_,
    bool restricted_seek_,
    std::optional<size_t> file_size_)
    : ReadBufferFromFileBase(use_external_buffer_ ? 0 : settings_.remote_fs_buffer_size, nullptr, 0, file_size_)
    , client_ptr(std::move(client_ptr_))
    , bucket(bucket_)
    , key(key_)
    , version_id(version_id_)
    , request_settings(request_settings_)
    , offset(offset_)
    , read_until_position(read_until_position_)
    , read_settings(settings_)
    , use_external_buffer(use_external_buffer_)
    , restricted_seek(restricted_seek_)
{
}

bool ReadBufferFromS3::nextImpl()
{
    if (read_until_position)
    {
        if (read_until_position == offset)
            return false;

        if (read_until_position < offset)
            throw Exception(ErrorCodes::LOGICAL_ERROR, "Attempt to read beyond right offset ({} > {})", offset, read_until_position - 1);
    }

    bool next_result = false;

    if (impl)
    {
        if (use_external_buffer)
        {
            /**
            * use_external_buffer -- means we read into the buffer which
            * was passed to us from somewhere else. We do not check whether
            * previously returned buffer was read or not (no hasPendingData() check is needed),
            * because this branch means we are prefetching data,
            * each nextImpl() call we can fill a different buffer.
            */
            impl->set(internal_buffer.begin(), internal_buffer.size());
            assert(working_buffer.begin() != nullptr);
            assert(!internal_buffer.empty());
        }
        else
        {
            /**
            * impl was initialized before, pass position() to it to make
            * sure there is no pending data which was not read.
            */
            impl->position() = position();
            assert(!impl->hasPendingData());
        }
    }

    size_t sleep_time_with_backoff_milliseconds = 100;
    for (size_t attempt = 0; attempt < request_settings.max_single_read_retries && !next_result; ++attempt)
    {
        Stopwatch watch;
        try
        {
            if (!impl)
            {
                impl = initialize();

                if (use_external_buffer)
                {
                    impl->set(internal_buffer.begin(), internal_buffer.size());
                    assert(working_buffer.begin() != nullptr);
                    assert(!internal_buffer.empty());
                }
                else
                {
                    /// use the buffer returned by `impl`
                    BufferBase::set(impl->buffer().begin(), impl->buffer().size(), impl->offset());
                }
            }

            /// Try to read a next portion of data.
            next_result = impl->next();
            watch.stop();
            ProfileEvents::increment(ProfileEvents::ReadBufferFromS3Microseconds, watch.elapsedMicroseconds());
            break;
        }
        catch (Exception & e)
        {
            watch.stop();
            ProfileEvents::increment(ProfileEvents::ReadBufferFromS3Microseconds, watch.elapsedMicroseconds());
            ProfileEvents::increment(ProfileEvents::ReadBufferFromS3RequestsErrors, 1);

            if (auto * s3_exception = dynamic_cast<S3Exception *>(&e))
            {
                /// It doesn't make sense to retry Access Denied or No Such Key
                if (!s3_exception->isRetryableError())
                {
                    s3_exception->addMessage("while reading key: {}, from bucket: {}", key, bucket);
                    throw;
                }
            }

            /// It doesn't make sense to retry allocator errors
            if (e.code() == ErrorCodes::CANNOT_ALLOCATE_MEMORY)
            {
                tryLogCurrentException(log);
                throw;
            }

            LOG_DEBUG(
                log,
                "Caught exception while reading S3 object. Bucket: {}, Key: {}, Version: {}, Offset: {}, Attempt: {}, Message: {}",
                bucket,
                key,
                version_id.empty() ? "Latest" : version_id,
                getPosition(),
                attempt,
                e.message());

            if (attempt + 1 == request_settings.max_single_read_retries)
                throw;

            /// Pause before next attempt.
            sleepForMilliseconds(sleep_time_with_backoff_milliseconds);
            sleep_time_with_backoff_milliseconds *= 2;

            /// Try to reinitialize `impl`.
            resetWorkingBuffer();
            impl.reset();
        }
    }

    if (!next_result)
        return false;

    BufferBase::set(impl->buffer().begin(), impl->buffer().size(), impl->offset());

    ProfileEvents::increment(ProfileEvents::ReadBufferFromS3Bytes, working_buffer.size());
    offset += working_buffer.size();
    if (read_settings.remote_throttler)
        read_settings.remote_throttler->add(working_buffer.size(), ProfileEvents::RemoteReadThrottlerBytes, ProfileEvents::RemoteReadThrottlerSleepMicroseconds);

    return true;
}


off_t ReadBufferFromS3::seek(off_t offset_, int whence)
{
    if (offset_ == getPosition() && whence == SEEK_SET)
        return offset_;

    if (impl && restricted_seek)
    {
        throw Exception(
<<<<<<< HEAD
            ErrorCodes::LOGICAL_ERROR,
            "Seek is allowed only before first read attempt from the buffer (current offset: "
            "{}, new offset: {}, reading until position: {}, available: {})",
            offset, offset_, read_until_position, available());
    }
=======
                        ErrorCodes::CANNOT_SEEK_THROUGH_FILE,
                        "Seek is allowed only before first read attempt from the buffer (current offset: "
                        "{}, new offset: {}, reading until position: {}, available: {})",
                        getPosition(), offset_, read_until_position, available());
>>>>>>> 45f4a5f7

    if (whence != SEEK_SET)
        throw Exception(ErrorCodes::CANNOT_SEEK_THROUGH_FILE, "Only SEEK_SET mode is allowed.");

    if (offset_ < 0)
        throw Exception(ErrorCodes::SEEK_POSITION_OUT_OF_BOUND, "Seek position is out of bounds. Offset: {}", offset_);

    if (!restricted_seek)
    {
        if (!working_buffer.empty()
            && static_cast<size_t>(offset_) >= offset - working_buffer.size()
            && offset_ < offset)
        {
            pos = working_buffer.end() - (offset - offset_);
            assert(pos >= working_buffer.begin());
            assert(pos < working_buffer.end());

            return getPosition();
        }

        off_t position = getPosition();
        if (impl && offset_ > position)
        {
            size_t diff = offset_ - position;
            if (diff < read_settings.remote_read_min_bytes_for_seek)
            {
                ignore(diff);
                return offset_;
            }
        }

        resetWorkingBuffer();
        if (impl)
        {
            if (!atEndOfRequestedRangeGuess())
                ProfileEvents::increment(ProfileEvents::ReadBufferSeekCancelConnection);
            impl.reset();
        }
    }

    offset = offset_;
    return offset;
}

size_t ReadBufferFromS3::getFileSize()
{
    if (file_size)
        return *file_size;

    auto object_size = S3::getObjectSize(*client_ptr, bucket, key, version_id, request_settings, /* for_disk_s3= */ read_settings.for_object_storage);

    file_size = object_size;
    return *file_size;
}

off_t ReadBufferFromS3::getPosition()
{
    return offset - available();
}

void ReadBufferFromS3::setReadUntilPosition(size_t position)
{
    if (position != static_cast<size_t>(read_until_position))
    {
        if (impl)
        {
            if (!atEndOfRequestedRangeGuess())
                ProfileEvents::increment(ProfileEvents::ReadBufferSeekCancelConnection);
            offset = getPosition();
            resetWorkingBuffer();
            impl.reset();
        }
        read_until_position = position;
    }
}

void ReadBufferFromS3::setReadUntilEnd()
{
    if (read_until_position)
    {
        read_until_position = 0;
        if (impl)
        {
            if (!atEndOfRequestedRangeGuess())
                ProfileEvents::increment(ProfileEvents::ReadBufferSeekCancelConnection);
            offset = getPosition();
            resetWorkingBuffer();
            impl.reset();
        }
    }
}

bool ReadBufferFromS3::atEndOfRequestedRangeGuess()
{
    if (!impl)
        return true;
    if (read_until_position)
        return getPosition() >= read_until_position;
    if (file_size)
        return getPosition() >= static_cast<off_t>(*file_size);
    return false;
}

std::unique_ptr<ReadBuffer> ReadBufferFromS3::initialize()
{
    S3::GetObjectRequest req;
    req.SetBucket(bucket);
    req.SetKey(key);
    if (!version_id.empty())
    {
        req.SetVersionId(version_id);
    }

    /**
     * If remote_filesystem_read_method = 'threadpool', then for MergeTree family tables
     * exact byte ranges to read are always passed here.
     */
    if (read_until_position)
    {
        if (offset >= read_until_position)
            throw Exception(ErrorCodes::LOGICAL_ERROR, "Attempt to read beyond right offset ({} > {})", offset, read_until_position - 1);

        req.SetRange(fmt::format("bytes={}-{}", offset, read_until_position - 1));
        LOG_TEST(
            log,
            "Read S3 object. Bucket: {}, Key: {}, Version: {}, Range: {}-{}",
            bucket,
            key,
            version_id.empty() ? "Latest" : version_id,
            offset,
            read_until_position - 1);
    }
    else
    {
        if (offset)
            req.SetRange(fmt::format("bytes={}-", offset));
        LOG_TEST(
            log,
            "Read S3 object. Bucket: {}, Key: {}, Version: {}, Offset: {}",
            bucket,
            key,
            version_id.empty() ? "Latest" : version_id,
            offset);
    }

    ProfileEvents::increment(ProfileEvents::S3GetObject);
    if (read_settings.for_object_storage)
        ProfileEvents::increment(ProfileEvents::DiskS3GetObject);

    ProfileEventTimeIncrement<Microseconds> watch(ProfileEvents::ReadBufferFromS3InitMicroseconds);

    // We do not know in advance how many bytes we are going to consume, to avoid blocking estimated it from below
    constexpr ResourceCost estimated_cost = 1;
    ResourceGuard rlock(read_settings.resource_link, estimated_cost);
    Aws::S3::Model::GetObjectOutcome outcome = client_ptr->GetObject(req);
    rlock.unlock();

    if (outcome.IsSuccess())
    {
        ResourceCost bytes_read = outcome.GetResult().GetContentLength();
        read_settings.resource_link.adjust(estimated_cost, bytes_read);
        size_t buffer_size = use_external_buffer ? 0 : read_settings.remote_fs_buffer_size;
        read_result = outcome.GetResultWithOwnership();
        return std::make_unique<ReadBufferFromIStream>(read_result.GetBody(), buffer_size);
    }
    else
    {
        read_settings.resource_link.accumulate(estimated_cost);
        const auto & error = outcome.GetError();
        throw S3Exception(error.GetMessage(), error.GetErrorType());
    }
}

std::unique_ptr<SeekableReadBuffer> ReadBufferS3Factory::getReader()
{
    return std::make_unique<ReadBufferFromS3>(
        client_ptr,
        bucket,
        key,
        version_id,
        request_settings,
        read_settings.adjustBufferSize(object_size));
}

size_t ReadBufferS3Factory::getFileSize()
{
    return object_size;
}
}

#endif<|MERGE_RESOLUTION|>--- conflicted
+++ resolved
@@ -205,18 +205,11 @@
     if (impl && restricted_seek)
     {
         throw Exception(
-<<<<<<< HEAD
-            ErrorCodes::LOGICAL_ERROR,
+            ErrorCodes::CANNOT_SEEK_THROUGH_FILE,
             "Seek is allowed only before first read attempt from the buffer (current offset: "
             "{}, new offset: {}, reading until position: {}, available: {})",
-            offset, offset_, read_until_position, available());
-    }
-=======
-                        ErrorCodes::CANNOT_SEEK_THROUGH_FILE,
-                        "Seek is allowed only before first read attempt from the buffer (current offset: "
-                        "{}, new offset: {}, reading until position: {}, available: {})",
-                        getPosition(), offset_, read_until_position, available());
->>>>>>> 45f4a5f7
+            getPosition(), offset_, read_until_position, available());
+    }
 
     if (whence != SEEK_SET)
         throw Exception(ErrorCodes::CANNOT_SEEK_THROUGH_FILE, "Only SEEK_SET mode is allowed.");
