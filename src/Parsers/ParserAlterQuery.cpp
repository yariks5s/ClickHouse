--- conflicted
+++ resolved
@@ -835,13 +835,6 @@
     {
         alter_object_type = ASTAlterQuery::AlterObjectType::TABLE;
     }
-<<<<<<< HEAD
-
-    if (is_live_view)
-        query->is_live_view = true;
-
-    if (!parseDatabaseAndTableASTPtr(pos, expected, query->database, query->table))
-=======
     else if (s_alter_live_view.ignore(pos, expected))
     {
         alter_object_type = ASTAlterQuery::AlterObjectType::LIVE_VIEW;
@@ -851,7 +844,6 @@
         alter_object_type = ASTAlterQuery::AlterObjectType::DATABASE;
     }
     else
->>>>>>> 192c5397
         return false;
 
     if (alter_object_type == ASTAlterQuery::AlterObjectType::DATABASE)
