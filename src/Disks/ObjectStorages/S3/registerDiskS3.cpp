#include <Common/config.h>

#include <Common/logger_useful.h>
#include <IO/ReadHelpers.h>
#include <IO/WriteHelpers.h>
#include <Interpreters/Context.h>
#include <Disks/DiskFactory.h>

#if USE_AWS_S3

#include <aws/core/client/DefaultRetryStrategy.h>
#include <base/getFQDNOrHostName.h>
<<<<<<< HEAD
=======

#include <Common/FileCacheFactory.h>

#include <IO/S3Common.h>

#include <Disks/DiskCacheWrapper.h>
>>>>>>> d376a4b5
#include <Disks/DiskRestartProxy.h>
#include <Disks/DiskLocal.h>
#include <Disks/ObjectStorages/DiskObjectStorage.h>
#include <Disks/ObjectStorages/DiskObjectStorageCommon.h>
#include <Disks/ObjectStorages/S3/ProxyConfiguration.h>
#include <Disks/ObjectStorages/S3/ProxyListConfiguration.h>
#include <Disks/ObjectStorages/S3/ProxyResolverConfiguration.h>
#include <Disks/ObjectStorages/S3/S3ObjectStorage.h>
#include <Disks/ObjectStorages/S3/diskSettings.h>
#include <Disks/ObjectStorages/MetadataStorageFromRemoteDisk.h>

#include <Storages/StorageS3Settings.h>


namespace DB
{

namespace ErrorCodes
{
    extern const int BAD_ARGUMENTS;
    extern const int PATH_ACCESS_DENIED;
}

namespace
{

void checkWriteAccess(IDisk & disk)
{
    auto file = disk.writeFile("test_acl", DBMS_DEFAULT_BUFFER_SIZE, WriteMode::Rewrite);
    try
    {
        file->write("test", 4);
    }
    catch (...)
    {
        /// Log current exception, because finalize() can throw a different exception.
        tryLogCurrentException(__PRETTY_FUNCTION__);
        file->finalize();
        throw;
    }
}

void checkReadAccess(const String & disk_name, IDisk & disk)
{
    auto file = disk.readFile("test_acl");
    String buf(4, '0');
    file->readStrict(buf.data(), 4);
    if (buf != "test")
        throw Exception("No read access to S3 bucket in disk " + disk_name, ErrorCodes::PATH_ACCESS_DENIED);
}

void checkRemoveAccess(IDisk & disk)
{
    disk.removeFile("test_acl");
}

bool checkBatchRemoveIsMissing(S3ObjectStorage & storage, const String & key_with_trailing_slash)
{
    const String path = key_with_trailing_slash + "_test_remove_objects_capability";
    try
    {
        auto file = storage.writeObject(path, WriteMode::Rewrite);
        file->write("test", 4);
        file->finalize();
    }
    catch (...)
    {
        try
        {
            storage.removeObject(path);
        }
        catch (...)
        {
        }
        return false; /// We don't have write access, therefore no information about batch remove.
    }
    try
    {
        /// Uses `DeleteObjects` request (batch delete).
        storage.removeObjects({{ path, 0 }});
        return false;
    }
    catch (const Exception &)
    {
        try
        {
            storage.removeObject(path);
        }
        catch (...)
        {
        }
        return true;
    }
}

}

void registerDiskS3(DiskFactory & factory)
{
    auto creator = [](const String & name,
                      const Poco::Util::AbstractConfiguration & config,
                      const String & config_prefix,
                      ContextPtr context,
                      const DisksMap & /*map*/) -> DiskPtr {
        S3::URI uri(Poco::URI(config.getString(config_prefix + ".endpoint")));

        if (uri.key.empty())
            throw Exception(ErrorCodes::BAD_ARGUMENTS, "No key in S3 uri: {}", uri.uri.toString());

        if (uri.key.back() != '/')
            throw Exception(ErrorCodes::BAD_ARGUMENTS, "S3 path must ends with '/', but '{}' doesn't.", uri.key);

        auto [metadata_path, metadata_disk] = prepareForLocalMetadata(name, config, config_prefix, context);

        auto metadata_storage = std::make_shared<MetadataStorageFromRemoteDisk>(metadata_disk, uri.key);
        S3Capabilities s3_capabilities = getCapabilitiesFromConfig(config, config_prefix);

<<<<<<< HEAD
        ObjectStoragePtr s3_storage = std::make_unique<S3ObjectStorage>(
            getClient(config, config_prefix, context),
=======
        auto s3_storage = std::make_unique<S3ObjectStorage>(
            std::move(cache), getClient(config, config_prefix, context),
>>>>>>> d376a4b5
            getSettings(config, config_prefix, context),
            uri.version_id, s3_capabilities, uri.bucket);

        bool skip_access_check = config.getBool(config_prefix + ".skip_access_check", false);

        if (!skip_access_check)
        {
            /// If `support_batch_delete` is turned on (default), check and possibly switch it off.
            if (s3_capabilities.support_batch_delete && checkBatchRemoveIsMissing(*s3_storage, uri.key))
            {
                LOG_WARNING(
                    &Poco::Logger::get("registerDiskS3"),
                    "Storage for disk {} does not support batch delete operations, "
                    "so `s3_capabilities.support_batch_delete` was automatically turned off during the access check. "
                    "To remove this message set `s3_capabilities.support_batch_delete` for the disk to `false`.",
                    name
                );
                s3_storage->setCapabilitiesSupportBatchDelete(false);
            }
        }

        bool send_metadata = config.getBool(config_prefix + ".send_metadata", false);
        uint64_t copy_thread_pool_size = config.getUInt(config_prefix + ".thread_pool_size", 16);

        std::shared_ptr<DiskObjectStorage> s3disk = std::make_shared<DiskObjectStorage>(
            name,
            uri.key,
            "DiskS3",
            std::move(metadata_storage),
            std::move(s3_storage),
            DiskType::S3,
            send_metadata,
            copy_thread_pool_size);

        /// This code is used only to check access to the corresponding disk.
        if (!skip_access_check)
        {
            checkWriteAccess(*s3disk);
            checkReadAccess(name, *s3disk);
            checkRemoveAccess(*s3disk);
        }

        s3disk->startup(context);

        std::shared_ptr<IDisk> disk_result = s3disk;

        return std::make_shared<DiskRestartProxy>(disk_result);
    };
    factory.registerDiskType("s3", creator);
}

}

#else

void registerDiskS3(DiskFactory &) {}

#endif<|MERGE_RESOLUTION|>--- conflicted
+++ resolved
@@ -10,15 +10,7 @@
 
 #include <aws/core/client/DefaultRetryStrategy.h>
 #include <base/getFQDNOrHostName.h>
-<<<<<<< HEAD
-=======
 
-#include <Common/FileCacheFactory.h>
-
-#include <IO/S3Common.h>
-
-#include <Disks/DiskCacheWrapper.h>
->>>>>>> d376a4b5
 #include <Disks/DiskRestartProxy.h>
 #include <Disks/DiskLocal.h>
 #include <Disks/ObjectStorages/DiskObjectStorage.h>
@@ -136,13 +128,8 @@
         auto metadata_storage = std::make_shared<MetadataStorageFromRemoteDisk>(metadata_disk, uri.key);
         S3Capabilities s3_capabilities = getCapabilitiesFromConfig(config, config_prefix);
 
-<<<<<<< HEAD
-        ObjectStoragePtr s3_storage = std::make_unique<S3ObjectStorage>(
+        auto s3_storage = std::make_unique<S3ObjectStorage>(
             getClient(config, config_prefix, context),
-=======
-        auto s3_storage = std::make_unique<S3ObjectStorage>(
-            std::move(cache), getClient(config, config_prefix, context),
->>>>>>> d376a4b5
             getSettings(config, config_prefix, context),
             uri.version_id, s3_capabilities, uri.bucket);
 
