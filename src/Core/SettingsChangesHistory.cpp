--- conflicted
+++ resolved
@@ -67,11 +67,8 @@
     },
     {"24.10",
         {
-<<<<<<< HEAD
             {"enable_parsing_to_custom_serialization", false, true, "New setting"},
-=======
             {"mongodb_throw_on_unsupported_query", false, true, "New setting."},
->>>>>>> abd3579e
         }
     },
     {"24.9",
