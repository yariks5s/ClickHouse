--- conflicted
+++ resolved
@@ -61,16 +61,13 @@
               {"optimize_functions_to_subcolumns", false, true, "Enable optimization by default"},
               {"input_format_json_ignore_key_case", false, false, "Ignore json key case while read json field from string."},
               {"optimize_trivial_insert_select", true, false, "The optimization does not make sense in many cases."},
-<<<<<<< HEAD
               {"input_format_try_infer_variants", false, false, "Try to infer Variant type in text formats when there is more than one possible type for column/array elements"},
-=======
               {"lightweight_mutation_projection_mode", "throw", "throw", "When lightweight delete happens on a table with projection(s), the possible operations include throw the exception as projection exists, or drop all projection related to this table then do lightweight delete."},
               {"database_replicated_allow_heavy_create", true, false, "Long-running DDL queries (CREATE AS SELECT and POPULATE) for Replicated database engine was forbidden"},
               {"query_plan_merge_filters", false, false, "Allow to merge filters in the query plan"},
               {"azure_sdk_max_retries", 10, 10, "Maximum number of retries in azure sdk"},
               {"azure_sdk_retry_initial_backoff_ms", 10, 10, "Minimal backoff between retries in azure sdk"},
               {"azure_sdk_retry_max_backoff_ms", 1000, 1000, "Maximal backoff between retries in azure sdk"},
->>>>>>> fca47bbd
               }},
     {"24.6", {{"materialize_skip_indexes_on_insert", true, true, "Added new setting to allow to disable materialization of skip indexes on insert"},
               {"materialize_statistics_on_insert", true, true, "Added new setting to allow to disable materialization of statistics on insert"},
