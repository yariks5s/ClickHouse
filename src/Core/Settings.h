--- conflicted
+++ resolved
@@ -666,12 +666,9 @@
     M(Bool, allow_prefetched_read_pool_for_remote_filesystem, false, "Prefer prefethed threadpool if all parts are on remote filesystem", 0) \
     M(Bool, allow_prefetched_read_pool_for_local_filesystem, false, "Prefer prefethed threadpool if all parts are on remote filesystem", 0) \
     \
-<<<<<<< HEAD
     M(Bool, local_object_storage_has_copy, true, "Allow to use copy command for LocalObjectStorage", 0) \
     \
-=======
     M(UInt64, prefetch_buffer_size, DBMS_DEFAULT_BUFFER_SIZE, "The maximum size of the prefetch buffer to read from the filesystem.", 0) \
->>>>>>> 7f6488cf
     M(UInt64, filesystem_prefetch_step_bytes, 0, "Prefetch step in bytes. Zero means `auto` - approximately the best prefetch step will be auto deduced, but might not be 100% the best. The actual value might be different because of setting filesystem_prefetch_min_bytes_for_single_read_task", 0) \
     M(UInt64, filesystem_prefetch_step_marks, 0, "Prefetch step in marks. Zero means `auto` - approximately the best prefetch step will be auto deduced, but might not be 100% the best. The actual value might be different because of setting filesystem_prefetch_min_bytes_for_single_read_task", 0) \
     M(UInt64, filesystem_prefetch_min_bytes_for_single_read_task, "8Mi", "Do not parallelize within one file read less than this amount of bytes. E.g. one reader will not receive a read task of size less than this amount. This setting is recommended to avoid spikes of time for aws getObject requests to aws", 0) \
