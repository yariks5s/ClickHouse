--- conflicted
+++ resolved
@@ -24,11 +24,8 @@
 void registerStorageMaterializedView(StorageFactory & factory);
 void registerStorageLiveView(StorageFactory & factory);
 void registerStorageGenerateRandom(StorageFactory & factory);
-<<<<<<< HEAD
+void registerStorageExecutable(StorageFactory & factory);
 void registerStorageWindowView(StorageFactory & factory);
-=======
-void registerStorageExecutable(StorageFactory & factory);
->>>>>>> 33122597
 
 #if USE_AWS_S3
 void registerStorageS3(StorageFactory & factory);
@@ -99,11 +96,8 @@
     registerStorageMaterializedView(factory);
     registerStorageLiveView(factory);
     registerStorageGenerateRandom(factory);
-<<<<<<< HEAD
+    registerStorageExecutable(factory);
     registerStorageWindowView(factory);
-=======
-    registerStorageExecutable(factory);
->>>>>>> 33122597
 
     #if USE_AWS_S3
     registerStorageS3(factory);
