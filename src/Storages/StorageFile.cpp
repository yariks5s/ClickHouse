#include <Storages/StorageFile.h>
#include <Storages/StorageFactory.h>

#include <Interpreters/Context.h>
#include <Interpreters/evaluateConstantExpression.h>

#include <Parsers/ASTCreateQuery.h>
#include <Parsers/ASTLiteral.h>
#include <Parsers/ASTIdentifier.h>

#include <IO/ReadBufferFromFile.h>
#include <IO/ReadHelpers.h>
#include <IO/WriteBufferFromFile.h>
#include <IO/WriteHelpers.h>

#include <Formats/FormatFactory.h>
#include <DataTypes/DataTypeString.h>
#include <DataStreams/IBlockInputStream.h>
#include <DataStreams/IBlockOutputStream.h>
#include <DataStreams/AddingDefaultsBlockInputStream.h>

#include <Common/escapeForFileName.h>
#include <Common/typeid_cast.h>
#include <Common/parseGlobs.h>

#include <fcntl.h>
#include <unistd.h>
#include <sys/types.h>

#include <Poco/Path.h>
#include <Poco/File.h>

#include <re2/re2.h>
#include <filesystem>
#include <Storages/Distributed/DirectoryMonitor.h>
#include <Processors/Sources/SourceWithProgress.h>
#include <Processors/Pipe.h>

namespace fs = std::filesystem;

namespace DB
{

namespace ErrorCodes
{
    extern const int BAD_ARGUMENTS;
    extern const int NOT_IMPLEMENTED;
    extern const int CANNOT_SEEK_THROUGH_FILE;
    extern const int CANNOT_TRUNCATE_FILE;
    extern const int DATABASE_ACCESS_DENIED;
    extern const int NUMBER_OF_ARGUMENTS_DOESNT_MATCH;
    extern const int UNKNOWN_IDENTIFIER;
    extern const int INCORRECT_FILE_NAME;
    extern const int FILE_DOESNT_EXIST;
    extern const int INCOMPATIBLE_COLUMNS;
}

namespace
{

/* Recursive directory listing with matched paths as a result.
 * Have the same method in StorageHDFS.
 */
std::vector<std::string> listFilesWithRegexpMatching(const std::string & path_for_ls, const std::string & for_match)
{
    const size_t first_glob = for_match.find_first_of("*?{");

    const size_t end_of_path_without_globs = for_match.substr(0, first_glob).rfind('/');
    const std::string suffix_with_globs = for_match.substr(end_of_path_without_globs);   /// begin with '/'

    const size_t next_slash = suffix_with_globs.find('/', 1);
    auto regexp = makeRegexpPatternFromGlobs(suffix_with_globs.substr(0, next_slash));
    re2::RE2 matcher(regexp);

    std::vector<std::string> result;
    const std::string prefix_without_globs = path_for_ls + for_match.substr(1, end_of_path_without_globs);
    if (!fs::exists(fs::path(prefix_without_globs)))
    {
        return result;
    }
    const fs::directory_iterator end;
    for (fs::directory_iterator it(prefix_without_globs); it != end; ++it)
    {
        const std::string full_path = it->path().string();
        const size_t last_slash = full_path.rfind('/');
        const String file_name = full_path.substr(last_slash);
        const bool looking_for_directory = next_slash != std::string::npos;
        /// Condition is_directory means what kind of path is it in current iteration of ls
        if (!fs::is_directory(it->path()) && !looking_for_directory)
        {
            if (re2::RE2::FullMatch(file_name, matcher))
            {
                result.push_back(it->path().string());
            }
        }
        else if (fs::is_directory(it->path()) && looking_for_directory)
        {
            if (re2::RE2::FullMatch(file_name, matcher))
            {
                /// Recursion depth is limited by pattern. '*' works only for depth = 1, for depth = 2 pattern path is '*/*'. So we do not need additional check.
                Strings result_part = listFilesWithRegexpMatching(full_path + "/", suffix_with_globs.substr(next_slash));
                std::move(result_part.begin(), result_part.end(), std::back_inserter(result));
            }
        }
    }
    return result;
}

std::string getTablePath(const std::string & table_dir_path, const std::string & format_name)
{
    return table_dir_path + "/data." + escapeForFileName(format_name);
}

/// Both db_dir_path and table_path must be converted to absolute paths (in particular, path cannot contain '..').
void checkCreationIsAllowed(const Context & context_global, const std::string & db_dir_path, const std::string & table_path)
{
    if (context_global.getApplicationType() != Context::ApplicationType::SERVER)
        return;

    /// "/dev/null" is allowed for perf testing
    if (!startsWith(table_path, db_dir_path) && table_path != "/dev/null")
        throw Exception("File is not inside " + db_dir_path, ErrorCodes::DATABASE_ACCESS_DENIED);

    Poco::File table_path_poco_file = Poco::File(table_path);
    if (table_path_poco_file.exists() && table_path_poco_file.isDirectory())
        throw Exception("File must not be a directory", ErrorCodes::INCORRECT_FILE_NAME);
}
}

Strings StorageFile::getPathsList(const String & table_path, const String & user_files_path, const Context & context)
{
    String user_files_absolute_path = Poco::Path(user_files_path).makeAbsolute().makeDirectory().toString();
    Poco::Path poco_path = Poco::Path(table_path);
    if (poco_path.isRelative())
        poco_path = Poco::Path(user_files_absolute_path, poco_path);

    Strings paths;
    const String path = poco_path.absolute().toString();
    if (path.find_first_of("*?{") == std::string::npos)
        paths.push_back(path);
    else
        paths = listFilesWithRegexpMatching("/", path);

    for (const auto & cur_path : paths)
        checkCreationIsAllowed(context, user_files_absolute_path, cur_path);

    return paths;
}

StorageFile::StorageFile(int table_fd_, CommonArguments args)
    : StorageFile(args)
{
    if (args.context.getApplicationType() == Context::ApplicationType::SERVER)
        throw Exception("Using file descriptor as source of storage isn't allowed for server daemons", ErrorCodes::DATABASE_ACCESS_DENIED);
    if (args.format_name == "Distributed")
        throw Exception("Distributed format is allowed only with explicit file path", ErrorCodes::INCORRECT_FILE_NAME);

    is_db_table = false;
    use_table_fd = true;
    table_fd = table_fd_;

    /// Save initial offset, it will be used for repeating SELECTs
    /// If FD isn't seekable (lseek returns -1), then the second and subsequent SELECTs will fail.
    table_fd_init_offset = lseek(table_fd, 0, SEEK_CUR);
}

StorageFile::StorageFile(const std::string & table_path_, const std::string & user_files_path, CommonArguments args)
    : StorageFile(args)
{
//    fmt::print(stderr, "Create storage File '{}' from file at \n{}\n",
//        args.table_id.getNameForLogs(), StackTrace().toString());
//
//    const auto & changes = args.context.getSettings().changes();
//    for (const auto & change : changes)
//    {
//        fmt::print(stderr, "Changed setting '{}' to '{}'\n",
//            change.name, toString(change.value));
//    }
//
//    fmt::print(stderr, "delimiter = '{}'\n",
//        toString(args.context.getSettings().get("format_csv_delimiter")));


    is_db_table = false;
    paths = getPathsList(table_path_, user_files_path, args.context);

    if (args.format_name == "Distributed")
    {
        if (paths.empty())
            throw Exception("Cannot get table structure from file, because no files match specified name", ErrorCodes::INCORRECT_FILE_NAME);

        auto & first_path = paths[0];
        Block header = StorageDistributedDirectoryMonitor::createStreamFromFile(first_path)->getHeader();

        StorageInMemoryMetadata storage_metadata;
        auto columns = ColumnsDescription(header.getNamesAndTypesList());
        if (!args.columns.empty() && columns != args.columns)
            throw Exception("Table structure and file structure are different", ErrorCodes::INCOMPATIBLE_COLUMNS);
        storage_metadata.setColumns(columns);
        setInMemoryMetadata(storage_metadata);
    }
}

StorageFile::StorageFile(const std::string & relative_table_dir_path, CommonArguments args)
    : StorageFile(args)
{
//    fmt::print(stderr, "Create storage File '{}' from database at \n{}\n",
//        args.table_id.getNameForLogs(), StackTrace().toString());

    if (relative_table_dir_path.empty())
        throw Exception("Storage " + getName() + " requires data path", ErrorCodes::INCORRECT_FILE_NAME);
    if (args.format_name == "Distributed")
        throw Exception("Distributed format is allowed only with explicit file path", ErrorCodes::INCORRECT_FILE_NAME);

    String table_dir_path = base_path + relative_table_dir_path + "/";
    Poco::File(table_dir_path).createDirectories();
    paths = {getTablePath(table_dir_path, format_name)};
}

StorageFile::StorageFile(CommonArguments args)
    : IStorage(args.table_id)
    , format_name(args.format_name)
    , format_settings(args.format_settings)
    , compression_method(args.compression_method)
    , base_path(args.context.getPath())
{
    StorageInMemoryMetadata storage_metadata;
    if (args.format_name != "Distributed")
        storage_metadata.setColumns(args.columns);

    storage_metadata.setConstraints(args.constraints);
    setInMemoryMetadata(storage_metadata);
}

class StorageFileSource : public SourceWithProgress
{
public:
    struct FilesInfo
    {
        std::vector<std::string> files;

        std::atomic<size_t> next_file_to_read = 0;

        bool need_path_column = false;
        bool need_file_column = false;
    };

    using FilesInfoPtr = std::shared_ptr<FilesInfo>;

    static Block getHeader(const StorageMetadataPtr & metadata_snapshot, bool need_path_column, bool need_file_column)
    {
        auto header = metadata_snapshot->getSampleBlock();

        /// Note: AddingDefaultsBlockInputStream doesn't change header.

        if (need_path_column)
            header.insert({DataTypeString().createColumn(), std::make_shared<DataTypeString>(), "_path"});
        if (need_file_column)
            header.insert({DataTypeString().createColumn(), std::make_shared<DataTypeString>(), "_file"});

        return header;
    }

    StorageFileSource(
            std::shared_ptr<StorageFile> storage_,
            const StorageMetadataPtr & metadata_snapshot_,
            const Context & context_,
            UInt64 max_block_size_,
            FilesInfoPtr files_info_,
            ColumnsDescription columns_description_)
        : SourceWithProgress(getHeader(metadata_snapshot_, files_info_->need_path_column, files_info_->need_file_column))
        , storage(std::move(storage_))
        , metadata_snapshot(metadata_snapshot_)
        , files_info(std::move(files_info_))
        , columns_description(std::move(columns_description_))
        , context(context_)
        , max_block_size(max_block_size_)
    {
        if (storage->use_table_fd)
        {
            unique_lock = std::unique_lock(storage->rwlock);

            /// We could use common ReadBuffer and WriteBuffer in storage to leverage cache
            ///  and add ability to seek unseekable files, but cache sync isn't supported.

            if (storage->table_fd_was_used) /// We need seek to initial position
            {
                if (storage->table_fd_init_offset < 0)
                    throw Exception("File descriptor isn't seekable, inside " + storage->getName(), ErrorCodes::CANNOT_SEEK_THROUGH_FILE);

                /// ReadBuffer's seek() doesn't make sense, since cache is empty
                if (lseek(storage->table_fd, storage->table_fd_init_offset, SEEK_SET) < 0)
                    throwFromErrno("Cannot seek file descriptor, inside " + storage->getName(), ErrorCodes::CANNOT_SEEK_THROUGH_FILE);
            }

            storage->table_fd_was_used = true;
        }
        else
        {
            shared_lock = std::shared_lock(storage->rwlock);
        }
    }

    String getName() const override
    {
        return storage->getName();
    }

    Chunk generate() override
    {
        while (!finished_generate)
        {
            /// Open file lazily on first read. This is needed to avoid too many open files from different streams.
            if (!reader)
            {
                if (!storage->use_table_fd)
                {
                    auto current_file = files_info->next_file_to_read.fetch_add(1);
                    if (current_file >= files_info->files.size())
                        return {};

                    current_path = files_info->files[current_file];

                    /// Special case for distributed format. Defaults are not needed here.
                    if (storage->format_name == "Distributed")
                    {
                        reader = StorageDistributedDirectoryMonitor::createStreamFromFile(current_path);
                        continue;
                    }
                }

                std::unique_ptr<ReadBuffer> nested_buffer;
                CompressionMethod method;

                if (storage->use_table_fd)
                {
                    nested_buffer = std::make_unique<ReadBufferFromFileDescriptor>(storage->table_fd);
                    method = chooseCompressionMethod("", storage->compression_method);
                }
                else
                {
                    nested_buffer = std::make_unique<ReadBufferFromFile>(current_path);
                    method = chooseCompressionMethod(current_path, storage->compression_method);
                }

                read_buf = wrapReadBufferWithCompressionMethod(
                    std::move(nested_buffer), method);
                reader = FormatFactory::instance().getInput(storage->format_name,
                    *read_buf, metadata_snapshot->getSampleBlock(), context,
                    max_block_size, storage->format_settings);

                if (columns_description.hasDefaults())
                    reader = std::make_shared<AddingDefaultsBlockInputStream>(reader, columns_description, context);

                reader->readPrefix();
            }

            if (auto res = reader->read())
            {
                Columns columns = res.getColumns();
                UInt64 num_rows = res.rows();

                /// Enrich with virtual columns.
                if (files_info->need_path_column)
                {
                    auto column = DataTypeString().createColumnConst(num_rows, current_path);
                    columns.push_back(column->convertToFullColumnIfConst());
                }

                if (files_info->need_file_column)
                {
                    size_t last_slash_pos = current_path.find_last_of('/');
                    auto file_name = current_path.substr(last_slash_pos + 1);

                    auto column = DataTypeString().createColumnConst(num_rows, std::move(file_name));
                    columns.push_back(column->convertToFullColumnIfConst());
                }

                return Chunk(std::move(columns), num_rows);
            }

            /// Read only once for file descriptor.
            if (storage->use_table_fd)
                finished_generate = true;

            /// Close file prematurely if stream was ended.
            reader->readSuffix();
            reader.reset();
            read_buf.reset();
        }

        return {};
    }

private:
    std::shared_ptr<StorageFile> storage;
    StorageMetadataPtr metadata_snapshot;
    FilesInfoPtr files_info;
    String current_path;
    Block sample_block;
    std::unique_ptr<ReadBuffer> read_buf;
    BlockInputStreamPtr reader;

    ColumnsDescription columns_description;

    const Context & context;    /// TODO Untangle potential issues with context lifetime.
    UInt64 max_block_size;

    bool finished_generate = false;

    std::shared_lock<std::shared_mutex> shared_lock;
    std::unique_lock<std::shared_mutex> unique_lock;
};


Pipe StorageFile::read(
    const Names & column_names,
    const StorageMetadataPtr & metadata_snapshot,
    SelectQueryInfo & /*query_info*/,
    const Context & context,
    QueryProcessingStage::Enum /*processed_stage*/,
    size_t max_block_size,
    unsigned num_streams)
{
    BlockInputStreams blocks_input;

    if (use_table_fd)   /// need to call ctr BlockInputStream
        paths = {""};   /// when use fd, paths are empty
    else
        if (paths.size() == 1 && !Poco::File(paths[0]).exists())
            throw Exception("File " + paths[0] + " doesn't exist", ErrorCodes::FILE_DOESNT_EXIST);


    auto files_info = std::make_shared<StorageFileSource::FilesInfo>();
    files_info->files = paths;

    for (const auto & column : column_names)
    {
        if (column == "_path")
            files_info->need_path_column = true;
        if (column == "_file")
            files_info->need_file_column = true;
    }

    auto this_ptr = std::static_pointer_cast<StorageFile>(shared_from_this());

    if (num_streams > paths.size())
        num_streams = paths.size();

    Pipes pipes;
    pipes.reserve(num_streams);

    for (size_t i = 0; i < num_streams; ++i)
    {
        pipes.emplace_back(std::make_shared<StorageFileSource>(
            this_ptr, metadata_snapshot, context, max_block_size, files_info,
            metadata_snapshot->getColumns()));
    }

    return Pipe::unitePipes(std::move(pipes));
}


class StorageFileBlockOutputStream : public IBlockOutputStream
{
public:
    explicit StorageFileBlockOutputStream(
        StorageFile & storage_,
        const StorageMetadataPtr & metadata_snapshot_,
        const CompressionMethod compression_method,
        const Context & context,
<<<<<<< HEAD
        const FormatSettings & format_settings)
=======
        const std::optional<FormatSettings> & format_settings)
>>>>>>> 67099f28
        : storage(storage_)
        , metadata_snapshot(metadata_snapshot_)
        , lock(storage.rwlock)
    {
        std::unique_ptr<WriteBufferFromFileDescriptor> naked_buffer = nullptr;
        if (storage.use_table_fd)
        {
            /** NOTE: Using real file binded to FD may be misleading:
              * SELECT *; INSERT insert_data; SELECT *; last SELECT returns initil_fd_data + insert_data
              * INSERT data; SELECT *; last SELECT returns only insert_data
              */
            storage.table_fd_was_used = true;
            naked_buffer = std::make_unique<WriteBufferFromFileDescriptor>(storage.table_fd);
        }
        else
        {
            if (storage.paths.size() != 1)
                throw Exception("Table '" + storage.getStorageID().getNameForLogs() + "' is in readonly mode because of globs in filepath", ErrorCodes::DATABASE_ACCESS_DENIED);
            naked_buffer = std::make_unique<WriteBufferFromFile>(storage.paths[0], DBMS_DEFAULT_BUFFER_SIZE, O_WRONLY | O_APPEND | O_CREAT);
        }

        /// In case of CSVWithNames we have already written prefix.
        if (naked_buffer->size())
            prefix_written = true;

        write_buf = wrapWriteBufferWithCompressionMethod(std::move(naked_buffer), compression_method, 3);

        writer = FormatFactory::instance().getOutput(storage.format_name,
            *write_buf, metadata_snapshot->getSampleBlock(), context,
            {}, format_settings);
    }

    Block getHeader() const override { return metadata_snapshot->getSampleBlock(); }

    void write(const Block & block) override
    {
        writer->write(block);
    }

    void writePrefix() override
    {
        if (!prefix_written)
            writer->writePrefix();
        prefix_written = true;
    }

    void writeSuffix() override
    {
        writer->writeSuffix();
    }

    void flush() override
    {
        writer->flush();
    }

private:
    StorageFile & storage;
    StorageMetadataPtr metadata_snapshot;
    std::unique_lock<std::shared_mutex> lock;
    std::unique_ptr<WriteBuffer> write_buf;
    BlockOutputStreamPtr writer;
    bool prefix_written{false};
};

BlockOutputStreamPtr StorageFile::write(
    const ASTPtr & /*query*/,
    const StorageMetadataPtr & metadata_snapshot,
    const Context & context)
{
    if (format_name == "Distributed")
        throw Exception("Method write is not implemented for Distributed format", ErrorCodes::NOT_IMPLEMENTED);

    std::string path;
    if (!paths.empty())
        path = paths[0];

    return std::make_shared<StorageFileBlockOutputStream>(*this, metadata_snapshot,
        chooseCompressionMethod(path, compression_method), context,
        format_settings);
}

bool StorageFile::storesDataOnDisk() const
{
    return is_db_table;
}

Strings StorageFile::getDataPaths() const
{
    if (paths.empty())
        throw Exception("Table '" + getStorageID().getNameForLogs() + "' is in readonly mode", ErrorCodes::DATABASE_ACCESS_DENIED);
    return paths;
}

void StorageFile::rename(const String & new_path_to_table_data, const StorageID & new_table_id)
{
    if (!is_db_table)
        throw Exception("Can't rename table " + getStorageID().getNameForLogs() + " binded to user-defined file (or FD)", ErrorCodes::DATABASE_ACCESS_DENIED);

    if (paths.size() != 1)
        throw Exception("Can't rename table " + getStorageID().getNameForLogs() + " in readonly mode", ErrorCodes::DATABASE_ACCESS_DENIED);

    std::string path_new = getTablePath(base_path + new_path_to_table_data, format_name);
    if (path_new == paths[0])
        return;

    std::unique_lock<std::shared_mutex> lock(rwlock);

    Poco::File(Poco::Path(path_new).parent()).createDirectories();
    Poco::File(paths[0]).renameTo(path_new);

    paths[0] = std::move(path_new);
    renameInMemory(new_table_id);
}

void StorageFile::truncate(
    const ASTPtr & /*query*/,
    const StorageMetadataPtr & /* metadata_snapshot */,
    const Context & /* context */,
    TableExclusiveLockHolder &)
{
    if (paths.size() != 1)
        throw Exception("Can't truncate table '" + getStorageID().getNameForLogs() + "' in readonly mode", ErrorCodes::DATABASE_ACCESS_DENIED);

    std::unique_lock<std::shared_mutex> lock(rwlock);

    if (use_table_fd)
    {
        if (0 != ::ftruncate(table_fd, 0))
            throwFromErrno("Cannot truncate file at fd " + toString(table_fd), ErrorCodes::CANNOT_TRUNCATE_FILE);
    }
    else
    {
        if (!Poco::File(paths[0]).exists())
            return;

        if (0 != ::truncate(paths[0].c_str(), 0))
            throwFromErrnoWithPath("Cannot truncate file " + paths[0], paths[0], ErrorCodes::CANNOT_TRUNCATE_FILE);
    }
}


void registerStorageFile(StorageFactory & factory)
{
    StorageFactory::StorageFeatures storage_features{
        .supports_settings = true,
        .source_access_type = AccessType::FILE
    };

    factory.registerStorage(
        "File",
        [](const StorageFactory::Arguments & factory_args)
        {
            StorageFile::CommonArguments storage_args{
                .table_id = factory_args.table_id,
                .columns = factory_args.columns,
                .constraints = factory_args.constraints,
                .context = factory_args.context
            };

            ASTs & engine_args_ast = factory_args.engine_args;

            if (!(engine_args_ast.size() >= 1 && engine_args_ast.size() <= 3)) // NOLINT
                throw Exception(
                    "Storage File requires from 1 to 3 arguments: name of used format, source and compression_method.",
                    ErrorCodes::NUMBER_OF_ARGUMENTS_DOESNT_MATCH);

            engine_args_ast[0] = evaluateConstantExpressionOrIdentifierAsLiteral(engine_args_ast[0], factory_args.local_context);
            storage_args.format_name = engine_args_ast[0]->as<ASTLiteral &>().value.safeGet<String>();
<<<<<<< HEAD

            if (factory_args.storage_def->settings)
            {
                Context local_context_copy = factory_args.local_context;
                local_context_copy.applySettingsChanges(
                    factory_args.storage_def->settings->changes);
                storage_args.format_settings = getFormatSettings(
                    local_context_copy);
=======

            // Use format settings from global server context + settings from
            // the SETTINGS clause of the create query. Settings from current
            // session and user are ignored.
            if (factory_args.storage_def->settings)
            {
                FormatFactorySettings user_format_settings;

                // Apply changed settings from global context, but ignore the
                // unknown ones, because we only have the format settings here.
                const auto & changes = factory_args.context.getSettingsRef().changes();
                for (const auto & change : changes)
                {
                    if (user_format_settings.has(change.name))
                    {
                        user_format_settings.set(change.name, change.value);
                    }
                }

                // Apply changes from SETTINGS clause, with validation.
                user_format_settings.applyChanges(
                    factory_args.storage_def->settings->changes);

                storage_args.format_settings = getFormatSettings(
                    factory_args.context, user_format_settings);
>>>>>>> 67099f28
            }
            else
            {
                storage_args.format_settings = getFormatSettings(
<<<<<<< HEAD
                    factory_args.local_context);
=======
                    factory_args.context);
>>>>>>> 67099f28
            }

            if (engine_args_ast.size() == 1) /// Table in database
                return StorageFile::create(factory_args.relative_data_path, storage_args);

            /// Will use FD if engine_args[1] is int literal or identifier with std* name
            int source_fd = -1;
            String source_path;

            if (auto opt_name = tryGetIdentifierName(engine_args_ast[1]))
            {
                if (*opt_name == "stdin")
                    source_fd = STDIN_FILENO;
                else if (*opt_name == "stdout")
                    source_fd = STDOUT_FILENO;
                else if (*opt_name == "stderr")
                    source_fd = STDERR_FILENO;
                else
                    throw Exception(
                        "Unknown identifier '" + *opt_name + "' in second arg of File storage constructor", ErrorCodes::UNKNOWN_IDENTIFIER);
            }
            else if (const auto * literal = engine_args_ast[1]->as<ASTLiteral>())
            {
                auto type = literal->value.getType();
                if (type == Field::Types::Int64)
                    source_fd = static_cast<int>(literal->value.get<Int64>());
                else if (type == Field::Types::UInt64)
                    source_fd = static_cast<int>(literal->value.get<UInt64>());
                else if (type == Field::Types::String)
                    source_path = literal->value.get<String>();
                else
                    throw Exception("Second argument must be path or file descriptor", ErrorCodes::BAD_ARGUMENTS);
            }

            if (engine_args_ast.size() == 3)
            {
                engine_args_ast[2] = evaluateConstantExpressionOrIdentifierAsLiteral(engine_args_ast[2], factory_args.local_context);
                storage_args.compression_method = engine_args_ast[2]->as<ASTLiteral &>().value.safeGet<String>();
            }
            else
                storage_args.compression_method = "auto";

            if (0 <= source_fd) /// File descriptor
                return StorageFile::create(source_fd, storage_args);
            else /// User's file
                return StorageFile::create(source_path, factory_args.context.getUserFilesPath(), storage_args);
        },
        storage_features);
}


NamesAndTypesList StorageFile::getVirtuals() const
{
    return NamesAndTypesList{
        {"_path", std::make_shared<DataTypeString>()},
        {"_file", std::make_shared<DataTypeString>()}
    };
}
}<|MERGE_RESOLUTION|>--- conflicted
+++ resolved
@@ -167,20 +167,6 @@
 StorageFile::StorageFile(const std::string & table_path_, const std::string & user_files_path, CommonArguments args)
     : StorageFile(args)
 {
-//    fmt::print(stderr, "Create storage File '{}' from file at \n{}\n",
-//        args.table_id.getNameForLogs(), StackTrace().toString());
-//
-//    const auto & changes = args.context.getSettings().changes();
-//    for (const auto & change : changes)
-//    {
-//        fmt::print(stderr, "Changed setting '{}' to '{}'\n",
-//            change.name, toString(change.value));
-//    }
-//
-//    fmt::print(stderr, "delimiter = '{}'\n",
-//        toString(args.context.getSettings().get("format_csv_delimiter")));
-
-
     is_db_table = false;
     paths = getPathsList(table_path_, user_files_path, args.context);
 
@@ -204,9 +190,6 @@
 StorageFile::StorageFile(const std::string & relative_table_dir_path, CommonArguments args)
     : StorageFile(args)
 {
-//    fmt::print(stderr, "Create storage File '{}' from database at \n{}\n",
-//        args.table_id.getNameForLogs(), StackTrace().toString());
-
     if (relative_table_dir_path.empty())
         throw Exception("Storage " + getName() + " requires data path", ErrorCodes::INCORRECT_FILE_NAME);
     if (args.format_name == "Distributed")
@@ -262,12 +245,12 @@
     }
 
     StorageFileSource(
-            std::shared_ptr<StorageFile> storage_,
-            const StorageMetadataPtr & metadata_snapshot_,
-            const Context & context_,
-            UInt64 max_block_size_,
-            FilesInfoPtr files_info_,
-            ColumnsDescription columns_description_)
+        std::shared_ptr<StorageFile> storage_,
+        const StorageMetadataPtr & metadata_snapshot_,
+        const Context & context_,
+        UInt64 max_block_size_,
+        FilesInfoPtr files_info_,
+        ColumnsDescription columns_description_)
         : SourceWithProgress(getHeader(metadata_snapshot_, files_info_->need_path_column, files_info_->need_file_column))
         , storage(std::move(storage_))
         , metadata_snapshot(metadata_snapshot_)
@@ -469,11 +452,7 @@
         const StorageMetadataPtr & metadata_snapshot_,
         const CompressionMethod compression_method,
         const Context & context,
-<<<<<<< HEAD
-        const FormatSettings & format_settings)
-=======
         const std::optional<FormatSettings> & format_settings)
->>>>>>> 67099f28
         : storage(storage_)
         , metadata_snapshot(metadata_snapshot_)
         , lock(storage.rwlock)
@@ -643,16 +622,6 @@
 
             engine_args_ast[0] = evaluateConstantExpressionOrIdentifierAsLiteral(engine_args_ast[0], factory_args.local_context);
             storage_args.format_name = engine_args_ast[0]->as<ASTLiteral &>().value.safeGet<String>();
-<<<<<<< HEAD
-
-            if (factory_args.storage_def->settings)
-            {
-                Context local_context_copy = factory_args.local_context;
-                local_context_copy.applySettingsChanges(
-                    factory_args.storage_def->settings->changes);
-                storage_args.format_settings = getFormatSettings(
-                    local_context_copy);
-=======
 
             // Use format settings from global server context + settings from
             // the SETTINGS clause of the create query. Settings from current
@@ -678,16 +647,11 @@
 
                 storage_args.format_settings = getFormatSettings(
                     factory_args.context, user_format_settings);
->>>>>>> 67099f28
             }
             else
             {
                 storage_args.format_settings = getFormatSettings(
-<<<<<<< HEAD
-                    factory_args.local_context);
-=======
                     factory_args.context);
->>>>>>> 67099f28
             }
 
             if (engine_args_ast.size() == 1) /// Table in database
