#include <Storages/StorageFile.h>
#include <Storages/StorageFactory.h>
#include <Storages/ColumnsDescription.h>
#include <Storages/StorageInMemoryMetadata.h>
#include <Storages/PartitionedSink.h>
#include <Storages/Distributed/DistributedAsyncInsertSource.h>
#include <Storages/checkAndGetLiteralArgument.h>
#include <Storages/VirtualColumnUtils.h>

#include <Interpreters/Context.h>
#include <Interpreters/evaluateConstantExpression.h>
#include <Interpreters/InterpreterSelectQuery.h>

#include <Parsers/ASTSelectQuery.h>
#include <Parsers/ASTIdentifier_fwd.h>
#include <Parsers/ASTInsertQuery.h>
#include <Parsers/ASTLiteral.h>

#include <IO/MMapReadBufferFromFile.h>
#include <IO/MMapReadBufferFromFileDescriptor.h>
#include <IO/ReadBufferFromFile.h>
#include <IO/ReadBufferFromFileDescriptor.h>
#include <IO/ReadHelpers.h>
#include <IO/WriteBufferFromFile.h>
#include <IO/WriteHelpers.h>
#include <IO/Archives/createArchiveReader.h>
#include <IO/Archives/IArchiveReader.h>
#include <IO/Archives/ArchiveUtils.h>
#include <IO/PeekableReadBuffer.h>
#include <IO/AsynchronousReadBufferFromFile.h>
#include <Disks/IO/IOUringReader.h>
#include <Disks/IO/getIOUringReader.h>

#include <Formats/FormatFactory.h>
#include <Formats/ReadSchemaUtils.h>
#include <Processors/Formats/IInputFormat.h>
#include <Processors/Formats/IOutputFormat.h>
#include <Processors/Sinks/SinkToStorage.h>
#include <Processors/Transforms/AddingDefaultsTransform.h>
#include <Processors/Transforms/ExtractColumnsTransform.h>
#include <Processors/SourceWithKeyCondition.h>
#include <Processors/Formats/ISchemaReader.h>
#include <Processors/Sources/NullSource.h>
#include <Processors/Sources/ConstChunkGenerator.h>
#include <Processors/Executors/PullingPipelineExecutor.h>
#include <Processors/QueryPlan/QueryPlan.h>
#include <Processors/QueryPlan/SourceStepWithFilter.h>

#include <Common/escapeForFileName.h>
#include <Common/typeid_cast.h>
#include <Common/parseGlobs.h>
#include <Common/filesystemHelpers.h>
#include <Common/logger_useful.h>
#include <Common/ProfileEvents.h>
#include <Common/re2.h>
#include "base/defines.h"

#include <Core/Settings.h>

#include <QueryPipeline/Pipe.h>
#include <QueryPipeline/QueryPipelineBuilder.h>

#include <fcntl.h>
#include <unistd.h>
#include <filesystem>
#include <shared_mutex>
#include <algorithm>

namespace ProfileEvents
{
    extern const Event CreatedReadBufferOrdinary;
    extern const Event CreatedReadBufferMMap;
    extern const Event CreatedReadBufferMMapFailed;
    extern const Event EngineFileLikeReadFiles;
}

namespace fs = std::filesystem;

namespace DB
{

namespace ErrorCodes
{
    extern const int BAD_ARGUMENTS;
    extern const int NOT_IMPLEMENTED;
    extern const int CANNOT_FSTAT;
    extern const int CANNOT_TRUNCATE_FILE;
    extern const int DATABASE_ACCESS_DENIED;
    extern const int NUMBER_OF_ARGUMENTS_DOESNT_MATCH;
    extern const int UNKNOWN_IDENTIFIER;
    extern const int INCORRECT_FILE_NAME;
    extern const int FILE_DOESNT_EXIST;
    extern const int FILE_ALREADY_EXISTS;
    extern const int TIMEOUT_EXCEEDED;
    extern const int INCOMPATIBLE_COLUMNS;
    extern const int CANNOT_STAT;
    extern const int LOGICAL_ERROR;
    extern const int CANNOT_APPEND_TO_FILE;
    extern const int CANNOT_EXTRACT_TABLE_STRUCTURE;
    extern const int CANNOT_DETECT_FORMAT;
    extern const int CANNOT_COMPILE_REGEXP;
    extern const int UNSUPPORTED_METHOD;
}

namespace
{
/* Recursive directory listing with matched paths as a result.
 * Have the same method in StorageHDFS.
 */
void listFilesWithRegexpMatchingImpl(
    const std::string & path_for_ls,
    const std::string & for_match,
    size_t & total_bytes_to_read,
    std::vector<std::string> & result,
    bool recursive)
{
    const size_t first_glob_pos = for_match.find_first_of("*?{");

    if (first_glob_pos == std::string::npos)
    {
        try
        {
            /// We use fs::canonical to resolve the canonical path and check if the file does exists
            /// but the result path will be fs::absolute.
            /// Otherwise it will not allow to work with symlinks in `user_files_path` directory.
            fs::canonical(path_for_ls + for_match);
            fs::path absolute_path = fs::absolute(path_for_ls + for_match);
            result.push_back(absolute_path.string());
        }
        catch (const std::exception &) // NOLINT
        {
            /// There is no such file, but we just ignore this.
            /// throw Exception(ErrorCodes::FILE_DOESNT_EXIST, "File {} doesn't exist", for_match);
        }
        return;
    }

    const size_t end_of_path_without_globs = for_match.substr(0, first_glob_pos).rfind('/');
    const std::string suffix_with_globs = for_match.substr(end_of_path_without_globs);   /// begin with '/'

    const size_t next_slash_after_glob_pos = suffix_with_globs.find('/', 1);

    const std::string current_glob = suffix_with_globs.substr(0, next_slash_after_glob_pos);

    auto regexp = makeRegexpPatternFromGlobs(current_glob);

    re2::RE2 matcher(regexp);
    if (!matcher.ok())
        throw Exception(ErrorCodes::CANNOT_COMPILE_REGEXP,
            "Cannot compile regex from glob ({}): {}", for_match, matcher.error());

    bool skip_regex = current_glob == "/*";
    if (!recursive)
        recursive = current_glob == "/**" ;

    const std::string prefix_without_globs = path_for_ls + for_match.substr(1, end_of_path_without_globs);

    if (!fs::exists(prefix_without_globs))
        return;

    const bool looking_for_directory = next_slash_after_glob_pos != std::string::npos;

    const fs::directory_iterator end;
    for (fs::directory_iterator it(prefix_without_globs); it != end; ++it)
    {
        const std::string full_path = it->path().string();
        const size_t last_slash = full_path.rfind('/');
        const String file_name = full_path.substr(last_slash);

        /// Condition is_directory means what kind of path is it in current iteration of ls
        if (!it->is_directory() && !looking_for_directory)
        {
            if (skip_regex || re2::RE2::FullMatch(file_name, matcher))
            {
                total_bytes_to_read += it->file_size();
                result.push_back(it->path().string());
            }
        }
        else if (it->is_directory())
        {
            if (recursive)
            {
                listFilesWithRegexpMatchingImpl(fs::path(full_path).append(it->path().string()) / "",
                                                looking_for_directory ? suffix_with_globs.substr(next_slash_after_glob_pos) : current_glob,
                                                total_bytes_to_read, result, recursive);
            }
            else if (looking_for_directory && re2::RE2::FullMatch(file_name, matcher))
                /// Recursion depth is limited by pattern. '*' works only for depth = 1, for depth = 2 pattern path is '*/*'. So we do not need additional check.
                listFilesWithRegexpMatchingImpl(fs::path(full_path) / "", suffix_with_globs.substr(next_slash_after_glob_pos),
                                                total_bytes_to_read, result, false);
        }
    }
}

std::vector<std::string> listFilesWithRegexpMatching(
    const std::string & for_match,
    size_t & total_bytes_to_read)
{
    std::vector<std::string> result;

    Strings for_match_paths_expanded = expandSelectionGlob(for_match);

    for (const auto & for_match_expanded : for_match_paths_expanded)
        listFilesWithRegexpMatchingImpl("/", for_match_expanded, total_bytes_to_read, result, false);

    return result;
}

std::string getTablePath(const std::string & table_dir_path, const std::string & format_name)
{
    return table_dir_path + "/data." + escapeForFileName(format_name);
}

/// Both db_dir_path and table_path must be converted to absolute paths (in particular, path cannot contain '..').
void checkCreationIsAllowed(
    ContextPtr context_global,
    const std::string & db_dir_path,
    const std::string & table_path,
    bool can_be_directory)
{
    if (context_global->getApplicationType() != Context::ApplicationType::SERVER)
        return;

    /// "/dev/null" is allowed for perf testing
    if (!fileOrSymlinkPathStartsWith(table_path, db_dir_path) && table_path != "/dev/null")
        throw Exception(ErrorCodes::DATABASE_ACCESS_DENIED, "File `{}` is not inside `{}`", table_path, db_dir_path);

    if (can_be_directory)
    {
        auto table_path_stat = fs::status(table_path);
        if (fs::exists(table_path_stat) && fs::is_directory(table_path_stat))
            throw Exception(ErrorCodes::INCORRECT_FILE_NAME, "File {} must not be a directory", table_path);
    }
}

std::unique_ptr<ReadBuffer> selectReadBuffer(
    const String & current_path,
    bool use_table_fd,
    int table_fd,
    const struct stat & file_stat,
    ContextPtr context)
{
    auto read_method = context->getSettingsRef().storage_file_read_method;

    /** Using mmap on server-side is unsafe for the following reasons:
      * - concurrent modifications of a file will result in SIGBUS;
      * - IO error from the device will result in SIGBUS;
      * - recovery from this signal is not feasible even with the usage of siglongjmp,
      *   as it might require stack unwinding from arbitrary place;
      * - arbitrary slowdown due to page fault in arbitrary place in the code is difficult to debug.
      *
      * But we keep this mode for clickhouse-local as it is not so bad for a command line tool.
      */
    if (context->getApplicationType() == Context::ApplicationType::SERVER && read_method == LocalFSReadMethod::mmap)
        throw Exception(ErrorCodes::BAD_ARGUMENTS, "Using storage_file_read_method=mmap is not safe in server mode. Consider using pread.");

    if (S_ISREG(file_stat.st_mode) && read_method == LocalFSReadMethod::mmap)
    {
        try
        {
            std::unique_ptr<ReadBufferFromFileBase> res;
            if (use_table_fd)
                res = std::make_unique<MMapReadBufferFromFileDescriptor>(table_fd, 0);
            else
                res = std::make_unique<MMapReadBufferFromFile>(current_path, 0);

            ProfileEvents::increment(ProfileEvents::CreatedReadBufferMMap);
            return res;
        }
        catch (const ErrnoException &)
        {
            /// Fallback if mmap is not supported.
            ProfileEvents::increment(ProfileEvents::CreatedReadBufferMMapFailed);
        }
    }

    std::unique_ptr<ReadBufferFromFileBase> res;
    if (S_ISREG(file_stat.st_mode) && (read_method == LocalFSReadMethod::pread || read_method == LocalFSReadMethod::mmap))
    {
        if (use_table_fd)
            res = std::make_unique<ReadBufferFromFileDescriptorPRead>(table_fd, context->getSettingsRef().max_read_buffer_size);
        else
            res = std::make_unique<ReadBufferFromFilePRead>(current_path, context->getSettingsRef().max_read_buffer_size);

        ProfileEvents::increment(ProfileEvents::CreatedReadBufferOrdinary);
    }
    else if (read_method == LocalFSReadMethod::io_uring && !use_table_fd)
    {
#if USE_LIBURING
        auto & reader = getIOUringReaderOrThrow(context);
        res = std::make_unique<AsynchronousReadBufferFromFileWithDescriptorsCache>(
            reader,
            Priority{},
            current_path,
            context->getSettingsRef().max_read_buffer_size);
#else
        throw Exception(ErrorCodes::UNSUPPORTED_METHOD, "Read method io_uring is only supported in Linux");
#endif
    }
    else
    {
        if (use_table_fd)
            res = std::make_unique<ReadBufferFromFileDescriptor>(table_fd, context->getSettingsRef().max_read_buffer_size);
        else
            res = std::make_unique<ReadBufferFromFile>(current_path, context->getSettingsRef().max_read_buffer_size);

        ProfileEvents::increment(ProfileEvents::CreatedReadBufferOrdinary);
    }
    return res;
}

struct stat getFileStat(const String & current_path, bool use_table_fd, int table_fd, const String & storage_name)
{
    struct stat file_stat{};
    if (use_table_fd)
    {
        /// Check if file descriptor allows random reads (and reading it twice).
        if (0 != fstat(table_fd, &file_stat))
            throw ErrnoException(ErrorCodes::CANNOT_STAT, "Cannot stat table file descriptor, inside {}", storage_name);
    }
    else
    {
        /// Check if file descriptor allows random reads (and reading it twice).
        if (0 != stat(current_path.c_str(), &file_stat))
            throw ErrnoException(ErrorCodes::CANNOT_STAT, "Cannot stat file {}", current_path);
    }

    return file_stat;
}

std::unique_ptr<ReadBuffer> createReadBuffer(
    const String & current_path,
    const struct stat & file_stat,
    bool use_table_fd,
    int table_fd,
    const String & compression_method,
    ContextPtr context)
{
    CompressionMethod method;
    if (use_table_fd)
        method = chooseCompressionMethod("", compression_method);
    else
        method = chooseCompressionMethod(current_path, compression_method);

    std::unique_ptr<ReadBuffer> nested_buffer = selectReadBuffer(current_path, use_table_fd, table_fd, file_stat, context);

    int zstd_window_log_max = static_cast<int>(context->getSettingsRef().zstd_window_log_max);
    return wrapReadBufferWithCompressionMethod(std::move(nested_buffer), method, zstd_window_log_max);
}

}

Strings StorageFile::getPathsList(const String & table_path, const String & user_files_path, const ContextPtr & context, size_t & total_bytes_to_read)
{
    fs::path user_files_absolute_path = fs::weakly_canonical(user_files_path);
    fs::path fs_table_path(table_path);
    if (fs_table_path.is_relative())
        fs_table_path = user_files_absolute_path / fs_table_path;

    Strings paths;

    /// Do not use fs::canonical or fs::weakly_canonical.
    /// Otherwise it will not allow to work with symlinks in `user_files_path` directory.
    String path = fs::absolute(fs_table_path).lexically_normal(); /// Normalize path.
    bool can_be_directory = true;

    if (path.find(PartitionedSink::PARTITION_ID_WILDCARD) != std::string::npos)
    {
        paths.push_back(path);
    }
    else if (path.find_first_of("*?{") == std::string::npos)
    {
        if (!fs::is_directory(path))
        {
            std::error_code error;
            size_t size = fs::file_size(path, error);
            if (!error)
                total_bytes_to_read += size;

            paths.push_back(path);
        }
        else
        {
            /// We list non-directory files under that directory.
            paths = listFilesWithRegexpMatching(path / fs::path("*"), total_bytes_to_read);
            can_be_directory = false;
        }
    }
    else
    {
        /// We list only non-directory files.
        paths = listFilesWithRegexpMatching(path, total_bytes_to_read);
        can_be_directory = false;
    }

    for (const auto & cur_path : paths)
        checkCreationIsAllowed(context, user_files_absolute_path, cur_path, can_be_directory);

    return paths;
}

namespace
{
    struct ReadBufferFromFileIterator : public IReadBufferIterator, WithContext
    {
    public:
        ReadBufferFromFileIterator(
            const std::vector<String> & paths_,
            std::optional<String> format_,
            const String & compression_method_,
            const std::optional<FormatSettings> & format_settings_,
            const ContextPtr & context_)
            : WithContext(context_)
            , paths(paths_)
            , format(std::move(format_))
            , compression_method(compression_method_)
            , format_settings(format_settings_)
        {
        }

        Data next() override
        {
            bool is_first = current_index == 0;
            if (is_first)
            {
                /// If format is unknown we iterate through all paths on first iteration and
                /// try to determine format by file name.
                if (!format)
                {
                    for (const auto & path : paths)
                    {
                        auto format_from_path = FormatFactory::instance().tryGetFormatFromFileName(path);
                        /// Use this format only if we have a schema reader for it.
                        if (format_from_path && FormatFactory::instance().checkIfFormatHasAnySchemaReader(*format_from_path))
                        {
                            format = format_from_path;
                            break;
                        }
                    }
                }

                /// For default mode check cached columns for all paths on first iteration.
                /// If we have cached columns, next() won't be called again.
                if (getContext()->getSettingsRef().schema_inference_mode == SchemaInferenceMode::DEFAULT)
                {
                    if (auto cached_columns = tryGetColumnsFromCache(paths))
                        return {nullptr, cached_columns, format};
                }
            }

            String path;
            struct stat file_stat;

            do
            {
                if (current_index == paths.size())
                {
                    if (is_first)
                    {
                        if (format)
                            throw Exception(
                                ErrorCodes::CANNOT_EXTRACT_TABLE_STRUCTURE,
                                "The table structure cannot be extracted from a {} format file, because all files are empty. You can specify the format manually",
                                *format);

                        throw Exception(
                            ErrorCodes::CANNOT_DETECT_FORMAT,
                            "The data format cannot be detected by the contents of the files, because all files are empty. You can specify table structure manually");
                    }
                    return {nullptr, std::nullopt, std::nullopt};
                }

                path = paths[current_index++];
                file_stat = getFileStat(path, false, -1, "File");
            } while (getContext()->getSettingsRef().engine_file_skip_empty_files && file_stat.st_size == 0);

            /// For union mode, check cached columns only for current path, because schema can be different for different files.
            if (getContext()->getSettingsRef().schema_inference_mode == SchemaInferenceMode::UNION)
            {
                if (auto cached_columns = tryGetColumnsFromCache({path}))
                    return {nullptr, cached_columns, format};
            }

            return {createReadBuffer(path, file_stat, false, -1, compression_method, getContext()), std::nullopt, format};
        }

        void setNumRowsToLastFile(size_t num_rows) override
        {
            if (!getContext()->getSettingsRef().use_cache_for_count_from_files)
                return;

            auto key = getKeyForSchemaCache(paths[current_index - 1], *format, format_settings, getContext());
            StorageFile::getSchemaCache(getContext()).addNumRows(key, num_rows);
        }

        void setSchemaToLastFile(const ColumnsDescription & columns) override
        {
            if (!getContext()->getSettingsRef().schema_inference_use_cache_for_file
                || getContext()->getSettingsRef().schema_inference_mode != SchemaInferenceMode::UNION)
                return;

            /// For union mode, schema can be different for different files, so we need to
            /// cache last inferred schema only for last processed file.
            auto cache_key = getKeyForSchemaCache(paths[current_index - 1], *format, format_settings, getContext());
            StorageFile::getSchemaCache(getContext()).addColumns(cache_key, columns);
        }

        void setResultingSchema(const ColumnsDescription & columns) override
        {
            if (!getContext()->getSettingsRef().schema_inference_use_cache_for_file
                || getContext()->getSettingsRef().schema_inference_mode != SchemaInferenceMode::DEFAULT)
                return;

            /// For default mode we cache resulting schema for all paths.
            auto cache_keys = getKeysForSchemaCache(paths, *format, format_settings, getContext());
            StorageFile::getSchemaCache(getContext()).addManyColumns(cache_keys, columns);
        }

        String getLastFileName() const override
        {
            if (current_index != 0)
                return paths[current_index - 1];
            return "";
        }

        void setFormatName(const String & format_name) override
        {
            format = format_name;
        }

        bool supportsLastReadBufferRecreation() const override { return true; }

        std::unique_ptr<ReadBuffer> recreateLastReadBuffer() override
        {
            chassert(current_index > 0 && current_index <= paths.size());
            auto path = paths[current_index - 1];
            auto file_stat = getFileStat(path, false, -1, "File");
            return createReadBuffer(path, file_stat, false, -1, compression_method, getContext());
        }

    private:
        std::optional<ColumnsDescription> tryGetColumnsFromCache(const Strings & paths_)
        {
            auto context = getContext();
            if (!context->getSettingsRef().schema_inference_use_cache_for_file)
                return std::nullopt;

            /// Check if the cache contains one of the paths.
            auto & schema_cache = StorageFile::getSchemaCache(context);
            struct stat file_stat{};
            for (const auto & path : paths_)
            {
                auto get_last_mod_time = [&]() -> std::optional<time_t>
                {
                    if (0 != stat(path.c_str(), &file_stat))
                        return std::nullopt;

                    return file_stat.st_mtime;
                };

                if (format)
                {
                    auto cache_key = getKeyForSchemaCache(path, *format, format_settings, context);
                    if (auto columns = schema_cache.tryGetColumns(cache_key, get_last_mod_time))
                        return columns;
                }
                else
                {
                    /// If format is unknown, we can iterate through all possible input formats
                    /// and check if we have an entry with this format and this file in schema cache.
                    /// If we have such entry for some format, we can use this format to read the file.
                    for (const auto & format_name : FormatFactory::instance().getAllInputFormats())
                    {
                        auto cache_key = getKeyForSchemaCache(path, format_name, format_settings, context);
                        if (auto columns = schema_cache.tryGetColumns(cache_key, get_last_mod_time))
                        {
                            /// Now format is known. It should be the same for all files.
                            format = format_name;
                            return columns;
                        }
                    }
                }
            }

            return std::nullopt;
        }

        const std::vector<String> & paths;

        size_t current_index = 0;
        std::optional<String> format;
        String compression_method;
        const std::optional<FormatSettings> & format_settings;
    };

    struct ReadBufferFromArchiveIterator : public IReadBufferIterator, WithContext
    {
    public:
        ReadBufferFromArchiveIterator(
            const StorageFile::ArchiveInfo & archive_info_,
            std::optional<String> format_,
            const std::optional<FormatSettings> & format_settings_,
            const ContextPtr & context_)
            : WithContext(context_)
            , archive_info(archive_info_)
            , format(std::move(format_))
            , format_settings(format_settings_)
        {
        }

        Data next() override
        {
            /// For default mode check cached columns for all initial archive paths (maybe with globs) on first iteration.
            /// If we have cached columns, next() won't be called again.
            if (is_first && getContext()->getSettingsRef().schema_inference_mode == SchemaInferenceMode::DEFAULT)
            {
                for (const auto & archive : archive_info.paths_to_archives)
                {
                    if (auto cached_schema = tryGetSchemaFromCache(archive, fmt::format("{}::{}", archive, archive_info.path_in_archive)))
                        return {nullptr, cached_schema, format};
                }
            }

            std::unique_ptr<ReadBuffer> read_buf;
            while (true)
            {
                if (current_archive_index == archive_info.paths_to_archives.size())
                {
                    if (is_first)
                    {
                        if (format)
                            throw Exception(
                                ErrorCodes::CANNOT_EXTRACT_TABLE_STRUCTURE,
                                "The table structure cannot be extracted from a {} format file, because all files are empty. You can specify table structure manually",
                                *format);

                        throw Exception(
                            ErrorCodes::CANNOT_DETECT_FORMAT,
                            "The data format cannot be detected by the contents of the files, because all files are empty. You can specify the format manually");
                    }

                    return {nullptr, std::nullopt, format};
                }

                const auto & archive = archive_info.paths_to_archives[current_archive_index];
                struct stat file_stat;
                file_stat = getFileStat(archive, false, -1, "File");
                if (file_stat.st_size == 0)
                {
                    if (getContext()->getSettingsRef().engine_file_skip_empty_files)
                    {
                        ++current_archive_index;
                        continue;
                    }

                    if (format)
                        throw Exception(
                            ErrorCodes::CANNOT_DETECT_FORMAT,
                            "The table structure cannot be extracted from a {} format file, because the archive {} is empty. "
                            "You can specify table structure manually",
                            *format,
                            archive);

                    throw Exception(
                        ErrorCodes::CANNOT_DETECT_FORMAT,
                        "The data format cannot be detected by the contents of the files, because the archive {} is empty. "
                        "You can specify the format manually",
                        archive);
                }

                auto archive_reader = createArchiveReader(archive);

                if (archive_info.isSingleFileRead())
                {
                    read_buf = archive_reader->readFile(archive_info.path_in_archive, false);
                    ++current_archive_index;
                    if (!read_buf)
                        continue;

                    last_read_file_path = paths_for_schema_cache.emplace_back(fmt::format("{}::{}", archive_reader->getPath(), archive_info.path_in_archive));
                    is_first = false;

                    if (auto cached_schema = tryGetSchemaFromCache(archive, last_read_file_path))
                        return {nullptr, cached_schema, format};
                }
                else
                {
                    if (last_read_buffer)
                        file_enumerator = archive_reader->nextFile(std::move(last_read_buffer));
                    else
                        file_enumerator = archive_reader->firstFile();

                    if (!file_enumerator)
                    {
                        ++current_archive_index;
                        continue;
                    }

                    const auto * filename = &file_enumerator->getFileName();
                    while (!archive_info.filter(*filename))
                    {
                        if (!file_enumerator->nextFile())
                        {
                            archive_reader = nullptr;
                            break;
                        }

                        filename = &file_enumerator->getFileName();
                    }

                    if (!archive_reader)
                    {
                        ++current_archive_index;
                        continue;
                    }

                    last_read_file_path = paths_for_schema_cache.emplace_back(fmt::format("{}::{}", archive_reader->getPath(), *filename));
                    is_first = false;

                    /// If format is unknown we can try to determine it by the file name.
                    if (!format)
                    {
                        auto format_from_file = FormatFactory::instance().tryGetFormatFromFileName(*filename);
                        /// Use this format only if we have a schema reader for it.
                        if (format_from_file && FormatFactory::instance().checkIfFormatHasAnySchemaReader(*format_from_file))
                            format = format_from_file;
                    }

                    if (auto cached_schema = tryGetSchemaFromCache(archive, last_read_file_path))
                    {
                        /// For union mode next() will be called again even if we found cached columns,
                        /// so we need to remember last_read_buffer to continue iterating through files in archive.
                        if (getContext()->getSettingsRef().schema_inference_mode == SchemaInferenceMode::UNION)
                            last_read_buffer = archive_reader->readFile(std::move(file_enumerator));
                        return {nullptr, cached_schema, format};
                    }

                    read_buf = archive_reader->readFile(std::move(file_enumerator));
                }

                break;
            }

            return {std::move(read_buf), std::nullopt, format};
        }

        void setPreviousReadBuffer(std::unique_ptr<ReadBuffer> buffer) override
        {
            if (buffer)
                last_read_buffer = std::move(buffer);
        }

        void setNumRowsToLastFile(size_t num_rows) override
        {
            if (!getContext()->getSettingsRef().use_cache_for_count_from_files)
                return;

            auto key = getKeyForSchemaCache(last_read_file_path, *format, format_settings, getContext());
            StorageFile::getSchemaCache(getContext()).addNumRows(key, num_rows);
        }

        void setSchemaToLastFile(const ColumnsDescription & columns) override
        {
            if (!getContext()->getSettingsRef().schema_inference_use_cache_for_file
                || getContext()->getSettingsRef().schema_inference_mode != SchemaInferenceMode::UNION)
                return;

            /// For union mode, schema can be different for different files in archive, so we need to
            /// cache last inferred schema only for last processed file.
            auto & schema_cache = StorageFile::getSchemaCache(getContext());
            auto cache_key = getKeyForSchemaCache(last_read_file_path, *format, format_settings, getContext());
            schema_cache.addColumns(cache_key, columns);
        }

        void setResultingSchema(const ColumnsDescription & columns) override
        {
            if (!getContext()->getSettingsRef().schema_inference_use_cache_for_file
                || getContext()->getSettingsRef().schema_inference_mode != SchemaInferenceMode::DEFAULT)
                return;

            /// For default mode we cache resulting schema for all paths.
            /// Also add schema for initial paths (maybe with globes) in cache,
            /// so next time we won't iterate through files (that can be expensive).
            for (const auto & archive : archive_info.paths_to_archives)
                paths_for_schema_cache.emplace_back(fmt::format("{}::{}", archive, archive_info.path_in_archive));
            auto & schema_cache = StorageFile::getSchemaCache(getContext());
            auto cache_keys = getKeysForSchemaCache(paths_for_schema_cache, *format, format_settings, getContext());
            schema_cache.addManyColumns(cache_keys, columns);
        }

        void setFormatName(const String & format_name) override
        {
            format = format_name;
        }

        String getLastFileName() const override
        {
            return last_read_file_path;
        }

        bool supportsLastReadBufferRecreation() const override { return true; }

        std::unique_ptr<ReadBuffer> recreateLastReadBuffer() override
        {
            if (archive_info.isSingleFileRead())
            {
                chassert(current_archive_index > 0 && current_archive_index <= archive_info.paths_to_archives.size());
                const auto & archive = archive_info.paths_to_archives[current_archive_index - 1];
                auto archive_reader = createArchiveReader(archive);
                return archive_reader->readFile(archive_info.path_in_archive, false);
            }

            chassert(current_archive_index >= 0 && current_archive_index < archive_info.paths_to_archives.size());
            const auto & archive = archive_info.paths_to_archives[current_archive_index];
            auto archive_reader = createArchiveReader(archive);
            chassert(last_read_buffer);
            file_enumerator = archive_reader->currentFile(std::move(last_read_buffer));
            return archive_reader->readFile(std::move(file_enumerator));
        }

    private:
        std::optional<ColumnsDescription> tryGetSchemaFromCache(const std::string & archive_path, const std::string & full_path)
        {
            auto context = getContext();
            if (!context->getSettingsRef().schema_inference_use_cache_for_file)
                return std::nullopt;

            struct stat file_stat;
            auto & schema_cache = StorageFile::getSchemaCache(context);
            auto get_last_mod_time = [&]() -> std::optional<time_t>
            {
                if (0 != stat(archive_path.c_str(), &file_stat))
                    return std::nullopt;

                return file_stat.st_mtime;
            };

            if (format)
            {
                auto cache_key = getKeyForSchemaCache(full_path, *format, format_settings, context);
                if (auto columns = schema_cache.tryGetColumns(cache_key, get_last_mod_time))
                    return columns;
            }
            else
            {
                /// If format is unknown, we can iterate through all possible input formats
                /// and check if we have an entry with this format and this file in schema cache.
                /// If we have such entry for some format, we can use this format to read the file.
                for (const auto & format_name : FormatFactory::instance().getAllInputFormats())
                {
                    auto cache_key = getKeyForSchemaCache(full_path, format_name, format_settings, context);
                    if (auto columns = schema_cache.tryGetColumns(cache_key, get_last_mod_time))
                    {
                        /// Now format is known. It should be the same for all files.
                        format = format_name;
                        return columns;
                    }
                }
            }

            return std::nullopt;
        }

        const StorageFile::ArchiveInfo & archive_info;

        size_t current_archive_index = 0;

        bool is_first = true;

        std::string last_read_file_path;

        std::unique_ptr<IArchiveReader::FileEnumerator> file_enumerator;
        std::unique_ptr<ReadBuffer> last_read_buffer;

        std::optional<String> format;
        const std::optional<FormatSettings> & format_settings;
        std::vector<std::string> paths_for_schema_cache;
    };
}

std::pair<ColumnsDescription, String> StorageFile::getTableStructureAndFormatFromFileDescriptor(std::optional<String> format, const ContextPtr & context)
{
    /// If we want to read schema from file descriptor we should create
    /// a read buffer from fd, create a checkpoint, read some data required
    /// for schema inference, rollback to checkpoint and then use the created
    /// peekable read buffer on the first read from storage. It's needed because
    /// in case of file descriptor we have a stream of data and we cannot
    /// start reading data from the beginning after reading some data for
    /// schema inference.
    auto file_stat = getFileStat("", true, table_fd, getName());
    /// We will use PeekableReadBuffer to create a checkpoint, so we need a place
    /// where we can store the original read buffer.
    read_buffer_from_fd = createReadBuffer("", file_stat, true, table_fd, compression_method, context);
    auto read_buf = std::make_unique<PeekableReadBuffer>(*read_buffer_from_fd);
    read_buf->setCheckpoint();
    auto read_buffer_iterator = SingleReadBufferIterator(std::move(read_buf));

    ColumnsDescription columns;
    if (format)
        columns = readSchemaFromFormat(*format, format_settings, read_buffer_iterator, context);
    else
        std::tie(columns, format) = detectFormatAndReadSchema(format_settings, read_buffer_iterator, context);

    peekable_read_buffer_from_fd = read_buffer_iterator.releaseBuffer();
    if (peekable_read_buffer_from_fd)
    {
        /// If we have created read buffer in readSchemaFromFormat we should rollback to checkpoint.
        assert_cast<PeekableReadBuffer *>(peekable_read_buffer_from_fd.get())->rollbackToCheckpoint();
        has_peekable_read_buffer_from_fd = true;
    }

    return {columns, *format};
}

std::pair<ColumnsDescription, String> StorageFile::getTableStructureAndFormatFromFileImpl(
    std::optional<String> format,
    const std::vector<String> & paths,
    const String & compression_method,
    const std::optional<FormatSettings> & format_settings,
    const ContextPtr & context,
    const std::optional<ArchiveInfo> & archive_info)
{
    if (format == "Distributed")
    {
        if (paths.empty())
            throw Exception(ErrorCodes::INCORRECT_FILE_NAME, "Cannot get table structure from file, because no files match specified name");

        return {ColumnsDescription(DistributedAsyncInsertSource(paths[0]).getOutputs().front().getHeader().getNamesAndTypesList()), *format};
    }

    if (((archive_info && archive_info->paths_to_archives.empty()) || (!archive_info && paths.empty()))
        && (!format || !FormatFactory::instance().checkIfFormatHasExternalSchemaReader(*format)))
    {
        if (format)
            throw Exception(
                ErrorCodes::CANNOT_EXTRACT_TABLE_STRUCTURE,
                "The table structure cannot be extracted from a {} format file, because there are no files with provided path. "
                "You can specify table structure manually", *format);

        throw Exception(
            ErrorCodes::CANNOT_EXTRACT_TABLE_STRUCTURE,
            "The data format cannot be detected by the contents of the files, because there are no files with provided path. "
            "You can specify the format manually");

    }

    if (archive_info)
    {
        ReadBufferFromArchiveIterator read_buffer_iterator(*archive_info, format, format_settings, context);
        if (format)
            return {readSchemaFromFormat(*format, format_settings, read_buffer_iterator, context), *format};

        return detectFormatAndReadSchema(format_settings, read_buffer_iterator, context);
    }

    ReadBufferFromFileIterator read_buffer_iterator(paths, format, compression_method, format_settings, context);
    if (format)
        return {readSchemaFromFormat(*format, format_settings, read_buffer_iterator, context), *format};

    return detectFormatAndReadSchema(format_settings, read_buffer_iterator, context);
}

ColumnsDescription StorageFile::getTableStructureFromFile(
    const DB::String & format,
    const std::vector<String> & paths,
    const DB::String & compression_method,
    const std::optional<FormatSettings> & format_settings,
    const ContextPtr & context,
    const std::optional<ArchiveInfo> & archive_info)
{
    return getTableStructureAndFormatFromFileImpl(format, paths, compression_method, format_settings, context, archive_info).first;
}

std::pair<ColumnsDescription, String> StorageFile::getTableStructureAndFormatFromFile(
    const std::vector<String> & paths,
    const DB::String & compression_method,
    const std::optional<FormatSettings> & format_settings,
    const ContextPtr & context,
    const std::optional<ArchiveInfo> & archive_info)
{
    return getTableStructureAndFormatFromFileImpl(std::nullopt, paths, compression_method, format_settings, context, archive_info);
}

bool StorageFile::supportsSubsetOfColumns(const ContextPtr & context) const
{
    return format_name != "Distributed" && FormatFactory::instance().checkIfFormatSupportsSubsetOfColumns(format_name, context, format_settings);
}

bool StorageFile::prefersLargeBlocks() const
{
    return FormatFactory::instance().checkIfOutputFormatPrefersLargeBlocks(format_name);
}

bool StorageFile::parallelizeOutputAfterReading(ContextPtr context) const
{
    return FormatFactory::instance().checkParallelizeOutputAfterReading(format_name, context);
}

StorageFile::StorageFile(int table_fd_, CommonArguments args)
    : StorageFile(args)
{
    struct stat buf;
    int res = fstat(table_fd_, &buf);
    if (-1 == res)
        throw ErrnoException(ErrorCodes::CANNOT_FSTAT, "Cannot execute fstat");
    total_bytes_to_read = buf.st_size;

    if (args.getContext()->getApplicationType() == Context::ApplicationType::SERVER)
        throw Exception(ErrorCodes::DATABASE_ACCESS_DENIED, "Using file descriptor as source of storage isn't allowed for server daemons");
    if (args.format_name == "Distributed")
        throw Exception(ErrorCodes::INCORRECT_FILE_NAME, "Distributed format is allowed only with explicit file path");

    is_db_table = false;
    use_table_fd = true;
    table_fd = table_fd_;
    setStorageMetadata(args);
}

StorageFile::StorageFile(const std::string & table_path_, const std::string & user_files_path, CommonArguments args)
    : StorageFile(args)
{
    if (!args.path_to_archive.empty())
        archive_info = getArchiveInfo(args.path_to_archive, table_path_, user_files_path, args.getContext(), total_bytes_to_read);
    else
        paths = getPathsList(table_path_, user_files_path, args.getContext(), total_bytes_to_read);

    is_db_table = false;
    is_path_with_globs = paths.size() > 1;
    if (!paths.empty())
        path_for_partitioned_write = paths.front();
    else
        path_for_partitioned_write = table_path_;

    file_renamer = FileRenamer(args.rename_after_processing);

    setStorageMetadata(args);
}

StorageFile::StorageFile(const std::string & table_path_, const std::string & user_files_path, bool distributed_processing_, CommonArguments args)
    : StorageFile(table_path_, user_files_path, args)
{
    distributed_processing = distributed_processing_;
}

StorageFile::StorageFile(const std::string & relative_table_dir_path, CommonArguments args)
    : StorageFile(args)
{
    if (relative_table_dir_path.empty())
        throw Exception(ErrorCodes::INCORRECT_FILE_NAME, "Storage {} requires data path", getName());
    if (args.format_name == "Distributed")
        throw Exception(ErrorCodes::INCORRECT_FILE_NAME, "Distributed format is allowed only with explicit file path");

    String table_dir_path = fs::path(base_path) / relative_table_dir_path / "";
    fs::create_directories(table_dir_path);
    paths = {getTablePath(table_dir_path, format_name)};

    std::error_code error;
    size_t size = fs::file_size(paths[0], error);
    if (!error)
        total_bytes_to_read = size;

    setStorageMetadata(args);
}

StorageFile::StorageFile(CommonArguments args)
    : IStorage(args.table_id)
    , format_name(args.format_name)
    , format_settings(args.format_settings)
    , compression_method(args.compression_method)
    , base_path(args.getContext()->getPath())
{
    if (format_name != "Distributed" && format_name != "auto")
        FormatFactory::instance().checkFormatName(format_name);
}

void StorageFile::setStorageMetadata(CommonArguments args)
{
    StorageInMemoryMetadata storage_metadata;

    if (args.format_name == "Distributed" || args.columns.empty())
    {
        ColumnsDescription columns;
        if (use_table_fd)
        {
            if (format_name == "auto")
                std::tie(columns, format_name) = getTableStructureAndFormatFromFileDescriptor(std::nullopt, args.getContext());
            else
                columns = getTableStructureAndFormatFromFileDescriptor(format_name, args.getContext()).first;
        }
        else
        {
            if (format_name == "auto")
                std::tie(columns, format_name) = getTableStructureAndFormatFromFile(paths, compression_method, format_settings, args.getContext(), archive_info);
            else
                columns = getTableStructureFromFile(format_name, paths, compression_method, format_settings, args.getContext(), archive_info);

            if (!args.columns.empty() && args.columns != columns)
                throw Exception(ErrorCodes::INCOMPATIBLE_COLUMNS, "Table structure and file structure are different");
        }
        storage_metadata.setColumns(columns);
    }
    else
    {
        if (format_name == "auto")
            format_name = getTableStructureAndFormatFromFile(paths, compression_method, format_settings, args.getContext(), archive_info).second;
        /// We don't allow special columns in File storage.
        if (!args.columns.hasOnlyOrdinary())
            throw Exception(ErrorCodes::BAD_ARGUMENTS, "Table engine File doesn't support special columns like MATERIALIZED, ALIAS or EPHEMERAL");
        storage_metadata.setColumns(args.columns);
    }

    storage_metadata.setConstraints(args.constraints);
    storage_metadata.setComment(args.comment);
    setInMemoryMetadata(storage_metadata);
    setVirtuals(VirtualColumnUtils::getVirtualsForFileLikeStorage(storage_metadata.getColumns()));
}


static std::chrono::seconds getLockTimeout(const ContextPtr & context)
{
    const Settings & settings = context->getSettingsRef();
    Int64 lock_timeout = settings.lock_acquire_timeout.totalSeconds();
    if (settings.max_execution_time.totalSeconds() != 0 && settings.max_execution_time.totalSeconds() < lock_timeout)
        lock_timeout = settings.max_execution_time.totalSeconds();
    return std::chrono::seconds{lock_timeout};
}

using StorageFilePtr = std::shared_ptr<StorageFile>;

StorageFileSource::FilesIterator::FilesIterator(
    const Strings & files_,
    std::optional<StorageFile::ArchiveInfo> archive_info_,
    const ActionsDAG::Node * predicate,
    const NamesAndTypesList & virtual_columns,
    const ContextPtr & context_,
    bool distributed_processing_)
    : WithContext(context_), files(files_), archive_info(std::move(archive_info_)), distributed_processing(distributed_processing_)
{
    std::optional<ActionsDAG> filter_dag;
    if (!distributed_processing && !archive_info && !files.empty())
        filter_dag = VirtualColumnUtils::createPathAndFileFilterDAG(predicate, virtual_columns);

    if (filter_dag)
    {
        VirtualColumnUtils::buildSetsForDAG(*filter_dag, context_);
        auto actions = std::make_shared<ExpressionActions>(std::move(*filter_dag));
        VirtualColumnUtils::filterByPathOrFile(files, files, actions, virtual_columns);
    }
}

String StorageFileSource::FilesIterator::next()
{
    if (distributed_processing)
        return getContext()->getReadTaskCallback()();
    else
    {
        const auto & fs = isReadFromArchive() ? archive_info->paths_to_archives : files;

        auto current_index = index.fetch_add(1, std::memory_order_relaxed);
        if (current_index >= fs.size())
            return {};

        return fs[current_index];
    }
}

const String & StorageFileSource::FilesIterator::getFileNameInArchive()
{
    if (archive_info->path_in_archive.empty())
        throw Exception(ErrorCodes::LOGICAL_ERROR, "Expected only 1 filename but it's empty");

    return archive_info->path_in_archive;
}

StorageFileSource::StorageFileSource(
    const ReadFromFormatInfo & info,
    std::shared_ptr<StorageFile> storage_,
    const ContextPtr & context_,
    UInt64 max_block_size_,
    FilesIteratorPtr files_iterator_,
    std::unique_ptr<ReadBuffer> read_buf_,
    bool need_only_count_)
    : SourceWithKeyCondition(info.source_header, false), WithContext(context_)
    , storage(std::move(storage_))
    , files_iterator(std::move(files_iterator_))
    , read_buf(std::move(read_buf_))
    , columns_description(info.columns_description)
    , requested_columns(info.requested_columns)
    , requested_virtual_columns(info.requested_virtual_columns)
    , block_for_format(info.format_header)
    , max_block_size(max_block_size_)
    , need_only_count(need_only_count_)
{
    if (!storage->use_table_fd)
    {
        shared_lock = std::shared_lock(storage->rwlock, getLockTimeout(getContext()));
        if (!shared_lock)
            throw Exception(ErrorCodes::TIMEOUT_EXCEEDED, "Lock timeout exceeded");
        storage->readers_counter.fetch_add(1, std::memory_order_release);
    }
}

void StorageFileSource::beforeDestroy()
{
    if (storage->file_renamer.isEmpty())
        return;

    int32_t cnt = storage->readers_counter.fetch_sub(1, std::memory_order_acq_rel);

    if (std::uncaught_exceptions() == 0 && cnt == 1 && !storage->was_renamed)
    {
        shared_lock.unlock();
        auto exclusive_lock = std::unique_lock{storage->rwlock, getLockTimeout(getContext())};

        if (!exclusive_lock)
            return;
        if (storage->readers_counter.load(std::memory_order_acquire) != 0 || storage->was_renamed)
            return;

        for (auto & file_path_ref : storage->paths)
        {
            try
            {
                auto file_path = fs::path(file_path_ref);
                String new_filename = storage->file_renamer.generateNewFilename(file_path.filename().string());
                file_path.replace_filename(new_filename);

                // Normalize new path
                file_path = file_path.lexically_normal();

                // Checking access rights
                checkCreationIsAllowed(getContext(), getContext()->getUserFilesPath(), file_path, true);

                // Checking an existing of new file
                if (fs::exists(file_path))
                    throw Exception(ErrorCodes::FILE_ALREADY_EXISTS, "File {} already exists", file_path.string());

                fs::rename(fs::path(file_path_ref), file_path);
                file_path_ref = file_path.string();
                storage->was_renamed = true;
            }
            catch (const std::exception & e)
            {
                // Cannot throw exception from destructor, will write only error
                LOG_ERROR(getLogger("~StorageFileSource"), "Failed to rename file {}: {}", file_path_ref, e.what());
                continue;
            }
        }
    }
}

StorageFileSource::~StorageFileSource()
{
    beforeDestroy();
}

void StorageFileSource::setKeyCondition(const std::optional<ActionsDAG> & filter_actions_dag, ContextPtr context_)
{
    setKeyConditionImpl(filter_actions_dag, context_, block_for_format);
}


bool StorageFileSource::tryGetCountFromCache(const struct stat & file_stat)
{
    if (!getContext()->getSettingsRef().use_cache_for_count_from_files)
        return false;

    auto num_rows_from_cache = tryGetNumRowsFromCache(current_path, file_stat.st_mtime);
    if (!num_rows_from_cache)
        return false;

    /// We should not return single chunk with all number of rows,
    /// because there is a chance that this chunk will be materialized later
    /// (it can cause memory problems even with default values in columns or when virtual columns are requested).
    /// Instead, we use special ConstChunkGenerator that will generate chunks
    /// with max_block_size rows until total number of rows is reached.
    auto const_chunk_generator = std::make_shared<ConstChunkGenerator>(block_for_format, *num_rows_from_cache, max_block_size);
    QueryPipelineBuilder builder;
    builder.init(Pipe(const_chunk_generator));
    builder.addSimpleTransform([&](const Block & header)
    {
        return std::make_shared<ExtractColumnsTransform>(header, requested_columns);
    });
    pipeline = std::make_unique<QueryPipeline>(QueryPipelineBuilder::getPipeline(std::move(builder)));
    reader = std::make_unique<PullingPipelineExecutor>(*pipeline);
    return true;
}

Chunk StorageFileSource::generate()
{
    while (!finished_generate)
    {
        /// Open file lazily on first read. This is needed to avoid too many open files from different streams.
        if (!reader)
        {
            if (!storage->use_table_fd)
            {
                if (files_iterator->isReadFromArchive())
                {
                    if (files_iterator->isSingleFileReadFromArchive())
                    {
                        auto archive = files_iterator->next();
                        if (archive.empty())
                            return {};

                        auto file_stat = getFileStat(archive, storage->use_table_fd, storage->table_fd, storage->getName());
                        if (getContext()->getSettingsRef().engine_file_skip_empty_files && file_stat.st_size == 0)
                            continue;

                        archive_reader = createArchiveReader(archive);
                        filename_override = files_iterator->getFileNameInArchive();

                        current_path = fmt::format("{}::{}", archive_reader->getPath(), *filename_override);
                        if (need_only_count && tryGetCountFromCache(file_stat))
                            continue;

                        read_buf = archive_reader->readFile(*filename_override, /*throw_on_not_found=*/false);
                        if (!read_buf)
                            continue;

                        if (auto progress_callback = getContext()->getFileProgressCallback())
                            progress_callback(FileProgress(0, tryGetFileSizeFromReadBuffer(*read_buf).value_or(0)));
                    }
                    else
                    {
                        while (true)
                        {
                            if (file_enumerator == nullptr)
                            {
                                auto archive = files_iterator->next();
                                if (archive.empty())
                                    return {};

                                current_archive_stat = getFileStat(archive, storage->use_table_fd, storage->table_fd, storage->getName());
                                if (getContext()->getSettingsRef().engine_file_skip_empty_files && current_archive_stat.st_size == 0)
                                    continue;

                                archive_reader = createArchiveReader(archive);
                                file_enumerator = archive_reader->firstFile();
                                continue;
                            }

                            bool file_found = true;
                            while (!files_iterator->validFileInArchive(file_enumerator->getFileName()))
                            {
                                if (!file_enumerator->nextFile())
                                {
                                    file_found = false;
                                    break;
                                }
                            }

                            if (file_found)
                            {
                                filename_override = file_enumerator->getFileName();
                                break;
                            }

                            file_enumerator = nullptr;
                        }

                        chassert(file_enumerator);
                        current_path = fmt::format("{}::{}", archive_reader->getPath(), *filename_override);
                        current_file_size = file_enumerator->getFileInfo().uncompressed_size;
                        current_file_last_modified = file_enumerator->getFileInfo().last_modified;
                        if (need_only_count && tryGetCountFromCache(current_archive_stat))
                            continue;

                        read_buf = archive_reader->readFile(std::move(file_enumerator));
                        if (auto progress_callback = getContext()->getFileProgressCallback())
                            progress_callback(FileProgress(0, tryGetFileSizeFromReadBuffer(*read_buf).value_or(0)));
                    }
                }
                else
                {
                    current_path = files_iterator->next();
                    if (current_path.empty())
                        return {};
                }

                /// Special case for distributed format. Defaults are not needed here.
                if (storage->format_name == "Distributed")
                {
                    pipeline = std::make_unique<QueryPipeline>(std::make_shared<DistributedAsyncInsertSource>(current_path));
                    reader = std::make_unique<PullingPipelineExecutor>(*pipeline);
                    continue;
                }
            }

            if (!read_buf)
            {
                struct stat file_stat;
                file_stat = getFileStat(current_path, storage->use_table_fd, storage->table_fd, storage->getName());
                current_file_size = file_stat.st_size;
                current_file_last_modified = Poco::Timestamp::fromEpochTime(file_stat.st_mtime);

                if (getContext()->getSettingsRef().engine_file_skip_empty_files && file_stat.st_size == 0)
                    continue;

                if (need_only_count && tryGetCountFromCache(file_stat))
                    continue;

                read_buf = createReadBuffer(current_path, file_stat, storage->use_table_fd, storage->table_fd, storage->compression_method, getContext());
            }

            const Settings & settings = getContext()->getSettingsRef();

            size_t file_num = 0;
            if (storage->archive_info)
                file_num = storage->archive_info->paths_to_archives.size();
            else
                file_num = storage->paths.size();

            chassert(file_num > 0);

            const auto max_parsing_threads = std::max<size_t>(settings.max_parsing_threads / file_num, 1UL);
            input_format = FormatFactory::instance().getInput(
                storage->format_name, *read_buf, block_for_format, getContext(), max_block_size, storage->format_settings,
                max_parsing_threads, std::nullopt, /*is_remote_fs*/ false, CompressionMethod::None, need_only_count);

            if (key_condition)
                input_format->setKeyCondition(key_condition);

            if (need_only_count)
                input_format->needOnlyCount();

            QueryPipelineBuilder builder;
            builder.init(Pipe(input_format));

            if (columns_description.hasDefaults())
            {
                builder.addSimpleTransform([&](const Block & header)
                {
                    return std::make_shared<AddingDefaultsTransform>(header, columns_description, *input_format, getContext());
                });
            }

            /// Add ExtractColumnsTransform to extract requested columns/subcolumns
            /// from chunk read by IInputFormat.
            builder.addSimpleTransform([&](const Block & header)
            {
                return std::make_shared<ExtractColumnsTransform>(header, requested_columns);
            });

            pipeline = std::make_unique<QueryPipeline>(QueryPipelineBuilder::getPipeline(std::move(builder)));
            reader = std::make_unique<PullingPipelineExecutor>(*pipeline);

            ProfileEvents::increment(ProfileEvents::EngineFileLikeReadFiles);
        }

        Chunk chunk;
        if (reader->pull(chunk))
        {
            UInt64 num_rows = chunk.getNumRows();
            total_rows_in_file += num_rows;
            size_t chunk_size = 0;
            if (input_format && storage->format_name != "Distributed")
                chunk_size = input_format->getApproxBytesReadForChunk();
            progress(num_rows, chunk_size ? chunk_size : chunk.bytes());

            /// Enrich with virtual columns.
            VirtualColumnUtils::addRequestedFileLikeStorageVirtualsToChunk(
                chunk, requested_virtual_columns,
                {
                    .path = current_path,
                    .size = current_file_size,
                    .filename = (filename_override.has_value() ? &filename_override.value() : nullptr),
                    .last_modified = current_file_last_modified
                });

            return chunk;
        }

        /// Read only once for file descriptor.
        if (storage->use_table_fd)
            finished_generate = true;

        if (input_format && storage->format_name != "Distributed" && getContext()->getSettingsRef().use_cache_for_count_from_files)
            addNumRowsToCache(current_path, total_rows_in_file);

        total_rows_in_file = 0;

        /// Close file prematurely if stream was ended.
        reader.reset();
        pipeline.reset();
        input_format.reset();

        if (files_iterator->isReadFromArchive() && !files_iterator->isSingleFileReadFromArchive())
        {
            if (file_enumerator)
            {
                if (!file_enumerator->nextFile())
                    file_enumerator = nullptr;
            }
            else
            {
                file_enumerator = archive_reader->nextFile(std::move(read_buf));
            }
        }

        read_buf.reset();
    }

    return {};
}

void StorageFileSource::addNumRowsToCache(const String & path, size_t num_rows) const
{
    auto key = getKeyForSchemaCache(path, storage->format_name, storage->format_settings, getContext());
    StorageFile::getSchemaCache(getContext()).addNumRows(key, num_rows);
}

std::optional<size_t> StorageFileSource::tryGetNumRowsFromCache(const String & path, time_t last_mod_time) const
{
    auto & schema_cache = StorageFile::getSchemaCache(getContext());
    auto key = getKeyForSchemaCache(path, storage->format_name, storage->format_settings, getContext());
    auto get_last_mod_time = [&]() -> std::optional<time_t>
    {
        return last_mod_time;
    };

    return schema_cache.tryGetNumRows(key, get_last_mod_time);
}

class ReadFromFile : public SourceStepWithFilter
{
public:
    std::string getName() const override { return "ReadFromFile"; }
    void initializePipeline(QueryPipelineBuilder & pipeline, const BuildQueryPipelineSettings &) override;
    void applyFilters(ActionDAGNodes added_filter_nodes) override;

    ReadFromFile(
        const Names & column_names_,
        const SelectQueryInfo & query_info_,
        const StorageSnapshotPtr & storage_snapshot_,
        const ContextPtr & context_,
        Block sample_block,
        std::shared_ptr<StorageFile> storage_,
        ReadFromFormatInfo info_,
        const bool need_only_count_,
        size_t max_block_size_,
        size_t num_streams_)
        : SourceStepWithFilter(DataStream{.header = std::move(sample_block)}, column_names_, query_info_, storage_snapshot_, context_)
        , storage(std::move(storage_))
        , info(std::move(info_))
        , need_only_count(need_only_count_)
        , max_block_size(max_block_size_)
        , max_num_streams(num_streams_)
    {
    }

private:
    std::shared_ptr<StorageFile> storage;
    ReadFromFormatInfo info;
    const bool need_only_count;

    size_t max_block_size;
    const size_t max_num_streams;

    std::shared_ptr<StorageFileSource::FilesIterator> files_iterator;

    void createIterator(const ActionsDAG::Node * predicate);
};

void ReadFromFile::applyFilters(ActionDAGNodes added_filter_nodes)
{
    SourceStepWithFilter::applyFilters(std::move(added_filter_nodes));

    const ActionsDAG::Node * predicate = nullptr;
    if (filter_actions_dag)
        predicate = filter_actions_dag->getOutputs().at(0);

    createIterator(predicate);
}

void StorageFile::read(
    QueryPlan & query_plan,
    const Names & column_names,
    const StorageSnapshotPtr & storage_snapshot,
    SelectQueryInfo & query_info,
    ContextPtr context,
    QueryProcessingStage::Enum /*processed_stage*/,
    size_t max_block_size,
    size_t num_streams)
{
    if (use_table_fd)
    {
        paths = {""};   /// when use fd, paths are empty
    }
    else
    {
        const std::vector<std::string> * p;

        if (archive_info.has_value())
            p = &archive_info->paths_to_archives;
        else
            p = &paths;

        if (p->size() == 1 && !fs::exists(p->at(0)))
        {
            if (!context->getSettingsRef().engine_file_empty_if_not_exists)
                throw Exception(ErrorCodes::FILE_DOESNT_EXIST, "File {} doesn't exist", p->at(0));

            auto header = storage_snapshot->getSampleBlockForColumns(column_names);
            InterpreterSelectQuery::addEmptySourceToQueryPlan(query_plan, header, query_info);
            return;
        }
    }

    auto this_ptr = std::static_pointer_cast<StorageFile>(shared_from_this());

    auto read_from_format_info = prepareReadingFromFormat(column_names, storage_snapshot, supportsSubsetOfColumns(context));
    bool need_only_count = (query_info.optimize_trivial_count || read_from_format_info.requested_columns.empty())
        && context->getSettingsRef().optimize_count_from_files;

    auto reading = std::make_unique<ReadFromFile>(
        column_names,
        query_info,
        storage_snapshot,
        context,
        read_from_format_info.source_header,
        std::move(this_ptr),
        std::move(read_from_format_info),
        need_only_count,
        max_block_size,
        num_streams);

    query_plan.addStep(std::move(reading));
}

void ReadFromFile::createIterator(const ActionsDAG::Node * predicate)
{
    if (files_iterator)
        return;

    files_iterator = std::make_shared<StorageFileSource::FilesIterator>(
        storage->paths,
        storage->archive_info,
        predicate,
        storage->getVirtualsList(),
        context,
        storage->distributed_processing);
}

void ReadFromFile::initializePipeline(QueryPipelineBuilder & pipeline, const BuildQueryPipelineSettings &)
{
    createIterator(nullptr);

    size_t num_streams = max_num_streams;

    size_t files_to_read = 0;
    if (storage->archive_info)
        files_to_read = storage->archive_info->paths_to_archives.size();
    else
        files_to_read = storage->paths.size();

    if (max_num_streams > files_to_read)
        num_streams = files_to_read;

    Pipes pipes;
    pipes.reserve(num_streams);

    auto ctx = getContext();

    /// Set total number of bytes to process. For progress bar.
    auto progress_callback = ctx->getFileProgressCallback();

    if (progress_callback && !storage->archive_info)
        progress_callback(FileProgress(0, storage->total_bytes_to_read));

    for (size_t i = 0; i < num_streams; ++i)
    {
        /// In case of reading from fd we have to check whether we have already created
        /// the read buffer from it in Storage constructor (for schema inference) or not.
        /// If yes, then we should use it in StorageFileSource. Atomic bool flag is needed
        /// to prevent data race in case of parallel reads.
        std::unique_ptr<ReadBuffer> read_buffer;
        if (storage->has_peekable_read_buffer_from_fd.exchange(false))
            read_buffer = std::move(storage->peekable_read_buffer_from_fd);

        auto source = std::make_shared<StorageFileSource>(
            info,
            storage,
            ctx,
            max_block_size,
            files_iterator,
            std::move(read_buffer),
            need_only_count);

        source->setKeyCondition(filter_actions_dag, ctx);
        pipes.emplace_back(std::move(source));
    }

    auto pipe = Pipe::unitePipes(std::move(pipes));
    size_t output_ports = pipe.numOutputPorts();
    const bool parallelize_output = ctx->getSettingsRef().parallelize_output_from_storages;
    if (parallelize_output && storage->parallelizeOutputAfterReading(ctx) && output_ports > 0 && output_ports < max_num_streams)
        pipe.resize(max_num_streams);

    if (pipe.empty())
        pipe = Pipe(std::make_shared<NullSource>(info.source_header));

    for (const auto & processor : pipe.getProcessors())
        processors.emplace_back(processor);

    pipeline.init(std::move(pipe));
}


class StorageFileSink final : public SinkToStorage, WithContext
{
public:
    StorageFileSink(
        const StorageMetadataPtr & metadata_snapshot_,
        const String & table_name_for_log_,
        int table_fd_,
        bool use_table_fd_,
        std::string base_path_,
        std::string path_,
        const CompressionMethod compression_method_,
        const std::optional<FormatSettings> & format_settings_,
        const String format_name_,
        const ContextPtr & context_,
        int flags_)
        : SinkToStorage(metadata_snapshot_->getSampleBlock()), WithContext(context_)
        , metadata_snapshot(metadata_snapshot_)
        , table_name_for_log(table_name_for_log_)
        , table_fd(table_fd_)
        , use_table_fd(use_table_fd_)
        , base_path(base_path_)
        , path(path_)
        , compression_method(compression_method_)
        , format_name(format_name_)
        , format_settings(format_settings_)
        , flags(flags_)
    {
        initialize();
    }

    StorageFileSink(
        const StorageMetadataPtr & metadata_snapshot_,
        const String & table_name_for_log_,
        std::unique_lock<std::shared_timed_mutex> && lock_,
        int table_fd_,
        bool use_table_fd_,
        std::string base_path_,
        const std::string & path_,
        const CompressionMethod compression_method_,
        const std::optional<FormatSettings> & format_settings_,
        const String format_name_,
        const ContextPtr & context_,
        int flags_)
        : SinkToStorage(metadata_snapshot_->getSampleBlock()), WithContext(context_)
        , metadata_snapshot(metadata_snapshot_)
        , table_name_for_log(table_name_for_log_)
        , table_fd(table_fd_)
        , use_table_fd(use_table_fd_)
        , base_path(base_path_)
        , path(path_)
        , compression_method(compression_method_)
        , format_name(format_name_)
        , format_settings(format_settings_)
        , flags(flags_)
        , lock(std::move(lock_))
    {
        if (!lock)
            throw Exception(ErrorCodes::TIMEOUT_EXCEEDED, "Lock timeout exceeded");
        initialize();
    }

    ~StorageFileSink() override
    {
        if (isCancelled())
            cancelBuffers();
    }

    void initialize()
    {
        std::unique_ptr<WriteBufferFromFileDescriptor> naked_buffer;
        if (use_table_fd)
        {
            naked_buffer = std::make_unique<WriteBufferFromFileDescriptor>(table_fd, DBMS_DEFAULT_BUFFER_SIZE);
        }
        else
        {
            flags |= O_WRONLY | O_APPEND | O_CREAT;
            naked_buffer = std::make_unique<WriteBufferFromFile>(path, DBMS_DEFAULT_BUFFER_SIZE, flags);
        }

        /// In case of formats with prefixes if file is not empty we have already written prefix.
        bool do_not_write_prefix = naked_buffer->size();
        const auto & settings = getContext()->getSettingsRef();
        write_buf = wrapWriteBufferWithCompressionMethod(
            std::move(naked_buffer),
            compression_method,
            static_cast<int>(settings.output_format_compression_level),
            static_cast<int>(settings.output_format_compression_zstd_window_log));

        writer = FormatFactory::instance().getOutputFormatParallelIfPossible(format_name,
                                                                             *write_buf, metadata_snapshot->getSampleBlock(), getContext(), format_settings);

        if (do_not_write_prefix)
            writer->doNotWritePrefix();
    }

    String getName() const override { return "StorageFileSink"; }

    void consume(Chunk & chunk) override
    {
        if (isCancelled())
            return;
        writer->write(getHeader().cloneWithColumns(chunk.getColumns()));
    }

    void onFinish() override
    {
        chassert(!isCancelled());
        finalizeBuffers();
    }

private:
    void finalizeBuffers()
    {
        if (!writer)
            return;

        try
        {
            writer->finalize();
            writer->flush();
        }
        catch (...)
        {
            /// Stop ParallelFormattingOutputFormat correctly.
            releaseBuffers();
            throw;
        }

        write_buf->finalize();
    }

    void releaseBuffers()
    {
        writer.reset();
        write_buf.reset();
    }

    void cancelBuffers()
    {
        if (writer)
            writer->cancel();
        if (write_buf)
            write_buf->cancel();
    }

    StorageMetadataPtr metadata_snapshot;
    String table_name_for_log;

    std::unique_ptr<WriteBuffer> write_buf;
    OutputFormatPtr writer;

    int table_fd;
    bool use_table_fd;
    std::string base_path;
    std::string path;
    CompressionMethod compression_method;
    std::string format_name;
    std::optional<FormatSettings> format_settings;

    int flags;
    std::unique_lock<std::shared_timed_mutex> lock;
};

class PartitionedStorageFileSink : public PartitionedSink
{
public:
    PartitionedStorageFileSink(
        const ASTPtr & partition_by,
        const StorageMetadataPtr & metadata_snapshot_,
        const String & table_name_for_log_,
        std::unique_lock<std::shared_timed_mutex> && lock_,
        String base_path_,
        String path_,
        const CompressionMethod compression_method_,
        const std::optional<FormatSettings> & format_settings_,
        const String format_name_,
        ContextPtr context_,
        int flags_)
        : PartitionedSink(partition_by, context_, metadata_snapshot_->getSampleBlock())
        , path(path_)
        , metadata_snapshot(metadata_snapshot_)
        , table_name_for_log(table_name_for_log_)
        , base_path(base_path_)
        , compression_method(compression_method_)
        , format_name(format_name_)
        , format_settings(format_settings_)
        , context(context_)
        , flags(flags_)
        , lock(std::move(lock_))
    {
    }

    SinkPtr createSinkForPartition(const String & partition_id) override
    {
        auto partition_path = PartitionedSink::replaceWildcards(path, partition_id);

        fs::create_directories(fs::path(partition_path).parent_path());

        PartitionedSink::validatePartitionKey(partition_path, true);
        checkCreationIsAllowed(context, context->getUserFilesPath(), partition_path, /*can_be_directory=*/ true);
        return std::make_shared<StorageFileSink>(
            metadata_snapshot,
            table_name_for_log,
            -1,
            /* use_table_fd */false,
            base_path,
            partition_path,
            compression_method,
            format_settings,
            format_name,
            context,
            flags);
    }

private:
    const String path;
    StorageMetadataPtr metadata_snapshot;
    String table_name_for_log;

    std::string base_path;
    CompressionMethod compression_method;
    std::string format_name;
    std::optional<FormatSettings> format_settings;

    ContextPtr context;
    int flags;
    std::unique_lock<std::shared_timed_mutex> lock;
};


SinkToStoragePtr StorageFile::write(
    const ASTPtr & query,
    const StorageMetadataPtr & metadata_snapshot,
    ContextPtr context,
    bool /*async_insert*/)
{
    if (!use_table_fd && archive_info.has_value())
        throw Exception(ErrorCodes::NOT_IMPLEMENTED, "Writing to archives is not supported");

    if (format_name == "Distributed")
        throw Exception(ErrorCodes::NOT_IMPLEMENTED, "Method write is not implemented for Distributed format");

    int flags = 0;

    if (context->getSettingsRef().engine_file_truncate_on_insert)
        flags |= O_TRUNC;

    bool has_wildcards = path_for_partitioned_write.find(PartitionedSink::PARTITION_ID_WILDCARD) != String::npos;
    const auto * insert_query = dynamic_cast<const ASTInsertQuery *>(query.get());
    bool is_partitioned_implementation = insert_query && insert_query->partition_by && has_wildcards;

    if (is_partitioned_implementation)
    {
        if (path_for_partitioned_write.empty())
            throw Exception(ErrorCodes::LOGICAL_ERROR, "Empty path for partitioned write");

        return std::make_shared<PartitionedStorageFileSink>(
            insert_query->partition_by,
            metadata_snapshot,
            getStorageID().getNameForLogs(),
            std::unique_lock{rwlock, getLockTimeout(context)},
            base_path,
            path_for_partitioned_write,
            chooseCompressionMethod(path_for_partitioned_write, compression_method),
            format_settings,
            format_name,
            context,
            flags);
    }
    else
    {
        String path;
        if (!paths.empty())
        {
            if (is_path_with_globs)
                throw Exception(ErrorCodes::DATABASE_ACCESS_DENIED,
                                "Table '{}' is in readonly mode because of globs in filepath",
                                getStorageID().getNameForLogs());

            path = paths.front();
            fs::create_directories(fs::path(path).parent_path());

            std::error_code error_code;
            if (!context->getSettingsRef().engine_file_truncate_on_insert && !is_path_with_globs
                && !FormatFactory::instance().checkIfFormatSupportAppend(format_name, context, format_settings)
                && fs::file_size(path, error_code) != 0 && !error_code)
            {
                if (context->getSettingsRef().engine_file_allow_create_multiple_files)
                {
                    auto pos = path.find_first_of('.', path.find_last_of('/'));
                    size_t index = paths.size();
                    String new_path;
                    do
                    {
                        new_path = path.substr(0, pos) + "." + std::to_string(index) + (pos == std::string::npos ? "" : path.substr(pos));
                        ++index;
                    }
                    while (fs::exists(new_path));
                    paths.push_back(new_path);
                    path = new_path;
                }
                else
                    throw Exception(
                        ErrorCodes::CANNOT_APPEND_TO_FILE,
                        "Cannot append data in format {} to file, because this format doesn't support appends."
                        " You can allow to create a new file "
                        "on each insert by enabling setting engine_file_allow_create_multiple_files",
                        format_name);
            }
        }

        return std::make_shared<StorageFileSink>(
            metadata_snapshot,
            getStorageID().getNameForLogs(),
            std::unique_lock{rwlock, getLockTimeout(context)},
            table_fd,
            use_table_fd,
            base_path,
            path,
            chooseCompressionMethod(path, compression_method),
            format_settings,
            format_name,
            context,
            flags);
    }
}

bool StorageFile::storesDataOnDisk() const
{
    return is_db_table;
}

Strings StorageFile::getDataPaths() const
{
    if (paths.empty())
        throw Exception(ErrorCodes::DATABASE_ACCESS_DENIED, "Table '{}' is in readonly mode", getStorageID().getNameForLogs());
    return paths;
}

void StorageFile::rename(const String & new_path_to_table_data, const StorageID & new_table_id)
{
    if (!is_db_table)
        throw Exception(ErrorCodes::DATABASE_ACCESS_DENIED,
                        "Can't rename table {} bounded to user-defined file (or FD)", getStorageID().getNameForLogs());

    if (paths.size() != 1)
        throw Exception(ErrorCodes::DATABASE_ACCESS_DENIED, "Can't rename table {} in readonly mode", getStorageID().getNameForLogs());

    std::string path_new = getTablePath(base_path + new_path_to_table_data, format_name);
    if (path_new == paths[0])
        return;

    fs::create_directories(fs::path(path_new).parent_path());
    fs::rename(paths[0], path_new);

    paths[0] = std::move(path_new);
    renameInMemory(new_table_id);
}

void StorageFile::truncate(
    const ASTPtr & /*query*/,
    const StorageMetadataPtr & /* metadata_snapshot */,
    ContextPtr /* context */,
    TableExclusiveLockHolder &)
{
    if (is_path_with_globs)
        throw Exception(ErrorCodes::DATABASE_ACCESS_DENIED, "Can't truncate table '{}' in readonly mode", getStorageID().getNameForLogs());

    if (use_table_fd)
    {
        if (0 != ::ftruncate(table_fd, 0))
            throw ErrnoException(ErrorCodes::CANNOT_TRUNCATE_FILE, "Cannot truncate file at fd {}", toString(table_fd));
    }
    else
    {
        for (const auto & path : paths)
        {
            if (!fs::exists(path))
                continue;

            if (0 != ::truncate(path.c_str(), 0))
                ErrnoException::throwFromPath(ErrorCodes::CANNOT_TRUNCATE_FILE, path, "Cannot truncate file at {}", path);
        }
    }
}


void registerStorageFile(StorageFactory & factory)
{
    StorageFactory::StorageFeatures storage_features{
        .supports_settings = true,
        .supports_schema_inference = true,
        .source_access_type = AccessType::FILE,
    };

    factory.registerStorage(
        "File",
        [](const StorageFactory::Arguments & factory_args)
        {
            StorageFile::CommonArguments storage_args
            {
                WithContext(factory_args.getContext()),
                factory_args.table_id,
                {},
                {},
                {},
                factory_args.columns,
                factory_args.constraints,
                factory_args.comment,
                {},
                {},
            };

            ASTs & engine_args_ast = factory_args.engine_args;

            if (!(engine_args_ast.size() >= 1 && engine_args_ast.size() <= 3)) // NOLINT
                throw Exception(ErrorCodes::NUMBER_OF_ARGUMENTS_DOESNT_MATCH,
                                "Storage File requires from 1 to 3 arguments: "
                                "name of used format, source and compression_method.");

            engine_args_ast[0] = evaluateConstantExpressionOrIdentifierAsLiteral(engine_args_ast[0], factory_args.getLocalContext());
            storage_args.format_name = checkAndGetLiteralArgument<String>(engine_args_ast[0], "format_name");

            // Use format settings from global server context + settings from
            // the SETTINGS clause of the create query. Settings from current
            // session and user are ignored.
            if (factory_args.storage_def->settings)
            {
                FormatFactorySettings user_format_settings;

                // Apply changed settings from global context, but ignore the
                // unknown ones, because we only have the format settings here.
                const auto & changes = factory_args.getContext()->getSettingsRef().changes();
                for (const auto & change : changes)
                {
                    if (user_format_settings.has(change.name))
                    {
                        user_format_settings.set(change.name, change.value);
                    }
                }

                // Apply changes from SETTINGS clause, with validation.
                user_format_settings.applyChanges(
                    factory_args.storage_def->settings->changes);

                storage_args.format_settings = getFormatSettings(
                    factory_args.getContext(), user_format_settings);
            }
            else
            {
                storage_args.format_settings = getFormatSettings(
                    factory_args.getContext());
            }

            if (engine_args_ast.size() == 1) /// Table in database
                return std::make_shared<StorageFile>(factory_args.relative_data_path, storage_args);

            /// Will use FD if engine_args[1] is int literal or identifier with std* name
            int source_fd = -1;
            String source_path;

            if (auto opt_name = tryGetIdentifierName(engine_args_ast[1]))
            {
                if (*opt_name == "stdin")
                    source_fd = STDIN_FILENO;
                else if (*opt_name == "stdout")
                    source_fd = STDOUT_FILENO;
                else if (*opt_name == "stderr")
                    source_fd = STDERR_FILENO;
                else
                    throw Exception(ErrorCodes::UNKNOWN_IDENTIFIER, "Unknown identifier '{}' in second arg of File storage constructor",
                        *opt_name);
            }
            else if (const auto * literal = engine_args_ast[1]->as<ASTLiteral>())
            {
                auto type = literal->value.getType();
                if (type == Field::Types::Int64)
                    source_fd = static_cast<int>(literal->value.safeGet<Int64>());
                else if (type == Field::Types::UInt64)
                    source_fd = static_cast<int>(literal->value.safeGet<UInt64>());
                else if (type == Field::Types::String)
<<<<<<< HEAD
                    StorageFile::parseFileSource(literal->value.safeGet<String>(), source_path, storage_args.path_to_archive);
=======
                    StorageFile::parseFileSource(
                        literal->value.get<String>(),
                        source_path,
                        storage_args.path_to_archive,
                        factory_args.getLocalContext()->getSettingsRef().allow_archive_path_syntax);
>>>>>>> 4a31ccd6
                else
                    throw Exception(ErrorCodes::BAD_ARGUMENTS, "Second argument must be path or file descriptor");
            }

            if (engine_args_ast.size() == 3)
            {
                engine_args_ast[2] = evaluateConstantExpressionOrIdentifierAsLiteral(engine_args_ast[2], factory_args.getLocalContext());
                storage_args.compression_method = checkAndGetLiteralArgument<String>(engine_args_ast[2], "compression_method");
            }
            else
                storage_args.compression_method = "auto";

            if (0 <= source_fd) /// File descriptor
                return std::make_shared<StorageFile>(source_fd, storage_args);
            else /// User's file
                return std::make_shared<StorageFile>(source_path, factory_args.getContext()->getUserFilesPath(), false, storage_args);
        },
        storage_features);
}

SchemaCache & StorageFile::getSchemaCache(const ContextPtr & context)
{
    static SchemaCache schema_cache(context->getConfigRef().getUInt("schema_inference_cache_max_elements_for_file", DEFAULT_SCHEMA_CACHE_ELEMENTS));
    return schema_cache;
}

void StorageFile::parseFileSource(String source, String & filename, String & path_to_archive, bool allow_archive_path_syntax)
{
    if (!allow_archive_path_syntax)
    {
        filename = std::move(source);
        return;
    }

    size_t pos = source.find("::");
    if (pos == String::npos)
    {
        filename = std::move(source);
        return;
    }

    std::string_view path_to_archive_view = std::string_view{source}.substr(0, pos);
    while (path_to_archive_view.ends_with(' '))
        path_to_archive_view.remove_suffix(1);

    std::string_view filename_view = std::string_view{source}.substr(pos + 2);
    while (filename_view.starts_with(' '))
        filename_view.remove_prefix(1);

    /// possible situations when the first part can be archive is only if one of the following is true:
    /// - it contains supported extension
    /// - it contains characters that could mean glob expression
    if (filename_view.empty() || path_to_archive_view.empty()
        || (!hasSupportedArchiveExtension(path_to_archive_view) && path_to_archive_view.find_first_of("*?{") == std::string_view::npos))
    {
        filename = std::move(source);
        return;
    }

    path_to_archive = path_to_archive_view;
    filename = filename_view;
}

StorageFile::ArchiveInfo StorageFile::getArchiveInfo(
    const std::string & path_to_archive,
    const std::string & file_in_archive,
    const std::string & user_files_path,
    const ContextPtr & context,
    size_t & total_bytes_to_read
)
{
    ArchiveInfo archive_info;
    archive_info.path_in_archive = file_in_archive;

    if (file_in_archive.find_first_of("*?{") != std::string::npos)
    {
        auto matcher = std::make_shared<re2::RE2>(makeRegexpPatternFromGlobs(file_in_archive));
        if (!matcher->ok())
            throw Exception(ErrorCodes::CANNOT_COMPILE_REGEXP,
                "Cannot compile regex from glob ({}): {}", file_in_archive, matcher->error());

        archive_info.filter = [matcher, matcher_mutex = std::make_shared<std::mutex>()](const std::string & p) mutable
        {
            std::lock_guard lock(*matcher_mutex);
            return re2::RE2::FullMatch(p, *matcher);
        };
    }

    archive_info.paths_to_archives = getPathsList(path_to_archive, user_files_path, context, total_bytes_to_read);

    return archive_info;
}

}<|MERGE_RESOLUTION|>--- conflicted
+++ resolved
@@ -2189,15 +2189,11 @@
                 else if (type == Field::Types::UInt64)
                     source_fd = static_cast<int>(literal->value.safeGet<UInt64>());
                 else if (type == Field::Types::String)
-<<<<<<< HEAD
-                    StorageFile::parseFileSource(literal->value.safeGet<String>(), source_path, storage_args.path_to_archive);
-=======
                     StorageFile::parseFileSource(
-                        literal->value.get<String>(),
+                        literal->value.safeGet<String>(),
                         source_path,
                         storage_args.path_to_archive,
                         factory_args.getLocalContext()->getSettingsRef().allow_archive_path_syntax);
->>>>>>> 4a31ccd6
                 else
                     throw Exception(ErrorCodes::BAD_ARGUMENTS, "Second argument must be path or file descriptor");
             }
