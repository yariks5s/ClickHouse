--- conflicted
+++ resolved
@@ -104,11 +104,7 @@
         auto & part = partition.temp_part.part;
 
         /// Part can be deduplicated, so increment counters and add to part log only if it's really added
-<<<<<<< HEAD
-        if (storage.renameTempPartAndAdd(part, context->getCurrentTransaction().get(), &storage.increment, nullptr, storage.getDeduplicationLog(), block_dedup_token))
-=======
-        if (storage.renameTempPartAndAdd(part, &storage.increment, nullptr, storage.getDeduplicationLog(), partition.block_dedup_token))
->>>>>>> daeeb6f3
+        if (storage.renameTempPartAndAdd(part, context->getCurrentTransaction().get(), &storage.increment, nullptr, storage.getDeduplicationLog(), partition.block_dedup_token))
         {
             PartLog::addNewPart(storage.getContext(), part, partition.elapsed_ns);
 
