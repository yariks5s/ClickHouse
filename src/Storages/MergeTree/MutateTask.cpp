--- conflicted
+++ resolved
@@ -54,8 +54,6 @@
 namespace MutationHelpers
 {
 
-<<<<<<< HEAD
-=======
 static bool checkOperationIsNotCanceled(ActionBlocker & merges_blocker, MergeListEntry * mutate_entry)
 {
     if (merges_blocker.isCancelled() || (*mutate_entry)->is_cancelled)
@@ -79,7 +77,6 @@
     return false;
 }
 
->>>>>>> 932e4bf9
 static UInt64 getExistingRowsCount(const Block & block)
 {
     auto column = block.getByName(RowExistsColumn::name).column;
