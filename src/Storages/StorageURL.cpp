#include <Storages/StorageURL.h>
#include <Storages/PartitionedSink.h>
#include <Storages/checkAndGetLiteralArgument.h>
#include <Storages/NamedCollectionsHelpers.h>
#include <Storages/VirtualColumnUtils.h>

#include <Interpreters/evaluateConstantExpression.h>
#include <Interpreters/threadPoolCallbackRunner.h>
#include <Parsers/ASTCreateQuery.h>
#include <Parsers/ASTInsertQuery.h>
#include <Parsers/ASTLiteral.h>
#include <Parsers/ASTFunction.h>
#include <Parsers/ASTIdentifier.h>

#include <IO/ConnectionTimeouts.h>
#include <IO/WriteBufferFromHTTP.h>
#include <IO/WriteHelpers.h>

#include <Formats/FormatFactory.h>
#include <Formats/ReadSchemaUtils.h>
#include <Processors/Formats/IInputFormat.h>
#include <Processors/Formats/IOutputFormat.h>
#include <Processors/Executors/PullingPipelineExecutor.h>
#include <Processors/ISource.h>
#include <Processors/Transforms/AddingDefaultsTransform.h>
#include <Processors/Transforms/ExtractColumnsTransform.h>

#include <Common/ThreadStatus.h>
#include <Common/parseRemoteDescription.h>
#include <Common/NamedCollections/NamedCollections.h>
#include <IO/ReadWriteBufferFromHTTP.h>
#include <IO/HTTPHeaderEntries.h>

#include <algorithm>
#include <QueryPipeline/QueryPipelineBuilder.h>
#include <Common/logger_useful.h>
#include <Poco/Net/HTTPRequest.h>
#include <regex>
#include <DataTypes/DataTypeString.h>
#include <DataTypes/DataTypeLowCardinality.h>


namespace DB
{
namespace ErrorCodes
{
    extern const int NUMBER_OF_ARGUMENTS_DOESNT_MATCH;
    extern const int NETWORK_ERROR;
    extern const int BAD_ARGUMENTS;
    extern const int CANNOT_EXTRACT_TABLE_STRUCTURE;
}

static constexpr auto bad_arguments_error_message = "Storage URL requires 1-4 arguments: "
                                                    "url, name of used format (taken from file extension by default), "
                                                    "optional compression method, optional headers (specified as `headers('name'='value', 'name2'='value2')`)";

static const std::unordered_set<std::string_view> required_configuration_keys = {
    "url",
};

static const std::unordered_set<std::string_view> optional_configuration_keys = {
    "format",
    "compression",
    "compression_method",
    "structure",
    "filename",
    "method",
    "http_method",
    "description",
    "headers.header.name",
    "headers.header.value",
};

/// Headers in config file will have structure "headers.header.name" and "headers.header.value".
/// But Poco::AbstractConfiguration converts them into "header", "header[1]", "header[2]".
static const std::vector<std::regex> optional_regex_keys = {
    std::regex(R"(headers.header\[[\d]*\].name)"),
    std::regex(R"(headers.header\[[\d]*\].value)"),
};

static bool urlWithGlobs(const String & uri)
{
    return (uri.find('{') != std::string::npos && uri.find('}') != std::string::npos) || uri.find('|') != std::string::npos;
}

static ConnectionTimeouts getHTTPTimeouts(ContextPtr context)
{
    return ConnectionTimeouts::getHTTPTimeouts(context->getSettingsRef(), {context->getConfigRef().getUInt("keep_alive_timeout", DEFAULT_HTTP_KEEP_ALIVE_TIMEOUT), 0});
}

IStorageURLBase::IStorageURLBase(
    const String & uri_,
    ContextPtr context_,
    const StorageID & table_id_,
    const String & format_name_,
    const std::optional<FormatSettings> & format_settings_,
    const ColumnsDescription & columns_,
    const ConstraintsDescription & constraints_,
    const String & comment,
    const String & compression_method_,
    const HTTPHeaderEntries & headers_,
    const String & http_method_,
    ASTPtr partition_by_,
    bool distributed_processing_)
    : IStorage(table_id_)
    , uri(uri_)
    , compression_method(chooseCompressionMethod(Poco::URI(uri_).getPath(), compression_method_))
    , format_name(format_name_)
    , format_settings(format_settings_)
    , headers(headers_)
    , http_method(http_method_)
    , partition_by(partition_by_)
    , distributed_processing(distributed_processing_)
{
    FormatFactory::instance().checkFormatName(format_name);
    StorageInMemoryMetadata storage_metadata;

    if (columns_.empty())
    {
        auto columns = getTableStructureFromData(format_name, uri, compression_method, headers, format_settings, context_);
        storage_metadata.setColumns(columns);
    }
    else
        storage_metadata.setColumns(columns_);

    storage_metadata.setConstraints(constraints_);
    storage_metadata.setComment(comment);
    setInMemoryMetadata(storage_metadata);
}


namespace
{
    HTTPHeaderEntries getHeaders(const HTTPHeaderEntries & headers_)
    {
        HTTPHeaderEntries headers(headers_.begin(), headers_.end());

        // Propagate OpenTelemetry trace context, if any, downstream.
        const auto & current_trace_context = OpenTelemetry::CurrentContext();
        if (current_trace_context.isTraceEnabled())
        {
            headers.emplace_back("traceparent", current_trace_context.composeTraceparentHeader());

            if (!current_trace_context.tracestate.empty())
            {
                headers.emplace_back("tracestate", current_trace_context.tracestate);
            }
        }

        return headers;
    }

    StorageURLSource::FailoverOptions getFailoverOptions(const String & uri, size_t max_addresses)
    {
        return parseRemoteDescription(uri, 0, uri.size(), '|', max_addresses);
    }
}

class StorageURLSource::DisclosedGlobIterator::Impl
{
public:
    Impl(const String & uri, size_t max_addresses)
    {
        uris = parseRemoteDescription(uri, 0, uri.size(), ',', max_addresses);
    }

    String next()
    {
        size_t current_index = index.fetch_add(1, std::memory_order_relaxed);
        if (current_index >= uris.size())
            return {};

        return uris[current_index];
    }

    size_t size()
    {
        return uris.size();
    }

private:
    Strings uris;
    std::atomic_size_t index = 0;
};

StorageURLSource::DisclosedGlobIterator::DisclosedGlobIterator(const String & uri, size_t max_addresses)
    : pimpl(std::make_shared<StorageURLSource::DisclosedGlobIterator::Impl>(uri, max_addresses)) {}

String StorageURLSource::DisclosedGlobIterator::next()
{
    return pimpl->next();
}

size_t StorageURLSource::DisclosedGlobIterator::size()
{
    return pimpl->size();
}

void StorageURLSource::setCredentials(Poco::Net::HTTPBasicCredentials & credentials, const Poco::URI & request_uri)
{
    const auto & user_info = request_uri.getUserInfo();
    if (!user_info.empty())
    {
        std::size_t n = user_info.find(':');
        if (n != std::string::npos)
        {
            credentials.setUsername(user_info.substr(0, n));
            credentials.setPassword(user_info.substr(n + 1));
        }
    }
}

StorageURLSource::StorageURLSource(
    const ReadFromFormatInfo & info,
    std::shared_ptr<IteratorWrapper> uri_iterator_,
    const std::string & http_method,
    std::function<void(std::ostream &)> callback,
    const String & format,
    const std::optional<FormatSettings> & format_settings,
    String name_,
    ContextPtr context,
    UInt64 max_block_size,
    const ConnectionTimeouts & timeouts,
    CompressionMethod compression_method,
    size_t max_parsing_threads,
    const SelectQueryInfo & query_info,
    const HTTPHeaderEntries & headers_,
    const URIParams & params,
    bool glob_url,
    bool need_only_count_)
    : ISource(info.source_header, false)
    , name(std::move(name_))
    , columns_description(info.columns_description)
    , requested_columns(info.requested_columns)
    , requested_virtual_columns(info.requested_virtual_columns)
    , block_for_format(info.format_header)
    , uri_iterator(uri_iterator_)
    , need_only_count(need_only_count_)
{
    auto headers = getHeaders(headers_);

    /// Lazy initialization. We should not perform requests in constructor, because we need to do it in query pipeline.
    initialize = [=, this]()
    {
        std::vector<String> current_uri_options;
        std::pair<Poco::URI, std::unique_ptr<ReadWriteBufferFromHTTP>> uri_and_buf;
        do
        {
            current_uri_options = (*uri_iterator)();
            if (current_uri_options.empty())
                return false;

            auto first_option = current_uri_options.cbegin();
            uri_and_buf = getFirstAvailableURIAndReadBuffer(
                first_option,
                current_uri_options.end(),
                context,
                params,
                http_method,
                callback,
                timeouts,
                credentials,
                headers,
                glob_url,
                current_uri_options.size() == 1);

            /// If file is empty and engine_url_skip_empty_files=1, skip it and go to the next file.
        }
        while (context->getSettingsRef().engine_url_skip_empty_files && uri_and_buf.second->eof());

        curr_uri = uri_and_buf.first;
        read_buf = std::move(uri_and_buf.second);

        if (auto file_progress_callback = context->getFileProgressCallback())
        {
            size_t file_size = tryGetFileSizeFromReadBuffer(*read_buf).value_or(0);
            file_progress_callback(FileProgress(0, file_size));
        }

        input_format = FormatFactory::instance().getInput(
            format,
            *read_buf,
            block_for_format,
            context,
            max_block_size,
            format_settings,
<<<<<<< HEAD
            need_only_count ? 1 : download_threads,
            /*max_download_threads*/ std::nullopt,
            /* is_remote_fs */ true,
=======
            max_parsing_threads,
            /* max_download_threads= */ std::nullopt,
            /* is_remote_fs= */ true,
>>>>>>> 3d03ac57
            compression_method);
        input_format->setQueryInfo(query_info, context);

        if (need_only_count)
            input_format->needOnlyCount();

        QueryPipelineBuilder builder;
        builder.init(Pipe(input_format));

        if (columns_description.hasDefaults())
        {
            builder.addSimpleTransform([&](const Block & cur_header)
            {
                return std::make_shared<AddingDefaultsTransform>(cur_header, columns_description, *input_format, context);
            });
        }

        /// Add ExtractColumnsTransform to extract requested columns/subcolumns
        /// from chunk read by IInputFormat.
        builder.addSimpleTransform([&](const Block & header)
        {
            return std::make_shared<ExtractColumnsTransform>(header, requested_columns);
        });

        pipeline = std::make_unique<QueryPipeline>(QueryPipelineBuilder::getPipeline(std::move(builder)));
        reader = std::make_unique<PullingPipelineExecutor>(*pipeline);
        return true;
    };
}

Chunk StorageURLSource::generate()
{
    while (true)
    {
        if (isCancelled())
        {
            if (reader)
                reader->cancel();
            break;
        }

        if (!reader && !initialize())
            return {};

        Chunk chunk;
        if (reader->pull(chunk))
        {
            UInt64 num_rows = chunk.getNumRows();
            size_t chunk_size = input_format->getApproxBytesReadForChunk();
            progress(num_rows, chunk_size ? chunk_size : chunk.bytes());

            const String & path{curr_uri.getPath()};

            for (const auto & virtual_column : requested_virtual_columns)
            {
                if (virtual_column.name == "_path")
                {
                    chunk.addColumn(virtual_column.type->createColumnConst(num_rows, path));
                }
                else if (virtual_column.name == "_file")
                {
                    size_t last_slash_pos = path.find_last_of('/');
                    auto column = virtual_column.type->createColumnConst(num_rows, path.substr(last_slash_pos + 1));
                    chunk.addColumn(column);
                }
            }

            return chunk;
        }

        pipeline->reset();
        reader.reset();
        input_format.reset();
        read_buf.reset();
    }
    return {};
}

std::pair<Poco::URI, std::unique_ptr<ReadWriteBufferFromHTTP>> StorageURLSource::getFirstAvailableURIAndReadBuffer(
    std::vector<String>::const_iterator & option,
    const std::vector<String>::const_iterator & end,
    ContextPtr context,
    const URIParams & params,
    const String & http_method,
    std::function<void(std::ostream &)> callback,
    const ConnectionTimeouts & timeouts,
    Poco::Net::HTTPBasicCredentials & credentials,
    const HTTPHeaderEntries & headers,
    bool glob_url,
    bool delay_initialization)
{
    String first_exception_message;
    ReadSettings read_settings = context->getReadSettings();

    size_t options = std::distance(option, end);
    std::pair<Poco::URI, std::unique_ptr<ReadWriteBufferFromHTTP>> last_skipped_empty_res;
    for (; option != end; ++option)
    {
        bool skip_url_not_found_error = glob_url && read_settings.http_skip_not_found_url_for_globs && option == std::prev(end);
        auto request_uri = Poco::URI(*option, context->getSettingsRef().enable_url_encoding);

        for (const auto & [param, value] : params)
            request_uri.addQueryParameter(param, value);

        setCredentials(credentials, request_uri);

        const auto settings = context->getSettings();

        try
        {
            auto res = std::make_unique<ReadWriteBufferFromHTTP>(
                request_uri,
                http_method,
                callback,
                timeouts,
                credentials,
                settings.max_http_get_redirects,
                settings.max_read_buffer_size,
                read_settings,
                headers,
                &context->getRemoteHostFilter(),
                delay_initialization,
                /* use_external_buffer */ false,
                /* skip_url_not_found_error */ skip_url_not_found_error);

            if (context->getSettingsRef().engine_url_skip_empty_files && res->eof() && option != std::prev(end))
            {
                last_skipped_empty_res = {request_uri, std::move(res)};
                continue;
            }

            return std::make_tuple(request_uri, std::move(res));
        }
        catch (...)
        {
            if (options == 1)
                throw;

            if (first_exception_message.empty())
                first_exception_message = getCurrentExceptionMessage(false);

            tryLogCurrentException(__PRETTY_FUNCTION__);

            continue;
        }
    }

    /// If all options are unreachable except empty ones that we skipped,
    /// return last empty result. It will be skipped later.
    if (last_skipped_empty_res.second)
        return last_skipped_empty_res;

    throw Exception(ErrorCodes::NETWORK_ERROR, "All uri ({}) options are unreachable: {}", options, first_exception_message);
}

StorageURLSink::StorageURLSink(
    const String & uri,
    const String & format,
    const std::optional<FormatSettings> & format_settings,
    const Block & sample_block,
    ContextPtr context,
    const ConnectionTimeouts & timeouts,
    const CompressionMethod compression_method,
    const HTTPHeaderEntries & headers,
    const String & http_method)
    : SinkToStorage(sample_block)
{
    std::string content_type = FormatFactory::instance().getContentType(format, context, format_settings);
    std::string content_encoding = toContentEncodingName(compression_method);

    write_buf = wrapWriteBufferWithCompressionMethod(
        std::make_unique<WriteBufferFromHTTP>(Poco::URI(uri), http_method, content_type, content_encoding, headers, timeouts),
        compression_method,
        3);
    writer = FormatFactory::instance().getOutputFormat(format, *write_buf, sample_block, context, format_settings);
}


void StorageURLSink::consume(Chunk chunk)
{
    std::lock_guard lock(cancel_mutex);
    if (cancelled)
        return;
    writer->write(getHeader().cloneWithColumns(chunk.detachColumns()));
}

void StorageURLSink::onCancel()
{
    std::lock_guard lock(cancel_mutex);
    finalize();
    cancelled = true;
}

void StorageURLSink::onException(std::exception_ptr exception)
{
    std::lock_guard lock(cancel_mutex);
    try
    {
        std::rethrow_exception(exception);
    }
    catch (...)
    {
        /// An exception context is needed to proper delete write buffers without finalization
        release();
    }
}

void StorageURLSink::onFinish()
{
    std::lock_guard lock(cancel_mutex);
    finalize();
}

void StorageURLSink::finalize()
{
    if (!writer)
        return;

    try
    {
        writer->finalize();
        writer->flush();
        write_buf->finalize();
    }
    catch (...)
    {
        /// Stop ParallelFormattingOutputFormat correctly.
        release();
        throw;
    }
}

void StorageURLSink::release()
{
    writer.reset();
    write_buf->finalize();
}

class PartitionedStorageURLSink : public PartitionedSink
{
public:
    PartitionedStorageURLSink(
        const ASTPtr & partition_by,
        const String & uri_,
        const String & format_,
        const std::optional<FormatSettings> & format_settings_,
        const Block & sample_block_,
        ContextPtr context_,
        const ConnectionTimeouts & timeouts_,
        const CompressionMethod compression_method_,
        const HTTPHeaderEntries & headers_,
        const String & http_method_)
        : PartitionedSink(partition_by, context_, sample_block_)
        , uri(uri_)
        , format(format_)
        , format_settings(format_settings_)
        , sample_block(sample_block_)
        , context(context_)
        , timeouts(timeouts_)
        , compression_method(compression_method_)
        , headers(headers_)
        , http_method(http_method_)
    {
    }

    SinkPtr createSinkForPartition(const String & partition_id) override
    {
        auto partition_path = PartitionedSink::replaceWildcards(uri, partition_id);
        context->getRemoteHostFilter().checkURL(Poco::URI(partition_path));
        return std::make_shared<StorageURLSink>(
            partition_path, format, format_settings, sample_block, context, timeouts, compression_method, headers, http_method);
    }

private:
    const String uri;
    const String format;
    const std::optional<FormatSettings> format_settings;
    const Block sample_block;
    ContextPtr context;
    const ConnectionTimeouts timeouts;

    const CompressionMethod compression_method;
    const HTTPHeaderEntries headers;
    const String http_method;
};

std::string IStorageURLBase::getReadMethod() const
{
    return Poco::Net::HTTPRequest::HTTP_GET;
}

std::vector<std::pair<std::string, std::string>> IStorageURLBase::getReadURIParams(
    const Names & /*column_names*/,
    const StorageSnapshotPtr & /*storage_snapshot*/,
    const SelectQueryInfo & /*query_info*/,
    ContextPtr /*context*/,
    QueryProcessingStage::Enum & /*processed_stage*/,
    size_t /*max_block_size*/) const
{
    return {};
}

std::function<void(std::ostream &)> IStorageURLBase::getReadPOSTDataCallback(
    const Names & /*column_names*/,
    const ColumnsDescription & /* columns_description */,
    const SelectQueryInfo & /*query_info*/,
    ContextPtr /*context*/,
    QueryProcessingStage::Enum & /*processed_stage*/,
    size_t /*max_block_size*/) const
{
    return nullptr;
}


ColumnsDescription IStorageURLBase::getTableStructureFromData(
    const String & format,
    const String & uri,
    CompressionMethod compression_method,
    const HTTPHeaderEntries & headers,
    const std::optional<FormatSettings> & format_settings,
    ContextPtr context)
{
    context->getRemoteHostFilter().checkURL(Poco::URI(uri));

    Poco::Net::HTTPBasicCredentials credentials;

    std::vector<String> urls_to_check;
    if (urlWithGlobs(uri))
    {
        size_t max_addresses = context->getSettingsRef().glob_expansion_max_elements;
        auto uri_descriptions = parseRemoteDescription(uri, 0, uri.size(), ',', max_addresses, "url");
        for (const auto & description : uri_descriptions)
        {
            auto options = parseRemoteDescription(description, 0, description.size(), '|', max_addresses, "url");
            urls_to_check.insert(urls_to_check.end(), options.begin(), options.end());
        }
    }
    else
    {
        urls_to_check = {uri};
    }

    std::optional<ColumnsDescription> columns_from_cache;
    if (context->getSettingsRef().schema_inference_use_cache_for_url)
        columns_from_cache = tryGetColumnsFromCache(urls_to_check, headers, credentials, format, format_settings, context);

    ReadBufferIterator read_buffer_iterator = [&, it = urls_to_check.cbegin(), first = true](ColumnsDescription &) mutable -> std::unique_ptr<ReadBuffer>
    {
        std::pair<Poco::URI, std::unique_ptr<ReadWriteBufferFromHTTP>> uri_and_buf;
        do
        {
            if (it == urls_to_check.cend())
            {
                if (first)
                    throw Exception(
                        ErrorCodes::CANNOT_EXTRACT_TABLE_STRUCTURE,
                        "Cannot extract table structure from {} format file, because all files are empty. "
                        "You must specify table structure manually",
                        format);
                return nullptr;
            }

            uri_and_buf = StorageURLSource::getFirstAvailableURIAndReadBuffer(
                it,
                urls_to_check.cend(),
                context,
                {},
                Poco::Net::HTTPRequest::HTTP_GET,
                {},
                getHTTPTimeouts(context),
                credentials,
                headers,
                false,
                false);

            ++it;
        } while (context->getSettingsRef().engine_url_skip_empty_files && uri_and_buf.second->eof());

        first = false;
        return wrapReadBufferWithCompressionMethod(
            std::move(uri_and_buf.second),
            compression_method,
            static_cast<int>(context->getSettingsRef().zstd_window_log_max));
    };

    ColumnsDescription columns;
    if (columns_from_cache)
        columns = *columns_from_cache;
    else
        columns = readSchemaFromFormat(format, format_settings, read_buffer_iterator, urls_to_check.size() > 1, context);

    if (context->getSettingsRef().schema_inference_use_cache_for_url)
        addColumnsToCache(urls_to_check, columns, format, format_settings, context);

    return columns;
}

bool IStorageURLBase::supportsSubsetOfColumns() const
{
    return FormatFactory::instance().checkIfFormatSupportsSubsetOfColumns(format_name);
}

bool IStorageURLBase::prefersLargeBlocks() const
{
    return FormatFactory::instance().checkIfOutputFormatPrefersLargeBlocks(format_name);
}

bool IStorageURLBase::parallelizeOutputAfterReading(ContextPtr context) const
{
    return FormatFactory::instance().checkParallelizeOutputAfterReading(format_name, context);
}

Pipe IStorageURLBase::read(
    const Names & column_names,
    const StorageSnapshotPtr & storage_snapshot,
    SelectQueryInfo & query_info,
    ContextPtr local_context,
    QueryProcessingStage::Enum processed_stage,
    size_t max_block_size,
    size_t num_streams)
{
    auto params = getReadURIParams(column_names, storage_snapshot, query_info, local_context, processed_stage, max_block_size);

    std::shared_ptr<StorageURLSource::IteratorWrapper> iterator_wrapper{nullptr};
    bool is_url_with_globs = urlWithGlobs(uri);
    size_t max_addresses = local_context->getSettingsRef().glob_expansion_max_elements;
    if (distributed_processing)
    {
        iterator_wrapper = std::make_shared<StorageURLSource::IteratorWrapper>(
            [callback = local_context->getReadTaskCallback(), max_addresses]()
            {
                String next_uri = callback();
                if (next_uri.empty())
                    return StorageURLSource::FailoverOptions{};
                return getFailoverOptions(next_uri, max_addresses);
            });
    }
    else if (is_url_with_globs)
    {
        /// Iterate through disclosed globs and make a source for each file
        auto glob_iterator = std::make_shared<StorageURLSource::DisclosedGlobIterator>(uri, max_addresses);
        iterator_wrapper = std::make_shared<StorageURLSource::IteratorWrapper>([glob_iterator, max_addresses]()
        {
            String next_uri = glob_iterator->next();
            if (next_uri.empty())
                return StorageURLSource::FailoverOptions{};
            return getFailoverOptions(next_uri, max_addresses);
        });

        if (num_streams > glob_iterator->size())
            num_streams = glob_iterator->size();
    }
    else
    {
        iterator_wrapper = std::make_shared<StorageURLSource::IteratorWrapper>([&, max_addresses, done = false]() mutable
        {
            if (done)
                return StorageURLSource::FailoverOptions{};
            done = true;
            return getFailoverOptions(uri, max_addresses);
        });
        num_streams = 1;
    }

    auto read_from_format_info = prepareReadingFromFormat(column_names, storage_snapshot, supportsSubsetOfColumns(), getVirtuals());
    bool need_only_count = (query_info.optimize_trivial_count || read_from_format_info.requested_columns.empty())
        && local_context->getSettingsRef().optimize_count_from_files;

    Pipes pipes;
    pipes.reserve(num_streams);

    const size_t max_threads = local_context->getSettingsRef().max_threads;
    const size_t max_parsing_threads = num_streams >= max_threads ? 1 : (max_threads / num_streams);

    for (size_t i = 0; i < num_streams; ++i)
    {
        pipes.emplace_back(std::make_shared<StorageURLSource>(
            read_from_format_info,
            iterator_wrapper,
            getReadMethod(),
            getReadPOSTDataCallback(
                read_from_format_info.columns_description.getNamesOfPhysical(),
                read_from_format_info.columns_description,
                query_info,
                local_context,
                processed_stage,
                max_block_size),
            format_name,
            format_settings,
            getName(),
            local_context,
            max_block_size,
            getHTTPTimeouts(local_context),
            compression_method,
            max_parsing_threads,
            query_info,
            headers,
            params,
            is_url_with_globs,
            need_only_count));
    }

    return Pipe::unitePipes(std::move(pipes));
}


Pipe StorageURLWithFailover::read(
    const Names & column_names,
    const StorageSnapshotPtr & storage_snapshot,
    SelectQueryInfo & query_info,
    ContextPtr local_context,
    QueryProcessingStage::Enum processed_stage,
    size_t max_block_size,
    size_t num_streams)
{
    auto params = getReadURIParams(column_names, storage_snapshot, query_info, local_context, processed_stage, max_block_size);

    auto iterator_wrapper = std::make_shared<StorageURLSource::IteratorWrapper>([&, done = false]() mutable
    {
        if (done)
            return StorageURLSource::FailoverOptions{};
        done = true;
        return uri_options;
    });

    auto read_from_format_info = prepareReadingFromFormat(column_names, storage_snapshot, supportsSubsetOfColumns(), getVirtuals());

    const size_t max_threads = local_context->getSettingsRef().max_threads;
    const size_t max_parsing_threads = num_streams >= max_threads ? 1 : (max_threads / num_streams);

    auto pipe = Pipe(std::make_shared<StorageURLSource>(
        read_from_format_info,
        iterator_wrapper,
        getReadMethod(),
        getReadPOSTDataCallback(read_from_format_info.columns_description.getNamesOfPhysical(), read_from_format_info.columns_description, query_info, local_context, processed_stage, max_block_size),
        format_name,
        format_settings,
        getName(),
        local_context,
        max_block_size,
        getHTTPTimeouts(local_context),
        compression_method,
        max_parsing_threads,
        query_info,
        headers,
        params));
    std::shuffle(uri_options.begin(), uri_options.end(), thread_local_rng);
    return pipe;
}


SinkToStoragePtr IStorageURLBase::write(const ASTPtr & query, const StorageMetadataPtr & metadata_snapshot, ContextPtr context, bool /*async_insert*/)
{
    if (http_method.empty())
        http_method = Poco::Net::HTTPRequest::HTTP_POST;

    bool has_wildcards = uri.find(PartitionedSink::PARTITION_ID_WILDCARD) != String::npos;
    const auto * insert_query = dynamic_cast<const ASTInsertQuery *>(query.get());
    auto partition_by_ast = insert_query ? (insert_query->partition_by ? insert_query->partition_by : partition_by) : nullptr;
    bool is_partitioned_implementation = partition_by_ast && has_wildcards;

    if (is_partitioned_implementation)
    {
        return std::make_shared<PartitionedStorageURLSink>(
            partition_by_ast,
            uri,
            format_name,
            format_settings,
            metadata_snapshot->getSampleBlock(),
            context,
            getHTTPTimeouts(context),
            compression_method,
            headers,
            http_method);
    }
    else
    {
        return std::make_shared<StorageURLSink>(
            uri,
            format_name,
            format_settings,
            metadata_snapshot->getSampleBlock(),
            context,
            getHTTPTimeouts(context),
            compression_method,
            headers,
            http_method);
    }
}

NamesAndTypesList IStorageURLBase::getVirtuals() const
{
    return NamesAndTypesList{
        {"_path", std::make_shared<DataTypeLowCardinality>(std::make_shared<DataTypeString>())},
        {"_file", std::make_shared<DataTypeLowCardinality>(std::make_shared<DataTypeString>())}};
}

SchemaCache & IStorageURLBase::getSchemaCache(const ContextPtr & context)
{
    static SchemaCache schema_cache(context->getConfigRef().getUInt("schema_inference_cache_max_elements_for_url", DEFAULT_SCHEMA_CACHE_ELEMENTS));
    return schema_cache;
}

std::optional<ColumnsDescription> IStorageURLBase::tryGetColumnsFromCache(
    const Strings & urls,
    const HTTPHeaderEntries & headers,
    const Poco::Net::HTTPBasicCredentials & credentials,
    const String & format_name,
    const std::optional<FormatSettings> & format_settings,
    const ContextPtr & context)
{
    auto & schema_cache = getSchemaCache(context);
    for (const auto & url : urls)
    {
        auto get_last_mod_time = [&]() -> std::optional<time_t>
        {
            auto last_mod_time = getLastModificationTime(url, headers, credentials, context);
            /// Some URLs could not have Last-Modified header, in this case we cannot be sure that
            /// data wasn't changed after adding it's schema to cache. Use schema from cache only if
            /// special setting for this case is enabled.
            if (!last_mod_time && !context->getSettingsRef().schema_inference_cache_require_modification_time_for_url)
                return 0;
            return last_mod_time;
        };

        auto cache_key = getKeyForSchemaCache(url, format_name, format_settings, context);
        auto columns = schema_cache.tryGet(cache_key, get_last_mod_time);
        if (columns)
            return columns;
    }

    return std::nullopt;
}

void IStorageURLBase::addColumnsToCache(
    const Strings & urls,
    const ColumnsDescription & columns,
    const String & format_name,
    const std::optional<FormatSettings> & format_settings,
    const ContextPtr & context)
{
    auto & schema_cache = getSchemaCache(context);
    auto cache_keys = getKeysForSchemaCache(urls, format_name, format_settings, context);
    schema_cache.addMany(cache_keys, columns);
}

std::optional<time_t> IStorageURLBase::getLastModificationTime(
    const String & url,
    const HTTPHeaderEntries & headers,
    const Poco::Net::HTTPBasicCredentials & credentials,
    const ContextPtr & context)
{
    auto settings = context->getSettingsRef();

    try
    {
        ReadWriteBufferFromHTTP buf(
            Poco::URI(url),
            Poco::Net::HTTPRequest::HTTP_GET,
            {},
            getHTTPTimeouts(context),
            credentials,
            settings.max_http_get_redirects,
            settings.max_read_buffer_size,
            context->getReadSettings(),
            headers,
            &context->getRemoteHostFilter(),
            true,
            false,
            false);

        return buf.getLastModificationTime();
    }
    catch (...)
    {
        return std::nullopt;
    }
}

StorageURL::StorageURL(
    const String & uri_,
    const StorageID & table_id_,
    const String & format_name_,
    const std::optional<FormatSettings> & format_settings_,
    const ColumnsDescription & columns_,
    const ConstraintsDescription & constraints_,
    const String & comment,
    ContextPtr context_,
    const String & compression_method_,
    const HTTPHeaderEntries & headers_,
    const String & http_method_,
    ASTPtr partition_by_,
    bool distributed_processing_)
    : IStorageURLBase(
        uri_,
        context_,
        table_id_,
        format_name_,
        format_settings_,
        columns_,
        constraints_,
        comment,
        compression_method_,
        headers_,
        http_method_,
        partition_by_,
        distributed_processing_)
{
    context_->getRemoteHostFilter().checkURL(Poco::URI(uri));
    context_->getHTTPHeaderFilter().checkHeaders(headers);
}


StorageURLWithFailover::StorageURLWithFailover(
    const std::vector<String> & uri_options_,
    const StorageID & table_id_,
    const String & format_name_,
    const std::optional<FormatSettings> & format_settings_,
    const ColumnsDescription & columns_,
    const ConstraintsDescription & constraints_,
    ContextPtr context_,
    const String & compression_method_)
    : StorageURL("", table_id_, format_name_, format_settings_, columns_, constraints_, String{}, context_, compression_method_)
{
    for (const auto & uri_option : uri_options_)
    {
        Poco::URI poco_uri(uri_option);
        context_->getRemoteHostFilter().checkURL(poco_uri);
        LOG_DEBUG(&Poco::Logger::get("StorageURLDistributed"), "Adding URL option: {}", uri_option);
        uri_options.emplace_back(uri_option);
    }
}


FormatSettings StorageURL::getFormatSettingsFromArgs(const StorageFactory::Arguments & args)
{
    // Use format settings from global server context + settings from
    // the SETTINGS clause of the create query. Settings from current
    // session and user are ignored.
    FormatSettings format_settings;
    if (args.storage_def->settings)
    {
        FormatFactorySettings user_format_settings;

        // Apply changed settings from global context, but ignore the
        // unknown ones, because we only have the format settings here.
        const auto & changes = args.getContext()->getSettingsRef().changes();
        for (const auto & change : changes)
        {
            if (user_format_settings.has(change.name))
            {
                user_format_settings.set(change.name, change.value);
            }
        }

        // Apply changes from SETTINGS clause, with validation.
        user_format_settings.applyChanges(args.storage_def->settings->changes);

        format_settings = getFormatSettings(args.getContext(), user_format_settings);
    }
    else
    {
        format_settings = getFormatSettings(args.getContext());
    }

    return format_settings;
}

ASTs::iterator StorageURL::collectHeaders(
    ASTs & url_function_args, HTTPHeaderEntries & header_entries, ContextPtr context)
{
    ASTs::iterator headers_it = url_function_args.end();

    for (auto * arg_it = url_function_args.begin(); arg_it != url_function_args.end(); ++arg_it)
    {
        const auto * headers_ast_function = (*arg_it)->as<ASTFunction>();
        if (headers_ast_function && headers_ast_function->name == "headers")
        {
            if (headers_it != url_function_args.end())
                throw Exception(
                    ErrorCodes::BAD_ARGUMENTS,
                    "URL table function can have only one key-value argument: headers=(). {}",
                    bad_arguments_error_message);

            const auto * headers_function_args_expr = assert_cast<const ASTExpressionList *>(headers_ast_function->arguments.get());
            auto headers_function_args = headers_function_args_expr->children;

            for (auto & header_arg : headers_function_args)
            {
                const auto * header_ast = header_arg->as<ASTFunction>();
                if (!header_ast || header_ast->name != "equals")
                    throw Exception(ErrorCodes::BAD_ARGUMENTS, "Headers argument is incorrect. {}", bad_arguments_error_message);

                const auto * header_args_expr = assert_cast<const ASTExpressionList *>(header_ast->arguments.get());
                auto header_args = header_args_expr->children;
                if (header_args.size() != 2)
                    throw Exception(
                        ErrorCodes::BAD_ARGUMENTS,
                        "Headers argument is incorrect: expected 2 arguments, got {}",
                        header_args.size());

                auto ast_literal = evaluateConstantExpressionOrIdentifierAsLiteral(header_args[0], context);
                auto arg_name_value = ast_literal->as<ASTLiteral>()->value;
                if (arg_name_value.getType() != Field::Types::Which::String)
                    throw Exception(ErrorCodes::BAD_ARGUMENTS, "Expected string as header name");
                auto arg_name = arg_name_value.safeGet<String>();

                ast_literal = evaluateConstantExpressionOrIdentifierAsLiteral(header_args[1], context);
                auto arg_value = ast_literal->as<ASTLiteral>()->value;
                if (arg_value.getType() != Field::Types::Which::String)
                    throw Exception(ErrorCodes::BAD_ARGUMENTS, "Expected string as header value");

                header_entries.emplace_back(arg_name, arg_value.safeGet<String>());
            }

            headers_it = arg_it;

            continue;
        }

        if (headers_ast_function && headers_ast_function->name == "equals")
            continue;

        (*arg_it) = evaluateConstantExpressionOrIdentifierAsLiteral((*arg_it), context);
    }

    return headers_it;
}

void StorageURL::processNamedCollectionResult(Configuration & configuration, const NamedCollection & collection)
{
    validateNamedCollection(collection, required_configuration_keys, optional_configuration_keys, optional_regex_keys);

    configuration.url = collection.get<String>("url");
    configuration.headers = getHeadersFromNamedCollection(collection);

    configuration.http_method = collection.getOrDefault<String>("http_method", collection.getOrDefault<String>("method", ""));
    if (!configuration.http_method.empty() && configuration.http_method != Poco::Net::HTTPRequest::HTTP_POST
        && configuration.http_method != Poco::Net::HTTPRequest::HTTP_PUT)
        throw Exception(
            ErrorCodes::BAD_ARGUMENTS,
            "Http method can be POST or PUT (current: {}). For insert default is POST, for select GET",
            configuration.http_method);

    configuration.format = collection.getOrDefault<String>("format", "auto");
    configuration.compression_method = collection.getOrDefault<String>("compression_method", collection.getOrDefault<String>("compression", "auto"));
    configuration.structure = collection.getOrDefault<String>("structure", "auto");
}

StorageURL::Configuration StorageURL::getConfiguration(ASTs & args, ContextPtr local_context)
{
    StorageURL::Configuration configuration;

    if (auto named_collection = tryGetNamedCollectionWithOverrides(args, local_context))
    {
        StorageURL::processNamedCollectionResult(configuration, *named_collection);
        collectHeaders(args, configuration.headers, local_context);
    }
    else
    {
        if (args.empty() || args.size() > 3)
            throw Exception(ErrorCodes::NUMBER_OF_ARGUMENTS_DOESNT_MATCH, bad_arguments_error_message);

        auto * header_it = collectHeaders(args, configuration.headers, local_context);
        if (header_it != args.end())
            args.erase(header_it);

        configuration.url = checkAndGetLiteralArgument<String>(args[0], "url");
        if (args.size() > 1)
            configuration.format = checkAndGetLiteralArgument<String>(args[1], "format");
        if (args.size() == 3)
            configuration.compression_method = checkAndGetLiteralArgument<String>(args[2], "compression_method");
    }

    if (configuration.format == "auto")
        configuration.format = FormatFactory::instance().getFormatFromFileName(Poco::URI(configuration.url).getPath(), true);

    for (const auto & [header, value] : configuration.headers)
    {
        if (header == "Range")
            throw Exception(ErrorCodes::BAD_ARGUMENTS, "Range headers are not allowed");
    }

    return configuration;
}


void registerStorageURL(StorageFactory & factory)
{
    factory.registerStorage(
        "URL",
        [](const StorageFactory::Arguments & args)
        {
            ASTs & engine_args = args.engine_args;
            auto configuration = StorageURL::getConfiguration(engine_args, args.getLocalContext());
            auto format_settings = StorageURL::getFormatSettingsFromArgs(args);

            ASTPtr partition_by;
            if (args.storage_def->partition_by)
                partition_by = args.storage_def->partition_by->clone();

            return std::make_shared<StorageURL>(
                configuration.url,
                args.table_id,
                configuration.format,
                format_settings,
                args.columns,
                args.constraints,
                args.comment,
                args.getContext(),
                configuration.compression_method,
                configuration.headers,
                configuration.http_method,
                partition_by);
        },
        {
            .supports_settings = true,
            .supports_schema_inference = true,
            .source_access_type = AccessType::URL,
        });
}
}<|MERGE_RESOLUTION|>--- conflicted
+++ resolved
@@ -284,15 +284,9 @@
             context,
             max_block_size,
             format_settings,
-<<<<<<< HEAD
-            need_only_count ? 1 : download_threads,
+            need_only_count ? 1 : max_parsing_threads,
             /*max_download_threads*/ std::nullopt,
             /* is_remote_fs */ true,
-=======
-            max_parsing_threads,
-            /* max_download_threads= */ std::nullopt,
-            /* is_remote_fs= */ true,
->>>>>>> 3d03ac57
             compression_method);
         input_format->setQueryInfo(query_info, context);
 
