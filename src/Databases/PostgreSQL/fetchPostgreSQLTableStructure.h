--- conflicted
+++ resolved
@@ -19,12 +19,8 @@
 
 using PostgreSQLTableStructurePtr = std::unique_ptr<PostgreSQLTableStructure>;
 
-<<<<<<< HEAD
 /// We need order for materialized version.
-std::set<std::string> fetchPostgreSQLTablesList(pqxx::connection & connection, const String & postgres_schema);
-=======
 std::set<String> fetchPostgreSQLTablesList(pqxx::connection & connection, const String & postgres_schema);
->>>>>>> e5b811f9
 
 PostgreSQLTableStructure fetchPostgreSQLTableStructure(
     pqxx::connection & connection, const String & postgres_table, const String & postgres_schema, bool use_nulls = true);
@@ -35,11 +31,7 @@
     bool with_primary_key = false, bool with_replica_identity_index = false);
 
 template<typename T>
-<<<<<<< HEAD
-std::set<std::string> fetchPostgreSQLTablesList(T & tx, const String & postgres_schema);
-=======
 std::set<String> fetchPostgreSQLTablesList(T & tx, const String & postgres_schema);
->>>>>>> e5b811f9
 
 }
 
