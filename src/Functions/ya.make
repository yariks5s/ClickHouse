# This file is generated automatically, do not edit. See 'ya.make.in' and use 'utils/generate-ya-make' to regenerate it.
OWNER(g:clickhouse)

LIBRARY()

CFLAGS(
    -DUSE_SSL -DUSE_XXHASH
)

ADDINCL(
    library/cpp/consistent_hashing
    contrib/libs/farmhash
    contrib/libs/h3/h3lib/include
    contrib/libs/hyperscan/src
    contrib/libs/libdivide
    contrib/libs/rapidjson/include
    contrib/libs/xxhash
    GLOBAL contrib/restricted/murmurhash
)

PEERDIR(
    clickhouse/src/Common
    clickhouse/src/Parsers
    clickhouse/src/Dictionaries
    contrib/libs/farmhash
    contrib/libs/fastops/fastops
    contrib/libs/h3
    contrib/libs/hyperscan
    contrib/libs/icu
    contrib/libs/libdivide
    contrib/libs/metrohash
    contrib/libs/rapidjson
    contrib/libs/xxhash
    contrib/restricted/murmurhash
    library/cpp/consistent_hashing
)

# "Arcadia" build is slightly deficient. It lacks many libraries that we need.

SRCS(
    CRC.cpp
    FunctionChar.cpp
    FunctionFQDN.cpp
    FunctionFactory.cpp
    FunctionFile.cpp
    FunctionHelpers.cpp
    FunctionJoinGet.cpp
    FunctionSQLJSON.cpp
    FunctionsAES.cpp
    FunctionsBinaryRepr.cpp
    FunctionsBitToArray.cpp
    FunctionsCodingIP.cpp
    FunctionsCodingUUID.cpp
    FunctionsConversion.cpp
    FunctionsEmbeddedDictionaries.cpp
    FunctionsExternalDictionaries.cpp
    FunctionsExternalModels.cpp
    FunctionsHashing.cpp
    FunctionsJSON.cpp
    FunctionsLogical.cpp
    FunctionsRandom.cpp
    FunctionsRound.cpp
    FunctionsStringArray.cpp
    FunctionsStringHash.cpp
    FunctionsStringSimilarity.cpp
    GatherUtils/concat.cpp
    GatherUtils/createArraySink.cpp
    GatherUtils/createArraySource.cpp
    GatherUtils/createValueSource.cpp
    GatherUtils/has_all.cpp
    GatherUtils/has_any.cpp
    GatherUtils/has_substr.cpp
    GatherUtils/push.cpp
    GatherUtils/resizeConstantSize.cpp
    GatherUtils/resizeDynamicSize.cpp
    GatherUtils/sliceDynamicOffsetBounded.cpp
    GatherUtils/sliceDynamicOffsetUnbounded.cpp
    GatherUtils/sliceFromLeftConstantOffsetBounded.cpp
    GatherUtils/sliceFromLeftConstantOffsetUnbounded.cpp
    GatherUtils/sliceFromRightConstantOffsetBounded.cpp
    GatherUtils/sliceFromRightConstantOffsetUnbounded.cpp
    GeoHash.cpp
    IFunction.cpp
    JSONPath/Parsers/ParserJSONPath.cpp
    JSONPath/Parsers/ParserJSONPathMemberAccess.cpp
    JSONPath/Parsers/ParserJSONPathQuery.cpp
    JSONPath/Parsers/ParserJSONPathRange.cpp
    JSONPath/Parsers/ParserJSONPathRoot.cpp
    JSONPath/Parsers/ParserJSONPathStar.cpp
    TargetSpecific.cpp
    URL/URLHierarchy.cpp
    URL/URLPathHierarchy.cpp
    URL/basename.cpp
    URL/cutFragment.cpp
    URL/cutQueryString.cpp
    URL/cutQueryStringAndFragment.cpp
    URL/cutToFirstSignificantSubdomain.cpp
    URL/cutToFirstSignificantSubdomainCustom.cpp
    URL/cutURLParameter.cpp
    URL/cutWWW.cpp
    URL/decodeURLComponent.cpp
    URL/domain.cpp
    URL/domainWithoutWWW.cpp
    URL/extractURLParameter.cpp
    URL/extractURLParameterNames.cpp
    URL/extractURLParameters.cpp
    URL/firstSignificantSubdomain.cpp
    URL/firstSignificantSubdomainCustom.cpp
    URL/fragment.cpp
    URL/netloc.cpp
    URL/path.cpp
    URL/pathFull.cpp
    URL/port.cpp
    URL/protocol.cpp
    URL/queryString.cpp
    URL/queryStringAndFragment.cpp
    URL/registerFunctionsURL.cpp
    URL/tldLookup.generated.cpp
    URL/topLevelDomain.cpp
    abs.cpp
    acos.cpp
    acosh.cpp
    addDays.cpp
    addHours.cpp
    addMinutes.cpp
    addMonths.cpp
    addQuarters.cpp
    addSeconds.cpp
    addWeeks.cpp
    addYears.cpp
    addressToLine.cpp
    addressToSymbol.cpp
    aes_decrypt_mysql.cpp
    aes_encrypt_mysql.cpp
    appendTrailingCharIfAbsent.cpp
    array/array.cpp
    array/arrayAUC.cpp
    array/arrayAggregation.cpp
    array/arrayAll.cpp
    array/arrayCompact.cpp
    array/arrayConcat.cpp
    array/arrayCount.cpp
    array/arrayCumSum.cpp
    array/arrayCumSumNonNegative.cpp
    array/arrayDifference.cpp
    array/arrayDistinct.cpp
    array/arrayElement.cpp
    array/arrayEnumerate.cpp
    array/arrayEnumerateDense.cpp
    array/arrayEnumerateDenseRanked.cpp
    array/arrayEnumerateRanked.cpp
    array/arrayEnumerateUniq.cpp
    array/arrayEnumerateUniqRanked.cpp
    array/arrayExists.cpp
    array/arrayFill.cpp
    array/arrayFilter.cpp
    array/arrayFirst.cpp
    array/arrayFirstIndex.cpp
    array/arrayFlatten.cpp
    array/arrayIntersect.cpp
    array/arrayJoin.cpp
    array/arrayMap.cpp
    array/arrayPopBack.cpp
    array/arrayPopFront.cpp
    array/arrayPushBack.cpp
    array/arrayPushFront.cpp
    array/arrayReduce.cpp
    array/arrayReduceInRanges.cpp
    array/arrayResize.cpp
    array/arrayReverse.cpp
    array/arraySlice.cpp
    array/arraySort.cpp
    array/arraySplit.cpp
    array/arrayUniq.cpp
    array/arrayWithConstant.cpp
    array/arrayZip.cpp
    array/countEqual.cpp
    array/emptyArray.cpp
    array/emptyArrayToSingle.cpp
    array/has.cpp
    array/hasAll.cpp
    array/hasAny.cpp
    array/hasSubstr.cpp
    array/indexOf.cpp
    array/length.cpp
    array/mapOp.cpp
    array/mapPopulateSeries.cpp
    array/range.cpp
    array/registerFunctionsArray.cpp
    asin.cpp
    asinh.cpp
    assumeNotNull.cpp
    atan.cpp
    atan2.cpp
    atanh.cpp
    bar.cpp
    base64Decode.cpp
    base64Encode.cpp
    bitAnd.cpp
    bitBoolMaskAnd.cpp
    bitBoolMaskOr.cpp
    bitCount.cpp
    bitHammingDistance.cpp
    bitNot.cpp
    bitOr.cpp
    bitRotateLeft.cpp
    bitRotateRight.cpp
    bitShiftLeft.cpp
    bitShiftRight.cpp
    bitSwapLastTwo.cpp
    bitTest.cpp
    bitTestAll.cpp
    bitTestAny.cpp
    bitWrapperFunc.cpp
    bitXor.cpp
    blockNumber.cpp
    blockSerializedSize.cpp
    blockSize.cpp
    buildId.cpp
    byteSize.cpp
    caseWithExpression.cpp
    cbrt.cpp
    coalesce.cpp
    concat.cpp
    connectionId.cpp
    convertCharset.cpp
    cos.cpp
    cosh.cpp
    countDigits.cpp
    countMatches.cpp
    countSubstrings.cpp
    countSubstringsCaseInsensitive.cpp
    countSubstringsCaseInsensitiveUTF8.cpp
    currentDatabase.cpp
    currentProfiles.cpp
    currentRoles.cpp
    currentUser.cpp
    dateDiff.cpp
    dateName.cpp
    date_trunc.cpp
    decodeXMLComponent.cpp
    decrypt.cpp
    defaultValueOfArgumentType.cpp
    defaultValueOfTypeName.cpp
    demange.cpp
    divide.cpp
    divide/divide.cpp
    divide/divideImpl.cpp
    dumpColumnStructure.cpp
    e.cpp
    empty.cpp
    encodeXMLComponent.cpp
    encrypt.cpp
    endsWith.cpp
    equals.cpp
    erf.cpp
    erfc.cpp
    errorCodeToName.cpp
    evalMLMethod.cpp
    exp.cpp
    exp10.cpp
    exp2.cpp
    extract.cpp
    extractAllGroupsHorizontal.cpp
    extractAllGroupsVertical.cpp
    extractGroups.cpp
    extractTextFromHTML.cpp
    extractTimeZoneFromFunctionArguments.cpp
    filesystem.cpp
    finalizeAggregation.cpp
    formatDateTime.cpp
    formatReadableQuantity.cpp
    formatReadableSize.cpp
    formatReadableTimeDelta.cpp
    formatRow.cpp
    formatString.cpp
    fromModifiedJulianDay.cpp
    fromUnixTimestamp64Micro.cpp
    fromUnixTimestamp64Milli.cpp
    fromUnixTimestamp64Nano.cpp
    fuzzBits.cpp
    gcd.cpp
    generateUUIDv4.cpp
    geoToH3.cpp
    geoToS2.cpp
    geohashDecode.cpp
    geohashEncode.cpp
    geohashesInBox.cpp
    getMacro.cpp
    getScalar.cpp
    getSetting.cpp
    getSizeOfEnumType.cpp
    globalVariable.cpp
    greatCircleDistance.cpp
    greater.cpp
    greaterOrEquals.cpp
    greatest.cpp
    h3EdgeAngle.cpp
    h3EdgeLengthM.cpp
    h3GetBaseCell.cpp
    h3GetResolution.cpp
    h3HexAreaM2.cpp
    h3IndexesAreNeighbors.cpp
    h3IsValid.cpp
    h3ToChildren.cpp
    h3ToParent.cpp
    h3ToString.cpp
    h3kRing.cpp
    h3toGeo.cpp
    hasColumnInTable.cpp
    hasThreadFuzzer.cpp
    hasToken.cpp
    hasTokenCaseInsensitive.cpp
    hostName.cpp
    hypot.cpp
    identity.cpp
    if.cpp
    ifNotFinite.cpp
    ifNull.cpp
    ignore.cpp
    ilike.cpp
    in.cpp
    indexHint.cpp
    initialQueryID.cpp
    initializeAggregation.cpp
    intDiv.cpp
    intDivOrZero.cpp
    intExp10.cpp
    intExp2.cpp
    isConstant.cpp
    isDecimalOverflow.cpp
    isFinite.cpp
    isIPAddressContainedIn.cpp
    isInfinite.cpp
    isNaN.cpp
    isNotNull.cpp
    isNull.cpp
    isValidUTF8.cpp
    isZeroOrNull.cpp
    jumpConsistentHash.cpp
    lcm.cpp
    least.cpp
    lemmatize.cpp
    lengthUTF8.cpp
    less.cpp
    lessOrEquals.cpp
    lgamma.cpp
    like.cpp
    log.cpp
    log10.cpp
    log1p.cpp
    log2.cpp
    logTrace.cpp
    lowCardinalityIndices.cpp
    lowCardinalityKeys.cpp
    lower.cpp
    lowerUTF8.cpp
    map.cpp
    match.cpp
    materialize.cpp
    minus.cpp
    modulo.cpp
    moduloOrZero.cpp
    multiFuzzyMatchAllIndices.cpp
    multiFuzzyMatchAny.cpp
    multiFuzzyMatchAnyIndex.cpp
    multiIf.cpp
    multiMatchAllIndices.cpp
    multiMatchAny.cpp
    multiMatchAnyIndex.cpp
    multiSearchAllPositions.cpp
    multiSearchAllPositionsCaseInsensitive.cpp
    multiSearchAllPositionsCaseInsensitiveUTF8.cpp
    multiSearchAllPositionsUTF8.cpp
    multiSearchAny.cpp
    multiSearchAnyCaseInsensitive.cpp
    multiSearchAnyCaseInsensitiveUTF8.cpp
    multiSearchAnyUTF8.cpp
    multiSearchFirstIndex.cpp
    multiSearchFirstIndexCaseInsensitive.cpp
    multiSearchFirstIndexCaseInsensitiveUTF8.cpp
    multiSearchFirstIndexUTF8.cpp
    multiSearchFirstPosition.cpp
    multiSearchFirstPositionCaseInsensitive.cpp
    multiSearchFirstPositionCaseInsensitiveUTF8.cpp
    multiSearchFirstPositionUTF8.cpp
    multiply.cpp
    negate.cpp
    neighbor.cpp
    normalizeQuery.cpp
    normalizedQueryHash.cpp
    notEmpty.cpp
    notEquals.cpp
    notILike.cpp
    notLike.cpp
    now.cpp
    now64.cpp
    nullIf.cpp
    padString.cpp
    partitionId.cpp
    pi.cpp
    plus.cpp
    pointInEllipses.cpp
    pointInPolygon.cpp
    polygonArea.cpp
    polygonConvexHull.cpp
    polygonPerimeter.cpp
    polygonsDistance.cpp
    polygonsEquals.cpp
    polygonsIntersection.cpp
    polygonsSymDifference.cpp
    polygonsUnion.cpp
    polygonsWithin.cpp
    position.cpp
    positionCaseInsensitive.cpp
    positionCaseInsensitiveUTF8.cpp
    positionUTF8.cpp
    pow.cpp
    queryID.cpp
    rand.cpp
    rand64.cpp
    randConstant.cpp
    randomFixedString.cpp
    randomPrintableASCII.cpp
    randomString.cpp
    randomStringUTF8.cpp
    readWkt.cpp
    regexpQuoteMeta.cpp
    registerFunctions.cpp
    registerFunctionsArithmetic.cpp
    registerFunctionsComparison.cpp
    registerFunctionsConditional.cpp
    registerFunctionsConsistentHashing.cpp
    registerFunctionsDateTime.cpp
    registerFunctionsFormatting.cpp
    registerFunctionsGeo.cpp
    registerFunctionsHigherOrder.cpp
    registerFunctionsIntrospection.cpp
    registerFunctionsMath.cpp
    registerFunctionsMiscellaneous.cpp
    registerFunctionsNull.cpp
    registerFunctionsRandom.cpp
    registerFunctionsReinterpret.cpp
    registerFunctionsString.cpp
    registerFunctionsStringRegexp.cpp
    registerFunctionsStringSearch.cpp
    registerFunctionsTuple.cpp
    registerFunctionsUnixTimestamp64.cpp
    registerFunctionsVisitParam.cpp
    reinterpretAs.cpp
    repeat.cpp
    replaceAll.cpp
    replaceOne.cpp
    replaceRegexpAll.cpp
    replaceRegexpOne.cpp
    replicate.cpp
    reverse.cpp
    reverseUTF8.cpp
    roundAge.cpp
    roundDuration.cpp
    roundToExp2.cpp
    rowNumberInAllBlocks.cpp
    rowNumberInBlock.cpp
    runningAccumulate.cpp
    runningConcurrency.cpp
    runningDifference.cpp
    runningDifferenceStartingWithFirstValue.cpp
    s2CapContains.cpp
    s2CapUnion.cpp
    s2CellsIntersect.cpp
    s2GetNeighbors.cpp
    s2RectAdd.cpp
    s2RectContains.cpp
    s2RectIntersection.cpp
    s2RectUnion.cpp
    s2ToGeo.cpp
    sigmoid.cpp
    sign.cpp
    sin.cpp
    sinh.cpp
    sleep.cpp
    sleepEachRow.cpp
    sqrt.cpp
    startsWith.cpp
<<<<<<< HEAD
    stem.cpp
=======
    stringCutToZero.cpp
>>>>>>> cae5502d
    stringToH3.cpp
    substring.cpp
    subtractDays.cpp
    subtractHours.cpp
    subtractMinutes.cpp
    subtractMonths.cpp
    subtractQuarters.cpp
    subtractSeconds.cpp
    subtractWeeks.cpp
    subtractYears.cpp
    svg.cpp
    synonyms.cpp
    tan.cpp
    tanh.cpp
    tcpPort.cpp
    tgamma.cpp
    throwIf.cpp
    tid.cpp
    timeSlot.cpp
    timeSlots.cpp
    timezone.cpp
    timezoneOf.cpp
    timezoneOffset.cpp
    toColumnTypeName.cpp
    toCustomWeek.cpp
    toDayOfMonth.cpp
    toDayOfWeek.cpp
    toDayOfYear.cpp
    toFixedString.cpp
    toHour.cpp
    toISOWeek.cpp
    toISOYear.cpp
    toJSONString.cpp
    toLowCardinality.cpp
    toMinute.cpp
    toModifiedJulianDay.cpp
    toMonday.cpp
    toMonth.cpp
    toNullable.cpp
    toQuarter.cpp
    toRelativeDayNum.cpp
    toRelativeHourNum.cpp
    toRelativeMinuteNum.cpp
    toRelativeMonthNum.cpp
    toRelativeQuarterNum.cpp
    toRelativeSecondNum.cpp
    toRelativeWeekNum.cpp
    toRelativeYearNum.cpp
    toSecond.cpp
    toStartOfDay.cpp
    toStartOfFifteenMinutes.cpp
    toStartOfFiveMinute.cpp
    toStartOfHour.cpp
    toStartOfISOYear.cpp
    toStartOfInterval.cpp
    toStartOfMinute.cpp
    toStartOfMonth.cpp
    toStartOfQuarter.cpp
    toStartOfSecond.cpp
    toStartOfTenMinutes.cpp
    toStartOfYear.cpp
    toTime.cpp
    toTimezone.cpp
    toTypeName.cpp
    toUnixTimestamp64Micro.cpp
    toUnixTimestamp64Milli.cpp
    toUnixTimestamp64Nano.cpp
    toValidUTF8.cpp
    toYYYYMM.cpp
    toYYYYMMDD.cpp
    toYYYYMMDDhhmmss.cpp
    toYear.cpp
    today.cpp
    transform.cpp
    trap.cpp
    trim.cpp
    tryBase64Decode.cpp
    tuple.cpp
    tupleElement.cpp
    tupleHammingDistance.cpp
    upper.cpp
    upperUTF8.cpp
    uptime.cpp
    validateNestedArraySizes.cpp
    version.cpp
    visibleWidth.cpp
    visitParamExtractBool.cpp
    visitParamExtractFloat.cpp
    visitParamExtractInt.cpp
    visitParamExtractRaw.cpp
    visitParamExtractString.cpp
    visitParamExtractUInt.cpp
    visitParamHas.cpp
    wkt.cpp
    yandexConsistentHash.cpp
    yesterday.cpp

)

END()<|MERGE_RESOLUTION|>--- conflicted
+++ resolved
@@ -482,11 +482,8 @@
     sleepEachRow.cpp
     sqrt.cpp
     startsWith.cpp
-<<<<<<< HEAD
     stem.cpp
-=======
     stringCutToZero.cpp
->>>>>>> cae5502d
     stringToH3.cpp
     substring.cpp
     subtractDays.cpp
