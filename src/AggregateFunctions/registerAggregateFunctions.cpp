#include <AggregateFunctions/registerAggregateFunctions.h>

#include <AggregateFunctions/AggregateFunctionFactory.h>
#include <AggregateFunctions/AggregateFunctionCombinatorFactory.h>


namespace DB
{
struct Settings;

class AggregateFunctionFactory;
void registerAggregateFunctionAvg(AggregateFunctionFactory &);
void registerAggregateFunctionAvgWeighted(AggregateFunctionFactory &);
void registerAggregateFunctionCount(AggregateFunctionFactory &);
void registerAggregateFunctionDeltaSum(AggregateFunctionFactory &);
void registerAggregateFunctionDeltaSumTimestamp(AggregateFunctionFactory &);
void registerAggregateFunctionGroupArray(AggregateFunctionFactory &);
void registerAggregateFunctionGroupUniqArray(AggregateFunctionFactory &);
void registerAggregateFunctionGroupArrayInsertAt(AggregateFunctionFactory &);
void registerAggregateFunctionsQuantile(AggregateFunctionFactory &);
void registerAggregateFunctionsSequenceMatch(AggregateFunctionFactory &);
void registerAggregateFunctionWindowFunnel(AggregateFunctionFactory &);
void registerAggregateFunctionRate(AggregateFunctionFactory &);
void registerAggregateFunctionsMin(AggregateFunctionFactory &);
void registerAggregateFunctionsMax(AggregateFunctionFactory &);
void registerAggregateFunctionsAny(AggregateFunctionFactory &);
void registerAggregateFunctionsStatisticsStable(AggregateFunctionFactory &);
void registerAggregateFunctionsStatisticsSimple(AggregateFunctionFactory &);
void registerAggregateFunctionSum(AggregateFunctionFactory &);
void registerAggregateFunctionSumCount(AggregateFunctionFactory &);
void registerAggregateFunctionSumMap(AggregateFunctionFactory &);
void registerAggregateFunctionsUniq(AggregateFunctionFactory &);
void registerAggregateFunctionUniqCombined(AggregateFunctionFactory &);
void registerAggregateFunctionUniqUpTo(AggregateFunctionFactory &);
void registerAggregateFunctionTopK(AggregateFunctionFactory &);
void registerAggregateFunctionsBitwise(AggregateFunctionFactory &);
void registerAggregateFunctionsBitmap(AggregateFunctionFactory &);
void registerAggregateFunctionsMaxIntersections(AggregateFunctionFactory &);
void registerAggregateFunctionHistogram(AggregateFunctionFactory &);
void registerAggregateFunctionRetention(AggregateFunctionFactory &);
void registerAggregateFunctionMLMethod(AggregateFunctionFactory &);
void registerAggregateFunctionEntropy(AggregateFunctionFactory &);
void registerAggregateFunctionSimpleLinearRegression(AggregateFunctionFactory &);
void registerAggregateFunctionMoving(AggregateFunctionFactory &);
void registerAggregateFunctionCategoricalIV(AggregateFunctionFactory &);
void registerAggregateFunctionAggThrow(AggregateFunctionFactory &);
void registerAggregateFunctionRankCorrelation(AggregateFunctionFactory &);
void registerAggregateFunctionMannWhitney(AggregateFunctionFactory &);
void registerAggregateFunctionWelchTTest(AggregateFunctionFactory &);
void registerAggregateFunctionStudentTTest(AggregateFunctionFactory &);
void registerAggregateFunctionSingleValueOrNull(AggregateFunctionFactory &);
void registerAggregateFunctionSequenceNextNode(AggregateFunctionFactory &);
<<<<<<< HEAD
void registerAggregateFunctionExponentialMovingAverage(AggregateFunctionFactory &);
void registerAggregateFunctionExponentialMovingSum(AggregateFunctionFactory &);
=======
void registerAggregateFunctionSparkbar(AggregateFunctionFactory &);
>>>>>>> 51278634

class AggregateFunctionCombinatorFactory;
void registerAggregateFunctionCombinatorIf(AggregateFunctionCombinatorFactory &);
void registerAggregateFunctionCombinatorArray(AggregateFunctionCombinatorFactory &);
void registerAggregateFunctionCombinatorForEach(AggregateFunctionCombinatorFactory &);
void registerAggregateFunctionCombinatorSimpleState(AggregateFunctionCombinatorFactory &);
void registerAggregateFunctionCombinatorState(AggregateFunctionCombinatorFactory &);
void registerAggregateFunctionCombinatorMerge(AggregateFunctionCombinatorFactory &);
void registerAggregateFunctionCombinatorNull(AggregateFunctionCombinatorFactory &);
void registerAggregateFunctionCombinatorOrFill(AggregateFunctionCombinatorFactory &);
void registerAggregateFunctionCombinatorResample(AggregateFunctionCombinatorFactory &);
void registerAggregateFunctionCombinatorDistinct(AggregateFunctionCombinatorFactory &);

void registerWindowFunctions(AggregateFunctionFactory & factory);

void registerAggregateFunctionIntervalLengthSum(AggregateFunctionFactory &);

void registerAggregateFunctions()
{
    {
        auto & factory = AggregateFunctionFactory::instance();

        registerAggregateFunctionAvg(factory);
        registerAggregateFunctionAvgWeighted(factory);
        registerAggregateFunctionCount(factory);
        registerAggregateFunctionDeltaSum(factory);
        registerAggregateFunctionDeltaSumTimestamp(factory);
        registerAggregateFunctionGroupArray(factory);
        registerAggregateFunctionGroupUniqArray(factory);
        registerAggregateFunctionGroupArrayInsertAt(factory);
        registerAggregateFunctionsQuantile(factory);
        registerAggregateFunctionsSequenceMatch(factory);
        registerAggregateFunctionWindowFunnel(factory);
        registerAggregateFunctionRate(factory);
        registerAggregateFunctionsMin(factory);
        registerAggregateFunctionsMax(factory);
        registerAggregateFunctionsAny(factory);
        registerAggregateFunctionsStatisticsStable(factory);
        registerAggregateFunctionsStatisticsSimple(factory);
        registerAggregateFunctionSum(factory);
        registerAggregateFunctionSumCount(factory);
        registerAggregateFunctionSumMap(factory);
        registerAggregateFunctionsUniq(factory);
        registerAggregateFunctionUniqCombined(factory);
        registerAggregateFunctionUniqUpTo(factory);
        registerAggregateFunctionTopK(factory);
        registerAggregateFunctionsBitwise(factory);
#if !defined(ARCADIA_BUILD)
        registerAggregateFunctionsBitmap(factory);
#endif
        registerAggregateFunctionsMaxIntersections(factory);
        registerAggregateFunctionHistogram(factory);
        registerAggregateFunctionRetention(factory);
        registerAggregateFunctionMLMethod(factory);
        registerAggregateFunctionEntropy(factory);
        registerAggregateFunctionSimpleLinearRegression(factory);
        registerAggregateFunctionMoving(factory);
        registerAggregateFunctionCategoricalIV(factory);
        registerAggregateFunctionAggThrow(factory);
        registerAggregateFunctionRankCorrelation(factory);
        registerAggregateFunctionMannWhitney(factory);
        registerAggregateFunctionSequenceNextNode(factory);
        registerAggregateFunctionWelchTTest(factory);
        registerAggregateFunctionStudentTTest(factory);
        registerAggregateFunctionSingleValueOrNull(factory);
        registerAggregateFunctionIntervalLengthSum(factory);
        registerAggregateFunctionExponentialMovingAverage(factory);
        registerAggregateFunctionExponentialMovingSum(factory);

        registerWindowFunctions(factory);
<<<<<<< HEAD
=======

        registerAggregateFunctionIntervalLengthSum(factory);
        registerAggregateFunctionSparkbar(factory);
>>>>>>> 51278634
    }

    {
        auto & factory = AggregateFunctionCombinatorFactory::instance();

        registerAggregateFunctionCombinatorIf(factory);
        registerAggregateFunctionCombinatorArray(factory);
        registerAggregateFunctionCombinatorForEach(factory);
        registerAggregateFunctionCombinatorSimpleState(factory);
        registerAggregateFunctionCombinatorState(factory);
        registerAggregateFunctionCombinatorMerge(factory);
        registerAggregateFunctionCombinatorNull(factory);
        registerAggregateFunctionCombinatorOrFill(factory);
        registerAggregateFunctionCombinatorResample(factory);
        registerAggregateFunctionCombinatorDistinct(factory);
    }
}

}<|MERGE_RESOLUTION|>--- conflicted
+++ resolved
@@ -50,12 +50,9 @@
 void registerAggregateFunctionStudentTTest(AggregateFunctionFactory &);
 void registerAggregateFunctionSingleValueOrNull(AggregateFunctionFactory &);
 void registerAggregateFunctionSequenceNextNode(AggregateFunctionFactory &);
-<<<<<<< HEAD
 void registerAggregateFunctionExponentialMovingAverage(AggregateFunctionFactory &);
 void registerAggregateFunctionExponentialMovingSum(AggregateFunctionFactory &);
-=======
 void registerAggregateFunctionSparkbar(AggregateFunctionFactory &);
->>>>>>> 51278634
 
 class AggregateFunctionCombinatorFactory;
 void registerAggregateFunctionCombinatorIf(AggregateFunctionCombinatorFactory &);
@@ -124,14 +121,10 @@
         registerAggregateFunctionIntervalLengthSum(factory);
         registerAggregateFunctionExponentialMovingAverage(factory);
         registerAggregateFunctionExponentialMovingSum(factory);
+        registerAggregateFunctionIntervalLengthSum(factory);
+        registerAggregateFunctionSparkbar(factory);
 
         registerWindowFunctions(factory);
-<<<<<<< HEAD
-=======
-
-        registerAggregateFunctionIntervalLengthSum(factory);
-        registerAggregateFunctionSparkbar(factory);
->>>>>>> 51278634
     }
 
     {
