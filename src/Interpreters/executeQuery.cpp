#include <Common/formatReadable.h>
#include <Common/PODArray.h>
#include <Common/typeid_cast.h>
#include <Common/ThreadProfileEvents.h>
#include <Common/MemoryTrackerBlockerInThread.h>
#include <Common/SensitiveDataMasker.h>
#include <Common/FailPoint.h>

#include <Interpreters/AsynchronousInsertQueue.h>
#include <Interpreters/Cache/QueryCache.h>
#include <IO/WriteBufferFromFile.h>
#include <IO/WriteBufferFromVector.h>
#include <IO/LimitReadBuffer.h>
#include <IO/copyData.h>

#include <QueryPipeline/BlockIO.h>
#include <Processors/Transforms/CountingTransform.h>
#include <Processors/Transforms/getSourceFromASTInsertQuery.h>

#include <Parsers/ASTIdentifier.h>
#include <Parsers/ASTInsertQuery.h>
#include <Parsers/ASTLiteral.h>
#include <Parsers/ASTSelectQuery.h>
#include <Parsers/ASTDropQuery.h>
#include <Parsers/ASTCreateQuery.h>
#include <Parsers/ASTRenameQuery.h>
#include <Parsers/ASTAlterQuery.h>
#include <Parsers/ASTSelectWithUnionQuery.h>
#include <Parsers/ASTShowProcesslistQuery.h>
#include <Parsers/ASTWatchQuery.h>
#include <Parsers/ASTTransactionControl.h>
#include <Parsers/ASTExplainQuery.h>
#include <Parsers/Lexer.h>
#include <Parsers/parseQuery.h>
#include <Parsers/ParserQuery.h>
#include <Parsers/queryNormalization.h>
#include <Parsers/queryToString.h>
#include <Parsers/formatAST.h>
#include <Parsers/toOneLineQuery.h>
#include <Parsers/Kusto/ParserKQLStatement.h>
#include <Parsers/PRQL/ParserPRQLQuery.h>
#include <Parsers/Kusto/parseKQLQuery.h>

#include <Formats/FormatFactory.h>
#include <Storages/StorageInput.h>

#include <Access/EnabledQuota.h>
#include <Interpreters/ApplyWithGlobalVisitor.h>
#include <Interpreters/Context.h>
#include <Interpreters/InterpreterFactory.h>
#include <Interpreters/InterpreterInsertQuery.h>
#include <Interpreters/InterpreterCreateQuery.h>
#include <Interpreters/InterpreterSelectQueryAnalyzer.h>
#include <Interpreters/InterpreterSetQuery.h>
#include <Interpreters/InterpreterTransactionControlQuery.h>
#include <Interpreters/NormalizeSelectWithUnionQueryVisitor.h>
#include <Interpreters/OpenTelemetrySpanLog.h>
#include <Interpreters/ProcessList.h>
#include <Interpreters/ProcessorsProfileLog.h>
#include <Interpreters/QueryLog.h>
#include <Interpreters/ReplaceQueryParameterVisitor.h>
#include <Interpreters/SelectIntersectExceptQueryVisitor.h>
#include <Interpreters/SelectQueryOptions.h>
#include <Interpreters/TransactionLog.h>
#include <Interpreters/executeQuery.h>
#include <Interpreters/DatabaseCatalog.h>
#include <Common/ProfileEvents.h>

#include <IO/CompressionMethod.h>

#include <Processors/Transforms/LimitsCheckingTransform.h>
#include <Processors/Transforms/MaterializingTransform.h>
#include <Processors/Formats/IOutputFormat.h>
#include <Processors/Executors/CompletedPipelineExecutor.h>
#include <Processors/Sources/WaitForAsyncInsertSource.h>

#include <base/EnumReflection.h>
#include <base/demangle.h>

#include <memory>
#include <random>

namespace ProfileEvents
{
    extern const Event FailedQuery;
    extern const Event FailedInsertQuery;
    extern const Event FailedSelectQuery;
    extern const Event QueryTimeMicroseconds;
    extern const Event SelectQueryTimeMicroseconds;
    extern const Event InsertQueryTimeMicroseconds;
    extern const Event OtherQueryTimeMicroseconds;
}

namespace DB
{

namespace ErrorCodes
{
    extern const int QUERY_CACHE_USED_WITH_NONDETERMINISTIC_FUNCTIONS;
    extern const int INTO_OUTFILE_NOT_ALLOWED;
    extern const int INVALID_TRANSACTION;
    extern const int LOGICAL_ERROR;
    extern const int NOT_IMPLEMENTED;
    extern const int QUERY_WAS_CANCELLED;
    extern const int INCORRECT_DATA;
<<<<<<< HEAD
    extern const int SUPPORT_IS_DISABLED;
    extern const int SYNTAX_ERROR;
=======
>>>>>>> d656ab77
}

namespace FailPoints
{
    extern const char execute_query_calling_empty_set_result_func_on_exception[];
}

static void checkASTSizeLimits(const IAST & ast, const Settings & settings)
{
    if (settings.max_ast_depth)
        ast.checkDepth(settings.max_ast_depth);
    if (settings.max_ast_elements)
        ast.checkSize(settings.max_ast_elements);
}


/// Log query into text log (not into system table).
static void logQuery(const String & query, ContextPtr context, bool internal, QueryProcessingStage::Enum stage)
{
    if (internal)
    {
        LOG_DEBUG(getLogger("executeQuery"), "(internal) {} (stage: {})", toOneLineQuery(query), QueryProcessingStage::toString(stage));
    }
    else
    {
        const auto & client_info = context->getClientInfo();

        const auto & current_query_id = client_info.current_query_id;
        const auto & initial_query_id = client_info.initial_query_id;
        const auto & current_user = client_info.current_user;

        String comment = context->getSettingsRef().log_comment;
        size_t max_query_size = context->getSettingsRef().max_query_size;

        if (comment.size() > max_query_size)
            comment.resize(max_query_size);

        if (!comment.empty())
            comment = fmt::format(" (comment: {})", comment);

        String transaction_info;
        if (auto txn = context->getCurrentTransaction())
            transaction_info = fmt::format(" (TID: {}, TIDH: {})", txn->tid, txn->tid.getHash());

        LOG_DEBUG(getLogger("executeQuery"), "(from {}{}{}){}{} {} (stage: {})",
            client_info.current_address.toString(),
            (current_user != "default" ? ", user: " + current_user : ""),
            (!initial_query_id.empty() && current_query_id != initial_query_id ? ", initial_query_id: " + initial_query_id : std::string()),
            transaction_info,
            comment,
            toOneLineQuery(query),
            QueryProcessingStage::toString(stage));

        if (client_info.client_trace_context.trace_id != UUID())
        {
            LOG_TRACE(getLogger("executeQuery"),
                "OpenTelemetry traceparent '{}'",
                client_info.client_trace_context.composeTraceparentHeader());
        }
    }
}

/// Call this inside catch block.
static void setExceptionStackTrace(QueryLogElement & elem)
{
    /// Disable memory tracker for stack trace.
    /// Because if exception is "Memory limit (for query) exceed", then we probably can't allocate another one string.

    LockMemoryExceptionInThread lock(VariableContext::Global);

    try
    {
        throw;
    }
    catch (const std::exception & e)
    {
        elem.stack_trace = getExceptionStackTraceString(e);
    }
    catch (...) {} // NOLINT(bugprone-empty-catch)
}


/// Log exception (with query info) into text log (not into system table).
static void logException(ContextPtr context, QueryLogElement & elem, bool log_error = true)
{
    String comment;
    if (!elem.log_comment.empty())
        comment = fmt::format(" (comment: {})", elem.log_comment);

    /// Message patterns like "{} (from {}){} (in query: {})" are not really informative,
    /// so we pass elem.exception_format_string as format string instead.
    PreformattedMessage message;
    message.format_string = elem.exception_format_string;

    if (elem.stack_trace.empty() || !log_error)
        message.text = fmt::format("{} (from {}){} (in query: {})", elem.exception,
                        context->getClientInfo().current_address.toString(),
                        comment,
                        toOneLineQuery(elem.query));
    else
        message.text = fmt::format(
            "{} (from {}){} (in query: {}), Stack trace (when copying this message, always include the lines below):\n\n{}",
            elem.exception,
            context->getClientInfo().current_address.toString(),
            comment,
            toOneLineQuery(elem.query),
            elem.stack_trace);

    if (log_error)
        LOG_ERROR(getLogger("executeQuery"), message);
    else
        LOG_INFO(getLogger("executeQuery"), message);
}

static void
addStatusInfoToQueryLogElement(QueryLogElement & element, const QueryStatusInfo & info, const ASTPtr query_ast, const ContextPtr context_ptr)
{
    const auto time_now = std::chrono::system_clock::now();
    UInt64 elapsed_microseconds = info.elapsed_microseconds;
    element.event_time = timeInSeconds(time_now);
    element.event_time_microseconds = timeInMicroseconds(time_now);
    element.query_duration_ms = elapsed_microseconds / 1000;

    ProfileEvents::increment(ProfileEvents::QueryTimeMicroseconds, elapsed_microseconds);
    if (query_ast->as<ASTSelectQuery>() || query_ast->as<ASTSelectWithUnionQuery>())
    {
        ProfileEvents::increment(ProfileEvents::SelectQueryTimeMicroseconds, elapsed_microseconds);
    }
    else if (query_ast->as<ASTInsertQuery>())
    {
        ProfileEvents::increment(ProfileEvents::InsertQueryTimeMicroseconds, elapsed_microseconds);
    }
    else
    {
        ProfileEvents::increment(ProfileEvents::OtherQueryTimeMicroseconds, elapsed_microseconds);
    }

    element.read_rows = info.read_rows;
    element.read_bytes = info.read_bytes;

    element.written_rows = info.written_rows;
    element.written_bytes = info.written_bytes;

    element.memory_usage = info.peak_memory_usage > 0 ? info.peak_memory_usage : 0;

    element.thread_ids = info.thread_ids;
    element.peak_threads_usage = info.peak_threads_usage;
    element.profile_counters = info.profile_counters;

    /// We need to refresh the access info since dependent views might have added extra information, either during
    /// creation of the view (PushingToViews chain) or while executing its internal SELECT
    const auto & access_info = context_ptr->getQueryAccessInfo();
    element.query_databases.insert(access_info.databases.begin(), access_info.databases.end());
    element.query_tables.insert(access_info.tables.begin(), access_info.tables.end());
    element.query_columns.insert(access_info.columns.begin(), access_info.columns.end());
    element.query_partitions.insert(access_info.partitions.begin(), access_info.partitions.end());
    element.query_projections.insert(access_info.projections.begin(), access_info.projections.end());
    element.query_views.insert(access_info.views.begin(), access_info.views.end());

    const auto factories_info = context_ptr->getQueryFactoriesInfo();
    element.used_aggregate_functions = factories_info.aggregate_functions;
    element.used_aggregate_function_combinators = factories_info.aggregate_function_combinators;
    element.used_database_engines = factories_info.database_engines;
    element.used_data_type_families = factories_info.data_type_families;
    element.used_dictionaries = factories_info.dictionaries;
    element.used_formats = factories_info.formats;
    element.used_functions = factories_info.functions;
    element.used_storages = factories_info.storages;
    element.used_table_functions = factories_info.table_functions;

    element.async_read_counters = context_ptr->getAsyncReadCounters();
}


QueryLogElement logQueryStart(
    const std::chrono::time_point<std::chrono::system_clock> & query_start_time,
    const ContextMutablePtr & context,
    const String & query_for_logging,
    const ASTPtr & query_ast,
    const QueryPipeline & pipeline,
    const std::unique_ptr<IInterpreter> & interpreter,
    bool internal,
    const String & query_database,
    const String & query_table,
    bool async_insert)
{
    const Settings & settings = context->getSettingsRef();

    QueryLogElement elem;

    elem.type = QueryLogElementType::QUERY_START;
    elem.event_time = timeInSeconds(query_start_time);
    elem.event_time_microseconds = timeInMicroseconds(query_start_time);
    elem.query_start_time = timeInSeconds(query_start_time);
    elem.query_start_time_microseconds = timeInMicroseconds(query_start_time);

    elem.current_database = context->getCurrentDatabase();
    elem.query = query_for_logging;
    if (settings.log_formatted_queries)
        elem.formatted_query = queryToString(query_ast);
    elem.normalized_query_hash = normalizedQueryHash(query_for_logging, false);
    elem.query_kind = query_ast->getQueryKind();

    elem.client_info = context->getClientInfo();

    if (auto txn = context->getCurrentTransaction())
        elem.tid = txn->tid;

    bool log_queries = settings.log_queries && !internal;

    /// Log into system table start of query execution, if need.
    if (log_queries)
    {
        /// This check is not obvious, but without it 01220_scalar_optimization_in_alter fails.
        if (pipeline.initialized())
        {
            const auto & info = context->getQueryAccessInfo();
            elem.query_databases = info.databases;
            elem.query_tables = info.tables;
            elem.query_columns = info.columns;
            elem.query_partitions = info.partitions;
            elem.query_projections = info.projections;
            elem.query_views = info.views;
        }

        if (async_insert)
            InterpreterInsertQuery::extendQueryLogElemImpl(elem, context);
        else if (interpreter)
            interpreter->extendQueryLogElem(elem, query_ast, context, query_database, query_table);

        if (settings.log_query_settings)
            elem.query_settings = std::make_shared<Settings>(context->getSettingsRef());

        elem.log_comment = settings.log_comment;
        if (elem.log_comment.size() > settings.max_query_size)
            elem.log_comment.resize(settings.max_query_size);

        if (elem.type >= settings.log_queries_min_type && !settings.log_queries_min_query_duration_ms.totalMilliseconds())
        {
            if (auto query_log = context->getQueryLog())
                query_log->add(elem);
        }
    }

    return elem;
}

void logQueryFinish(
    QueryLogElement & elem,
    const ContextMutablePtr & context,
    const ASTPtr & query_ast,
    const QueryPipeline & query_pipeline,
    bool pulling_pipeline,
    std::shared_ptr<OpenTelemetry::SpanHolder> query_span,
    QueryCache::Usage query_cache_usage,
    bool internal)
{
    const Settings & settings = context->getSettingsRef();
    auto log_queries = settings.log_queries && !internal;
    auto log_queries_min_type = settings.log_queries_min_type;
    auto log_queries_min_query_duration_ms = settings.log_queries_min_query_duration_ms.totalMilliseconds();
    auto log_processors_profiles = settings.log_processors_profiles;

    QueryStatusPtr process_list_elem = context->getProcessListElement();
    if (process_list_elem)
    {
        /// Update performance counters before logging to query_log
        CurrentThread::finalizePerformanceCounters();

        QueryStatusInfo info = process_list_elem->getInfo(true, context->getSettingsRef().log_profile_events);
        elem.type = QueryLogElementType::QUERY_FINISH;

        addStatusInfoToQueryLogElement(elem, info, query_ast, context);

        if (pulling_pipeline)
        {
            query_pipeline.tryGetResultRowsAndBytes(elem.result_rows, elem.result_bytes);
        }
        else /// will be used only for ordinary INSERT queries
        {
            auto progress_out = process_list_elem->getProgressOut();
            elem.result_rows = progress_out.written_rows;
            elem.result_bytes = progress_out.written_bytes;
        }

        auto progress_callback = context->getProgressCallback();
        if (progress_callback)
        {
            Progress p;
            p.incrementPiecewiseAtomically(Progress{ResultProgress{elem.result_rows, elem.result_bytes}});
            progress_callback(p);
        }

        if (elem.read_rows != 0)
        {
            double elapsed_seconds = static_cast<double>(info.elapsed_microseconds) / 1000000.0;
            double rows_per_second = static_cast<double>(elem.read_rows) / elapsed_seconds;
            LOG_DEBUG(
                getLogger("executeQuery"),
                "Read {} rows, {} in {} sec., {} rows/sec., {}/sec.",
                elem.read_rows,
                ReadableSize(elem.read_bytes),
                elapsed_seconds,
                rows_per_second,
                ReadableSize(elem.read_bytes / elapsed_seconds));
        }

        elem.query_cache_usage = query_cache_usage;

        if (log_queries && elem.type >= log_queries_min_type
            && static_cast<Int64>(elem.query_duration_ms) >= log_queries_min_query_duration_ms)
        {
            if (auto query_log = context->getQueryLog())
                query_log->add(elem);
        }
        if (log_processors_profiles)
        {
            if (auto processors_profile_log = context->getProcessorsProfileLog())
            {
                ProcessorProfileLogElement processor_elem;
                processor_elem.event_time = elem.event_time;
                processor_elem.event_time_microseconds = elem.event_time_microseconds;
                processor_elem.initial_query_id = elem.client_info.initial_query_id;
                processor_elem.query_id = elem.client_info.current_query_id;

                auto get_proc_id = [](const IProcessor & proc) -> UInt64 { return reinterpret_cast<std::uintptr_t>(&proc); };

                for (const auto & processor : query_pipeline.getProcessors())
                {
                    std::vector<UInt64> parents;
                    for (const auto & port : processor->getOutputs())
                    {
                        if (!port.isConnected())
                            continue;
                        const IProcessor & next = port.getInputPort().getProcessor();
                        parents.push_back(get_proc_id(next));
                    }

                    processor_elem.id = get_proc_id(*processor);
                    processor_elem.parent_ids = std::move(parents);

                    processor_elem.plan_step = reinterpret_cast<std::uintptr_t>(processor->getQueryPlanStep());
                    processor_elem.plan_group = processor->getQueryPlanStepGroup();

                    processor_elem.processor_name = processor->getName();

                    /// NOTE: convert this to UInt64
                    processor_elem.elapsed_us = static_cast<UInt32>(processor->getElapsedUs());
                    processor_elem.input_wait_elapsed_us = static_cast<UInt32>(processor->getInputWaitElapsedUs());
                    processor_elem.output_wait_elapsed_us = static_cast<UInt32>(processor->getOutputWaitElapsedUs());

                    auto stats = processor->getProcessorDataStats();
                    processor_elem.input_rows = stats.input_rows;
                    processor_elem.input_bytes = stats.input_bytes;
                    processor_elem.output_rows = stats.output_rows;
                    processor_elem.output_bytes = stats.output_bytes;

                    processors_profile_log->add(processor_elem);
                }
            }
        }
    }

    if (query_span)
    {
        query_span->addAttribute("db.statement", elem.query);
        query_span->addAttribute("clickhouse.query_id", elem.client_info.current_query_id);
        query_span->addAttribute("clickhouse.query_status", "QueryFinish");
        query_span->addAttributeIfNotEmpty("clickhouse.tracestate", OpenTelemetry::CurrentContext().tracestate);
        query_span->addAttributeIfNotZero("clickhouse.read_rows", elem.read_rows);
        query_span->addAttributeIfNotZero("clickhouse.read_bytes", elem.read_bytes);
        query_span->addAttributeIfNotZero("clickhouse.written_rows", elem.written_rows);
        query_span->addAttributeIfNotZero("clickhouse.written_bytes", elem.written_bytes);
        query_span->addAttributeIfNotZero("clickhouse.memory_usage", elem.memory_usage);
        query_span->finish();
    }
}

void logQueryException(
    QueryLogElement & elem,
    const ContextMutablePtr & context,
    const Stopwatch & start_watch,
    const ASTPtr & query_ast,
    std::shared_ptr<OpenTelemetry::SpanHolder> query_span,
    bool internal,
    bool log_error)
{
    const Settings & settings = context->getSettingsRef();
    auto log_queries = settings.log_queries && !internal;
    auto log_queries_min_type = settings.log_queries_min_type;
    auto log_queries_min_query_duration_ms = settings.log_queries_min_query_duration_ms.totalMilliseconds();

    elem.type = QueryLogElementType::EXCEPTION_WHILE_PROCESSING;
    elem.exception_code = getCurrentExceptionCode();
    auto exception_message = getCurrentExceptionMessageAndPattern(/* with_stacktrace */ false);
    elem.exception = std::move(exception_message.text);
    elem.exception_format_string = exception_message.format_string;

    QueryStatusPtr process_list_elem = context->getProcessListElement();

    /// Update performance counters before logging to query_log
    CurrentThread::finalizePerformanceCounters();
    const auto time_now = std::chrono::system_clock::now();
    elem.event_time = timeInSeconds(time_now);
    elem.event_time_microseconds = timeInMicroseconds(time_now);

    if (process_list_elem)
    {
        QueryStatusInfo info = process_list_elem->getInfo(true, settings.log_profile_events, false);
        addStatusInfoToQueryLogElement(elem, info, query_ast, context);
    }
    else
    {
        elem.query_duration_ms = start_watch.elapsedMilliseconds();
    }

    elem.query_cache_usage = QueryCache::Usage::None;

    if (settings.calculate_text_stack_trace && log_error)
        setExceptionStackTrace(elem);
    logException(context, elem, log_error);

    /// In case of exception we log internal queries also
    if (log_queries && elem.type >= log_queries_min_type && static_cast<Int64>(elem.query_duration_ms) >= log_queries_min_query_duration_ms)
    {
        if (auto query_log = context->getQueryLog())
            query_log->add(elem);
    }

    ProfileEvents::increment(ProfileEvents::FailedQuery);
    if (query_ast->as<ASTSelectQuery>() || query_ast->as<ASTSelectWithUnionQuery>())
        ProfileEvents::increment(ProfileEvents::FailedSelectQuery);
    else if (query_ast->as<ASTInsertQuery>())
        ProfileEvents::increment(ProfileEvents::FailedInsertQuery);

    if (query_span)
    {
        query_span->addAttribute("db.statement", elem.query);
        query_span->addAttribute("clickhouse.query_id", elem.client_info.current_query_id);
        query_span->addAttribute("clickhouse.exception", elem.exception);
        query_span->addAttribute("clickhouse.exception_code", elem.exception_code);
        query_span->finish();
    }
}

void logExceptionBeforeStart(
    const String & query_for_logging,
    ContextPtr context,
    ASTPtr ast,
    const std::shared_ptr<OpenTelemetry::SpanHolder> & query_span,
    UInt64 elapsed_millliseconds)
{
    auto query_end_time = std::chrono::system_clock::now();

    /// Exception before the query execution.
    if (auto quota = context->getQuota())
        quota->used(QuotaType::ERRORS, 1, /* check_exceeded = */ false);

    const Settings & settings = context->getSettingsRef();

    const auto & client_info = context->getClientInfo();

    /// Log the start of query execution into the table if necessary.
    QueryLogElement elem;

    elem.type = QueryLogElementType::EXCEPTION_BEFORE_START;
    elem.event_time = timeInSeconds(query_end_time);
    elem.event_time_microseconds = timeInMicroseconds(query_end_time);
    elem.query_start_time = client_info.initial_query_start_time;
    elem.query_start_time_microseconds = client_info.initial_query_start_time_microseconds;
    elem.query_duration_ms = elapsed_millliseconds;

    elem.current_database = context->getCurrentDatabase();
    elem.query = query_for_logging;
    elem.normalized_query_hash = normalizedQueryHash(query_for_logging, false);

    // Log query_kind if ast is valid
    if (ast)
    {
        elem.query_kind = ast->getQueryKind();
        if (settings.log_formatted_queries)
            elem.formatted_query = queryToString(ast);
    }

    // We don't calculate databases, tables and columns when the query isn't able to start

    elem.exception_code = getCurrentExceptionCode();
    auto exception_message = getCurrentExceptionMessageAndPattern(/* with_stacktrace */ false);
    elem.exception = std::move(exception_message.text);
    elem.exception_format_string = exception_message.format_string;

    elem.client_info = context->getClientInfo();

    elem.log_comment = settings.log_comment;
    if (elem.log_comment.size() > settings.max_query_size)
        elem.log_comment.resize(settings.max_query_size);

    if (auto txn = context->getCurrentTransaction())
        elem.tid = txn->tid;

    if (settings.log_query_settings)
        elem.query_settings = std::make_shared<Settings>(context->getSettingsRef());

    if (settings.calculate_text_stack_trace)
        setExceptionStackTrace(elem);
    logException(context, elem);

    /// Update performance counters before logging to query_log
    CurrentThread::finalizePerformanceCounters();

    if (settings.log_queries && elem.type >= settings.log_queries_min_type && !settings.log_queries_min_query_duration_ms.totalMilliseconds())
        if (auto query_log = context->getQueryLog())
            query_log->add(elem);

    if (query_span)
    {
        query_span->addAttribute("clickhouse.exception_code", elem.exception_code);
        query_span->addAttribute("clickhouse.exception", elem.exception);
        query_span->addAttribute("db.statement", elem.query);
        query_span->addAttribute("clickhouse.query_id", elem.client_info.current_query_id);
        query_span->finish();
    }

    ProfileEvents::increment(ProfileEvents::FailedQuery);

    if (ast)
    {
        if (ast->as<ASTSelectQuery>() || ast->as<ASTSelectWithUnionQuery>())
        {
            ProfileEvents::increment(ProfileEvents::FailedSelectQuery);
        }
        else if (ast->as<ASTInsertQuery>())
        {
            ProfileEvents::increment(ProfileEvents::FailedInsertQuery);
        }
    }
}

static void setQuerySpecificSettings(ASTPtr & ast, ContextMutablePtr context)
{
    if (auto * ast_insert_into = ast->as<ASTInsertQuery>())
    {
        if (ast_insert_into->watch)
            context->setSetting("output_format_enable_streaming", 1);
    }
}

static std::tuple<ASTPtr, BlockIO> executeQueryImpl(
    const char * begin,
    const char * end,
    ContextMutablePtr context,
    QueryFlags flags,
    QueryProcessingStage::Enum stage,
    ReadBuffer * istr)
{
    const bool internal = flags.internal;

    /// query_span is a special span, when this function exits, it's lifetime is not ended, but ends when the query finishes.
    /// Some internal queries might call this function recursively by setting 'internal' parameter to 'true',
    /// to make sure SpanHolders in current stack ends in correct order, we disable this span for these internal queries
    ///
    /// This does not have impact on the final span logs, because these internal queries are issued by external queries,
    /// we still have enough span logs for the execution of external queries.
    std::shared_ptr<OpenTelemetry::SpanHolder> query_span = internal ? nullptr : std::make_shared<OpenTelemetry::SpanHolder>("query");
    if (query_span && query_span->trace_id != UUID{})
        LOG_TRACE(getLogger("executeQuery"), "Query span trace_id for opentelemetry log: {}", query_span->trace_id);

    /// Used for logging query start time in system.query_log
    auto query_start_time = std::chrono::system_clock::now();

    /// Used for:
    /// * Setting the watch in QueryStatus (controls timeouts and progress) and the output formats
    /// * Logging query duration (system.query_log)
    Stopwatch start_watch{CLOCK_MONOTONIC};

    const auto & client_info = context->getClientInfo();

    if (!internal && client_info.initial_query_start_time == 0)
    {
        // If it's not an internal query and we don't see an initial_query_start_time yet, initialize it
        // to current time. Internal queries are those executed without an independent client context,
        // thus should not set initial_query_start_time, because it might introduce data race. It's also
        // possible to have unset initial_query_start_time for non-internal and non-initial queries. For
        // example, the query is from an initiator that is running an old version of clickhouse.
        // On the other hand, if it's initialized then take it as the start of the query
        context->setInitialQueryStartTime(query_start_time);
    }

    assert(internal || CurrentThread::get().getQueryContext());
    assert(internal || CurrentThread::get().getQueryContext()->getCurrentQueryId() == CurrentThread::getQueryId());

    const Settings & settings = context->getSettingsRef();

    size_t max_query_size = settings.max_query_size;
    /// Don't limit the size of internal queries or distributed subquery.
    if (internal || client_info.query_kind == ClientInfo::QueryKind::SECONDARY_QUERY)
        max_query_size = 0;

    ASTPtr ast;
    String query;
    String query_for_logging;
    size_t log_queries_cut_to_length = context->getSettingsRef().log_queries_cut_to_length;

    /// Parse the query from string.
    try
    {
        if (settings.dialect == Dialect::kusto && !internal)
        {
            ParserKQLStatement parser(end, settings.allow_settings_after_format_in_insert);
            /// TODO: parser should fail early when max_query_size limit is reached.
            ast = parseKQLQuery(parser, begin, end, "", max_query_size, settings.max_parser_depth);
        }
        else if (settings.dialect == Dialect::prql && !internal)
        {
            ParserPRQLQuery parser(max_query_size, settings.max_parser_depth);
            ast = parseQuery(parser, begin, end, "", max_query_size, settings.max_parser_depth);
        }
        else
        {
            ParserQuery parser(end, settings.allow_settings_after_format_in_insert);
            /// TODO: parser should fail early when max_query_size limit is reached.
            ast = parseQuery(parser, begin, end, "", max_query_size, settings.max_parser_depth);

#ifndef NDEBUG
            /// Verify that AST formatting is consistent:
            /// If you format AST, parse it back, and format it again, you get the same string.

            String formatted1 = ast->formatWithPossiblyHidingSensitiveData(0, true, true);

            /// The query can become more verbose after formatting, so:
            size_t new_max_query_size = max_query_size > 0 ? (1000 + 2 * max_query_size) : 0;

            ASTPtr ast2;
            try
            {
                ast2 = parseQuery(parser,
                    formatted1.data(),
                    formatted1.data() + formatted1.size(),
                    "", new_max_query_size, settings.max_parser_depth);
            }
            catch (const Exception & e)
            {
                if (e.code() == ErrorCodes::SYNTAX_ERROR)
                    throw Exception(ErrorCodes::LOGICAL_ERROR,
                        "Inconsistent AST formatting: the query:\n{}\ncannot parse.",
                        formatted1);
                else
                    throw;
            }

            chassert(ast2);

            String formatted2 = ast2->formatWithPossiblyHidingSensitiveData(0, true, true);

            if (formatted1 != formatted2)
                throw Exception(ErrorCodes::LOGICAL_ERROR,
                    "Inconsistent AST formatting: the query:\n{}\nWas parsed and formatted back as:\n{}",
                    formatted1, formatted2);
#endif
        }

        const char * query_end = end;
        if (const auto * insert_query = ast->as<ASTInsertQuery>(); insert_query && insert_query->data)
            query_end = insert_query->data;

        bool is_create_parameterized_view = false;
        if (const auto * create_query = ast->as<ASTCreateQuery>())
            is_create_parameterized_view = create_query->isParameterizedView();
        else if (const auto * explain_query = ast->as<ASTExplainQuery>())
        {
            assert(!explain_query->children.empty());
            if (const auto * create_of_explain_query = explain_query->children[0]->as<ASTCreateQuery>())
                is_create_parameterized_view = create_of_explain_query->isParameterizedView();
        }

        /// Replace ASTQueryParameter with ASTLiteral for prepared statements.
        /// Even if we don't have parameters in query_context, check that AST doesn't have unknown parameters
        bool probably_has_params = find_first_symbols<'{'>(begin, end) != end;
        if (!is_create_parameterized_view && probably_has_params)
        {
            ReplaceQueryParameterVisitor visitor(context->getQueryParameters());
            visitor.visit(ast);
            if (visitor.getNumberOfReplacedParameters())
                query = serializeAST(*ast);
            else
                query.assign(begin, query_end);
        }
        else
        {
            /// Copy query into string. It will be written to log and presented in processlist. If an INSERT query, string will not include data to insertion.
            query.assign(begin, query_end);
        }

        /// Wipe any sensitive information (e.g. passwords) from the query.
        /// MUST go before any modification (except for prepared statements,
        /// since it substitute parameters and without them query does not contain
        /// parameters), to keep query as-is in query_log and server log.
        if (ast->hasSecretParts())
        {
            /// IAST::formatForLogging() wipes secret parts in AST and then calls wipeSensitiveDataAndCutToLength().
            query_for_logging = ast->formatForLogging(log_queries_cut_to_length);
        }
        else
        {
            query_for_logging = wipeSensitiveDataAndCutToLength(query, log_queries_cut_to_length);
        }
    }
    catch (...)
    {
        /// Anyway log the query.
        if (query.empty())
            query.assign(begin, std::min(end - begin, static_cast<ptrdiff_t>(max_query_size)));

        query_for_logging = wipeSensitiveDataAndCutToLength(query, log_queries_cut_to_length);
        logQuery(query_for_logging, context, internal, stage);

        if (!internal)
            logExceptionBeforeStart(query_for_logging, context, ast, query_span, start_watch.elapsedMilliseconds());
        throw;
    }

    /// Avoid early destruction of process_list_entry if it was not saved to `res` yet (in case of exception)
    ProcessList::EntryPtr process_list_entry;
    BlockIO res;
    auto implicit_txn_control = std::make_shared<bool>(false);
    String query_database;
    String query_table;

    auto execute_implicit_tcl_query = [implicit_txn_control](const ContextMutablePtr & query_context, ASTTransactionControl::QueryType tcl_type)
    {
        /// Unset the flag on COMMIT and ROLLBACK
        SCOPE_EXIT({ if (tcl_type != ASTTransactionControl::BEGIN) *implicit_txn_control = false; });

        ASTPtr tcl_ast = std::make_shared<ASTTransactionControl>(tcl_type);
        InterpreterTransactionControlQuery tc(tcl_ast, query_context);
        tc.execute();

        /// Set the flag after successful BIGIN
        if (tcl_type == ASTTransactionControl::BEGIN)
            *implicit_txn_control = true;
    };

    try
    {
        if (auto txn = context->getCurrentTransaction())
        {
            chassert(txn->getState() != MergeTreeTransaction::COMMITTING);
            chassert(txn->getState() != MergeTreeTransaction::COMMITTED);
            if (txn->getState() == MergeTreeTransaction::ROLLED_BACK && !ast->as<ASTTransactionControl>() && !ast->as<ASTExplainQuery>())
                throw Exception(
                    ErrorCodes::INVALID_TRANSACTION,
                    "Cannot execute query because current transaction failed. Expecting ROLLBACK statement");
        }

        /// Interpret SETTINGS clauses as early as possible (before invoking the corresponding interpreter),
        /// to allow settings to take effect.
        InterpreterSetQuery::applySettingsFromQuery(ast, context);

        if (auto * insert_query = ast->as<ASTInsertQuery>())
            insert_query->tail = istr;

        setQuerySpecificSettings(ast, context);

        /// There is an option of probabilistic logging of queries.
        /// If it is used - do the random sampling and "collapse" the settings.
        /// It allows to consistently log queries with all the subqueries in distributed query processing
        /// (subqueries on remote nodes will receive these "collapsed" settings)
        if (!internal && settings.log_queries && settings.log_queries_probability < 1.0)
        {
            std::bernoulli_distribution should_write_log{settings.log_queries_probability};

            context->setSetting("log_queries", should_write_log(thread_local_rng));
            context->setSetting("log_queries_probability", 1.0);
        }

        if (const auto * query_with_table_output = dynamic_cast<const ASTQueryWithTableAndOutput *>(ast.get()))
        {
            query_database = query_with_table_output->getDatabase();
            query_table = query_with_table_output->getTable();
        }

        logQuery(query_for_logging, context, internal, stage);

        /// Propagate WITH statement to children ASTSelect.
        if (settings.enable_global_with_statement)
        {
            ApplyWithGlobalVisitor().visit(ast);
        }

        {
            SelectIntersectExceptQueryVisitor::Data data{settings.intersect_default_mode, settings.except_default_mode};
            SelectIntersectExceptQueryVisitor{data}.visit(ast);
        }

        {
            /// Normalize SelectWithUnionQuery
            NormalizeSelectWithUnionQueryVisitor::Data data{settings.union_default_mode};
            NormalizeSelectWithUnionQueryVisitor{data}.visit(ast);
        }

        /// Check the limits.
        checkASTSizeLimits(*ast, settings);

        /// Put query to process list. But don't put SHOW PROCESSLIST query itself.
        if (!internal && !ast->as<ASTShowProcesslistQuery>())
        {
            /// processlist also has query masked now, to avoid secrets leaks though SHOW PROCESSLIST by other users.
            process_list_entry = context->getProcessList().insert(query_for_logging, ast.get(), context, start_watch.getStart());
            context->setProcessListElement(process_list_entry->getQueryStatus());
        }

        /// Load external tables if they were provided
        context->initializeExternalTablesIfSet();

        auto * insert_query = ast->as<ASTInsertQuery>();
        bool async_insert_enabled = settings.async_insert;

        /// Resolve database before trying to use async insert feature - to properly hash the query.
        if (insert_query)
        {
            if (insert_query->table_id)
                insert_query->table_id = context->resolveStorageID(insert_query->table_id);
            else if (auto table = insert_query->getTable(); !table.empty())
                insert_query->table_id = context->resolveStorageID(StorageID{insert_query->getDatabase(), table});

            if (insert_query->table_id)
                if (auto table = DatabaseCatalog::instance().tryGetTable(insert_query->table_id, context))
                    async_insert_enabled |= table->areAsynchronousInsertsEnabled();
        }

        if (insert_query && insert_query->select)
        {
            /// Prepare Input storage before executing interpreter if we already got a buffer with data.
            if (istr)
            {
                ASTPtr input_function;
                insert_query->tryFindInputFunction(input_function);
                if (input_function)
                {
                    StoragePtr storage = context->executeTableFunction(input_function, insert_query->select->as<ASTSelectQuery>());
                    auto & input_storage = dynamic_cast<StorageInput &>(*storage);
                    auto input_metadata_snapshot = input_storage.getInMemoryMetadataPtr();
                    auto pipe = getSourceFromASTInsertQuery(
                        ast, true, input_metadata_snapshot->getSampleBlock(), context, input_function);
                    input_storage.setPipe(std::move(pipe));
                }
            }
        }
        else
        {
            /// reset Input callbacks if query is not INSERT SELECT
            context->resetInputCallbacks();
        }

        StreamLocalLimits limits;
        std::shared_ptr<const EnabledQuota> quota;
        std::unique_ptr<IInterpreter> interpreter;

        bool async_insert = false;
        auto * queue = context->getAsynchronousInsertQueue();
        auto logger = getLogger("executeQuery");

        if (insert_query && async_insert_enabled)
        {
            String reason;

            if (!queue)
                reason = "asynchronous insert queue is not configured";
            else if (insert_query->select)
                reason = "insert query has select";
            else if (insert_query->hasInlinedData())
                async_insert = true;

            if (!reason.empty())
                LOG_DEBUG(logger, "Setting async_insert=1, but INSERT query will be executed synchronously (reason: {})", reason);
        }

        bool quota_checked = false;
        std::unique_ptr<ReadBuffer> insert_data_buffer_holder;

        if (async_insert)
        {
            if (context->getCurrentTransaction() && settings.throw_on_unsupported_query_inside_transaction)
                throw Exception(ErrorCodes::NOT_IMPLEMENTED, "Async inserts inside transactions are not supported");
            if (settings.implicit_transaction && settings.throw_on_unsupported_query_inside_transaction)
                throw Exception(ErrorCodes::NOT_IMPLEMENTED, "Async inserts with 'implicit_transaction' are not supported");

            quota = context->getQuota();
            if (quota)
            {
                quota_checked = true;
                quota->used(QuotaType::QUERY_INSERTS, 1);
                quota->used(QuotaType::QUERIES, 1);
                quota->checkExceeded(QuotaType::ERRORS);
            }

            auto result = queue->pushQueryWithInlinedData(ast, context);

            if (result.status == AsynchronousInsertQueue::PushResult::OK)
            {
                if (settings.wait_for_async_insert)
                {
                    auto timeout = settings.wait_for_async_insert_timeout.totalMilliseconds();
                    auto source = std::make_shared<WaitForAsyncInsertSource>(std::move(result.future), timeout);
                    res.pipeline = QueryPipeline(Pipe(std::move(source)));
                }

                const auto & table_id = insert_query->table_id;
                if (!table_id.empty())
                    context->setInsertionTable(table_id);
            }
            else if (result.status == AsynchronousInsertQueue::PushResult::TOO_MUCH_DATA)
            {
                async_insert = false;
                insert_data_buffer_holder = std::move(result.insert_data_buffer);

                if (insert_query->data)
                {
                    /// Reset inlined data because it will be
                    /// available from tail read buffer.
                    insert_query->end = insert_query->data;
                    insert_query->data = nullptr;
                }

                insert_query->tail = insert_data_buffer_holder.get();
                LOG_DEBUG(logger, "Setting async_insert=1, but INSERT query will be executed synchronously because it has too much data");
            }
        }

        QueryCachePtr query_cache = context->getQueryCache();
        const bool can_use_query_cache = query_cache != nullptr
            && settings.use_query_cache
            && !internal
            && client_info.query_kind == ClientInfo::QueryKind::INITIAL_QUERY
            && (ast->as<ASTSelectQuery>() || ast->as<ASTSelectWithUnionQuery>());
        QueryCache::Usage query_cache_usage = QueryCache::Usage::None;

        if (!async_insert)
        {
            /// If it is a non-internal SELECT, and passive (read) use of the query cache is enabled, and the cache knows the query, then set
            /// a pipeline with a source populated by the query cache.
            auto get_result_from_query_cache = [&]()
            {
                if (can_use_query_cache && settings.enable_reads_from_query_cache)
                {
                    QueryCache::Key key(ast, context->getUserID(), context->getCurrentRoles());
                    QueryCache::Reader reader = query_cache->createReader(key);
                    if (reader.hasCacheEntryForKey())
                    {
                        QueryPipeline pipeline;
                        pipeline.readFromQueryCache(reader.getSource(), reader.getSourceTotals(), reader.getSourceExtremes());
                        res.pipeline = std::move(pipeline);
                        query_cache_usage = QueryCache::Usage::Read;
                        return true;
                    }
                }
                return false;
            };

            if (!get_result_from_query_cache())
            {
                /// We need to start the (implicit) transaction before getting the interpreter as this will get links to the latest snapshots
                if (!context->getCurrentTransaction() && settings.implicit_transaction && !ast->as<ASTTransactionControl>())
                {
                    try
                    {
                        if (context->isGlobalContext())
                            throw Exception(ErrorCodes::LOGICAL_ERROR, "Global context cannot create transactions");

                        execute_implicit_tcl_query(context, ASTTransactionControl::BEGIN);
                    }
                    catch (Exception & e)
                    {
                        e.addMessage("while starting a transaction with 'implicit_transaction'");
                        throw;
                    }
                }

                interpreter = InterpreterFactory::instance().get(ast, context, SelectQueryOptions(stage).setInternal(internal));

                const auto & query_settings = context->getSettingsRef();
                if (context->getCurrentTransaction() && query_settings.throw_on_unsupported_query_inside_transaction)
                {
                    if (!interpreter->supportsTransactions())
                        throw Exception(ErrorCodes::NOT_IMPLEMENTED, "Transactions are not supported for this type of query ({})", ast->getID());

                }

                // InterpreterSelectQueryAnalyzer does not build QueryPlan in the constructor.
                // We need to force to build it here to check if we need to ignore quota.
                if (auto * interpreter_with_analyzer = dynamic_cast<InterpreterSelectQueryAnalyzer *>(interpreter.get()))
                    interpreter_with_analyzer->getQueryPlan();

                if (!interpreter->ignoreQuota() && !quota_checked)
                {
                    quota = context->getQuota();
                    if (quota)
                    {
                        if (ast->as<ASTSelectQuery>() || ast->as<ASTSelectWithUnionQuery>())
                        {
                            quota->used(QuotaType::QUERY_SELECTS, 1);
                        }
                        else if (ast->as<ASTInsertQuery>())
                        {
                            quota->used(QuotaType::QUERY_INSERTS, 1);
                        }
                        quota->used(QuotaType::QUERIES, 1);
                        quota->checkExceeded(QuotaType::ERRORS);
                    }
                }

                if (!interpreter->ignoreLimits())
                {
                    limits.mode = LimitsMode::LIMITS_CURRENT;
                    limits.size_limits = SizeLimits(settings.max_result_rows, settings.max_result_bytes, settings.result_overflow_mode);
                }

                if (auto * insert_interpreter = typeid_cast<InterpreterInsertQuery *>(&*interpreter))
                {
                    /// Save insertion table (not table function). TODO: support remote() table function.
                    auto table_id = insert_interpreter->getDatabaseTable();
                    if (!table_id.empty())
                        context->setInsertionTable(std::move(table_id), insert_interpreter->getInsertColumnNames());

                    if (insert_data_buffer_holder)
                        insert_interpreter->addBuffer(std::move(insert_data_buffer_holder));
                }

                if (auto * create_interpreter = typeid_cast<InterpreterCreateQuery *>(&*interpreter))
                    create_interpreter->setIsRestoreFromBackup(flags.distributed_backup_restore);

                {
                    std::unique_ptr<OpenTelemetry::SpanHolder> span;
                    if (OpenTelemetry::CurrentContext().isTraceEnabled())
                    {
                        auto * raw_interpreter_ptr = interpreter.get();
                        String class_name(demangle(typeid(*raw_interpreter_ptr).name()));
                        span = std::make_unique<OpenTelemetry::SpanHolder>(class_name + "::execute()");
                    }

                    res = interpreter->execute();

                    /// If it is a non-internal SELECT query, and active (write) use of the query cache is enabled, then add a processor on
                    /// top of the pipeline which stores the result in the query cache.
                    if (can_use_query_cache && settings.enable_writes_to_query_cache)
                    {
                        const bool ast_contains_nondeterministic_functions = astContainsNonDeterministicFunctions(ast, context);
                        const QueryCacheNondeterministicFunctionHandling nondeterministic_function_handling = settings.query_cache_nondeterministic_function_handling;

                        if (ast_contains_nondeterministic_functions && nondeterministic_function_handling == QueryCacheNondeterministicFunctionHandling::Throw)
                            throw Exception(ErrorCodes::QUERY_CACHE_USED_WITH_NONDETERMINISTIC_FUNCTIONS,
                                "The query result was not cached because the query contains a non-deterministic function."
                                " Use setting `query_cache_nondeterministic_function_handling = 'save'` or `= 'ignore'` to cache the query result regardless or to omit caching");

                        if (!ast_contains_nondeterministic_functions || nondeterministic_function_handling == QueryCacheNondeterministicFunctionHandling::Save)
                        {
                            QueryCache::Key key(
                                ast, res.pipeline.getHeader(),
                                context->getUserID(), context->getCurrentRoles(),
                                settings.query_cache_share_between_users,
                                std::chrono::system_clock::now() + std::chrono::seconds(settings.query_cache_ttl),
                                settings.query_cache_compress_entries);

                            const size_t num_query_runs = query_cache->recordQueryRun(key);
                            if (num_query_runs <= settings.query_cache_min_query_runs)
                            {
                                LOG_TRACE(getLogger("QueryCache"),
                                        "Skipped insert because the query ran {} times but the minimum required number of query runs to cache the query result is {}",
                                        num_query_runs, settings.query_cache_min_query_runs);
                            }
                            else
                            {
                                auto query_cache_writer = std::make_shared<QueryCache::Writer>(query_cache->createWriter(
                                                 key,
                                                 std::chrono::milliseconds(settings.query_cache_min_query_duration.totalMilliseconds()),
                                                 settings.query_cache_squash_partial_results,
                                                 settings.max_block_size,
                                                 settings.query_cache_max_size_in_bytes,
                                                 settings.query_cache_max_entries));
                                res.pipeline.writeResultIntoQueryCache(query_cache_writer);
                                query_cache_usage = QueryCache::Usage::Write;
                            }
                        }
                    }

                }
            }
        }
        // Here we check if our our projections contain force_optimize_projection_name
        if (!settings.force_optimize_projection_name.value.empty())
        {
            bool found = false;
            std::set<std::string> projections = context->getQueryAccessInfo().projections;

            for (const auto &projection : projections)
            {
                // projection value has structure like: <db_name>.<table_name>.<projection_name>
                // We need to get only the projection name
                size_t last_dot_pos = projection.find_last_of('.');
                std::string projection_name = (last_dot_pos != std::string::npos) ? projection.substr(last_dot_pos + 1) : projection;
                if (settings.force_optimize_projection_name.value == projection_name)
                {
                    found = true;
                    break;
                }
            }

            if (!found)
                throw Exception(ErrorCodes::INCORRECT_DATA, "Projection {} is specified in setting force_optimize_projection_name but not used",
                                settings.force_optimize_projection_name.value);
        }

        if (process_list_entry)
        {
            /// Query was killed before execution
            if (process_list_entry->getQueryStatus()->isKilled())
                throw Exception(ErrorCodes::QUERY_WAS_CANCELLED,
                    "Query '{}' is killed in pending state", process_list_entry->getQueryStatus()->getInfo().client_info.current_query_id);
        }

        /// Hold element of process list till end of query execution.
        res.process_list_entry = process_list_entry;

        auto & pipeline = res.pipeline;

        if (pipeline.pulling() || pipeline.completed())
        {
            /// Limits on the result, the quota on the result, and also callback for progress.
            /// Limits apply only to the final result.
            pipeline.setProgressCallback(context->getProgressCallback());
            pipeline.setProcessListElement(context->getProcessListElement());
            if (stage == QueryProcessingStage::Complete && pipeline.pulling())
                pipeline.setLimitsAndQuota(limits, quota);
        }
        else if (pipeline.pushing())
        {
            pipeline.setProcessListElement(context->getProcessListElement());
        }

        /// Everything related to query log.
        {
            QueryLogElement elem = logQueryStart(
                query_start_time,
                context,
                query_for_logging,
                ast,
                pipeline,
                interpreter,
                internal,
                query_database,
                query_table,
                async_insert);
            /// Also make possible for caller to log successful query finish and exception during execution.
            auto finish_callback = [elem,
                                    context,
                                    ast,
                                    query_cache_usage,
                                    internal,
                                    implicit_txn_control,
                                    execute_implicit_tcl_query,
                                    pulling_pipeline = pipeline.pulling(),
                                    query_span](QueryPipeline & query_pipeline) mutable
            {
                if (query_cache_usage == QueryCache::Usage::Write)
                    /// Trigger the actual write of the buffered query result into the query cache. This is done explicitly to prevent
                    /// partial/garbage results in case of exceptions during query execution.
                    query_pipeline.finalizeWriteInQueryCache();

                logQueryFinish(elem, context, ast, query_pipeline, pulling_pipeline, query_span, query_cache_usage, internal);

                if (*implicit_txn_control)
                    execute_implicit_tcl_query(context, ASTTransactionControl::COMMIT);
            };

            auto exception_callback =
                [start_watch, elem, context, ast, internal, my_quota(quota), implicit_txn_control, execute_implicit_tcl_query, query_span](
                    bool log_error) mutable
            {
                if (*implicit_txn_control)
                    execute_implicit_tcl_query(context, ASTTransactionControl::ROLLBACK);
                else if (auto txn = context->getCurrentTransaction())
                    txn->onException();

                if (my_quota)
                    my_quota->used(QuotaType::ERRORS, 1, /* check_exceeded = */ false);

                logQueryException(elem, context, start_watch, ast, query_span, internal, log_error);
            };

            res.finish_callback = std::move(finish_callback);
            res.exception_callback = std::move(exception_callback);
        }
    }
    catch (...)
    {
        if (*implicit_txn_control)
            execute_implicit_tcl_query(context, ASTTransactionControl::ROLLBACK);
        else if (auto txn = context->getCurrentTransaction())
            txn->onException();

        if (!internal)
            logExceptionBeforeStart(query_for_logging, context, ast, query_span, start_watch.elapsedMilliseconds());

        throw;
    }

    return std::make_tuple(std::move(ast), std::move(res));
}


std::pair<ASTPtr, BlockIO> executeQuery(
    const String & query,
    ContextMutablePtr context,
    QueryFlags flags,
    QueryProcessingStage::Enum stage)
{
    ASTPtr ast;
    BlockIO res;

    std::tie(ast, res) = executeQueryImpl(query.data(), query.data() + query.size(), context, flags, stage, nullptr);

    if (const auto * ast_query_with_output = dynamic_cast<const ASTQueryWithOutput *>(ast.get()))
    {
        String format_name = ast_query_with_output->format
                ? getIdentifierName(ast_query_with_output->format)
                : context->getDefaultFormat();

        if (format_name == "Null")
            res.null_format = true;
    }

    return std::make_pair(std::move(ast), std::move(res));
}

void executeQuery(
    ReadBuffer & istr,
    WriteBuffer & ostr,
    bool allow_into_outfile,
    ContextMutablePtr context,
    SetResultDetailsFunc set_result_details,
    QueryFlags flags,
    const std::optional<FormatSettings> & output_format_settings,
    HandleExceptionInOutputFormatFunc handle_exception_in_output_format)
{
    PODArray<char> parse_buf;
    const char * begin;
    const char * end;

    istr.nextIfAtEnd();

    size_t max_query_size = context->getSettingsRef().max_query_size;

    if (istr.buffer().end() - istr.position() > static_cast<ssize_t>(max_query_size))
    {
        /// If remaining buffer space in 'istr' is enough to parse query up to 'max_query_size' bytes, then parse inplace.
        begin = istr.position();
        end = istr.buffer().end();
        istr.position() += end - begin;
    }
    else
    {
        /// FIXME: this is an extra copy not required for async insertion.

        /// If not - copy enough data into 'parse_buf'.
        WriteBufferFromVector<PODArray<char>> out(parse_buf);
        LimitReadBuffer limit(istr, max_query_size + 1, /* trow_exception */ false, /* exact_limit */ {});
        copyData(limit, out);
        out.finalize();

        begin = parse_buf.data();
        end = begin + parse_buf.size();
    }

    QueryResultDetails result_details
    {
        .query_id = context->getClientInfo().current_query_id,
        .timezone = DateLUT::instance().getTimeZone(),
    };

    /// Set the result details in case of any exception raised during query execution
    SCOPE_EXIT({
        if (set_result_details == nullptr)
            /// Either the result_details have been set in the flow below or the caller of this function does not provide this callback
            return;

        try
        {
            set_result_details(result_details);
        }
        catch (...)
        {
            /// This exception can be ignored.
            /// because if the code goes here, it means there's already an exception raised during query execution,
            /// and that exception will be propagated to outer caller,
            /// there's no need to report the exception thrown here.
        }
    });

    ASTPtr ast;
    BlockIO streams;
    OutputFormatPtr output_format;

    auto update_format_on_exception_if_needed = [&]()
    {
        if (!output_format)
        {
            try
            {
                String format_name = context->getDefaultFormat();
                output_format = FormatFactory::instance().getOutputFormat(format_name, ostr, {}, context, output_format_settings);
                if (output_format && output_format->supportsWritingException())
                {
                    /// Force an update of the headers before we start writing
                    result_details.content_type = output_format->getContentType();
                    result_details.format = format_name;

                    fiu_do_on(FailPoints::execute_query_calling_empty_set_result_func_on_exception, {
                        // it will throw std::bad_function_call
                        set_result_details = nullptr;
                        set_result_details(result_details);
                    });

                    if (set_result_details)
                    {
                        /// reset set_result_details func to avoid calling in SCOPE_EXIT()
                        auto set_result_details_copy = set_result_details;
                        set_result_details = nullptr;
                        set_result_details_copy(result_details);
                    }
                }
            }
            catch (const DB::Exception & e)
            {
                /// Ignore this exception and report the original one
                LOG_WARNING(getLogger("executeQuery"), getExceptionMessageAndPattern(e, true));
            }
        }
    };

    try
    {
        std::tie(ast, streams) = executeQueryImpl(begin, end, context, flags, QueryProcessingStage::Complete, &istr);
    }
    catch (...)
    {
        if (handle_exception_in_output_format)
        {
            update_format_on_exception_if_needed();
            if (output_format)
                handle_exception_in_output_format(*output_format);
        }
        throw;
    }

    auto & pipeline = streams.pipeline;

    std::unique_ptr<WriteBuffer> compressed_buffer;
    try
    {
        if (pipeline.pushing())
        {
            auto pipe = getSourceFromASTInsertQuery(ast, true, pipeline.getHeader(), context, nullptr);
            pipeline.complete(std::move(pipe));
        }
        else if (pipeline.pulling())
        {
            const ASTQueryWithOutput * ast_query_with_output = dynamic_cast<const ASTQueryWithOutput *>(ast.get());

            WriteBuffer * out_buf = &ostr;
            if (ast_query_with_output && ast_query_with_output->out_file)
            {
                if (!allow_into_outfile)
                    throw Exception(ErrorCodes::INTO_OUTFILE_NOT_ALLOWED, "INTO OUTFILE is not allowed");

                const auto & out_file = typeid_cast<const ASTLiteral &>(*ast_query_with_output->out_file).value.safeGet<std::string>();

                std::string compression_method;
                if (ast_query_with_output->compression)
                {
                    const auto & compression_method_node = ast_query_with_output->compression->as<ASTLiteral &>();
                    compression_method = compression_method_node.value.safeGet<std::string>();
                }
                const auto & settings = context->getSettingsRef();
                compressed_buffer = wrapWriteBufferWithCompressionMethod(
                    std::make_unique<WriteBufferFromFile>(out_file, DBMS_DEFAULT_BUFFER_SIZE, O_WRONLY | O_EXCL | O_CREAT),
                    chooseCompressionMethod(out_file, compression_method),
                    /* compression level = */ static_cast<int>(settings.output_format_compression_level),
                    /* zstd_window_log = */ static_cast<int>(settings.output_format_compression_zstd_window_log)
                );
            }

            String format_name = ast_query_with_output && (ast_query_with_output->format != nullptr)
                                    ? getIdentifierName(ast_query_with_output->format)
                                    : context->getDefaultFormat();

            output_format = FormatFactory::instance().getOutputFormatParallelIfPossible(
                format_name,
                compressed_buffer ? *compressed_buffer : *out_buf,
                materializeBlock(pipeline.getHeader()),
                context,
                output_format_settings);

            output_format->setAutoFlush();

            /// Save previous progress callback if any. TODO Do it more conveniently.
            auto previous_progress_callback = context->getProgressCallback();

            /// NOTE Progress callback takes shared ownership of 'out'.
            pipeline.setProgressCallback([output_format, previous_progress_callback] (const Progress & progress)
            {
                if (previous_progress_callback)
                    previous_progress_callback(progress);
                output_format->onProgress(progress);
            });

            result_details.content_type = output_format->getContentType();
            result_details.format = format_name;

            pipeline.complete(output_format);
        }
        else
        {
            pipeline.setProgressCallback(context->getProgressCallback());
        }

        if (set_result_details)
        {
            /// The call of set_result_details itself might throw exception,
            /// in such case there's no need to call this function again in the SCOPE_EXIT defined above.
            /// So the callback is cleared before its execution.
            auto set_result_details_copy = set_result_details;
            set_result_details = nullptr;

            set_result_details_copy(result_details);
        }

        if (pipeline.initialized())
        {
            CompletedPipelineExecutor executor(pipeline);
            executor.execute();
        }
        else
        {
            /// It's possible to have queries without input and output.
        }
    }
    catch (...)
    {
        /// first execute on exception callback, it includes updating query_log
        /// otherwise closing record ('ExceptionWhileProcessing') can be not appended in query_log
        /// due to possible exceptions in functions called below (passed as parameter here)
        streams.onException();

        if (handle_exception_in_output_format)
        {
            update_format_on_exception_if_needed();
            if (output_format)
                handle_exception_in_output_format(*output_format);
        }
        throw;
    }

    streams.onFinish();
}

void executeTrivialBlockIO(BlockIO & streams, ContextPtr context)
{
    try
    {
        if (!streams.pipeline.initialized())
            return;

        if (!streams.pipeline.completed())
            throw Exception(ErrorCodes::LOGICAL_ERROR, "Query pipeline requires output, but no output buffer provided, it's a bug");

        streams.pipeline.setProgressCallback(context->getProgressCallback());
        CompletedPipelineExecutor executor(streams.pipeline);
        executor.execute();
    }
    catch (...)
    {
        streams.onException();
        throw;
    }

    streams.onFinish();
}

}<|MERGE_RESOLUTION|>--- conflicted
+++ resolved
@@ -103,11 +103,7 @@
     extern const int NOT_IMPLEMENTED;
     extern const int QUERY_WAS_CANCELLED;
     extern const int INCORRECT_DATA;
-<<<<<<< HEAD
-    extern const int SUPPORT_IS_DISABLED;
     extern const int SYNTAX_ERROR;
-=======
->>>>>>> d656ab77
 }
 
 namespace FailPoints
