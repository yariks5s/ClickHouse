#include <string>
#include <Interpreters/DatabaseCatalog.h>
#include <Interpreters/Context.h>
#include <Interpreters/loadMetadata.h>
#include <Interpreters/executeQuery.h>
#include <Interpreters/InterpreterCreateQuery.h>
#include <Storages/IStorage.h>
#include <Databases/IDatabase.h>
#include <Databases/DatabaseMemory.h>
#include <Databases/DatabaseOnDisk.h>
#include <Disks/IDisk.h>
#include <Storages/StorageMemory.h>
#include <Core/BackgroundSchedulePool.h>
#include <Parsers/formatAST.h>
#include <IO/ReadHelpers.h>
#include <Poco/DirectoryIterator.h>
#include <Poco/Util/AbstractConfiguration.h>
#include <Common/Exception.h>
#include <Common/quoteString.h>
#include <Common/atomicRename.h>
#include <Common/CurrentMetrics.h>
#include <Common/logger_useful.h>
#include <Common/ThreadPool.h>
#include <Common/filesystemHelpers.h>
#include <Common/noexcept_scope.h>
#include <Common/checkStackSize.h>

#include "config.h"

#if USE_MYSQL
#    include <Databases/MySQL/MaterializedMySQLSyncThread.h>
#    include <Storages/StorageMaterializedMySQL.h>
#endif

#if USE_LIBPQXX
#    include <Databases/PostgreSQL/DatabaseMaterializedPostgreSQL.h>
#    include <Storages/PostgreSQL/StorageMaterializedPostgreSQL.h>
#endif

namespace CurrentMetrics
{
    extern const Metric TablesToDropQueueSize;
    extern const Metric DatabaseCatalogThreads;
    extern const Metric DatabaseCatalogThreadsActive;
}

namespace DB
{

namespace ErrorCodes
{
    extern const int UNKNOWN_DATABASE;
    extern const int UNKNOWN_TABLE;
    extern const int TABLE_ALREADY_EXISTS;
    extern const int DATABASE_ALREADY_EXISTS;
    extern const int DATABASE_NOT_EMPTY;
    extern const int DATABASE_ACCESS_DENIED;
    extern const int LOGICAL_ERROR;
    extern const int HAVE_DEPENDENT_OBJECTS;
    extern const int UNFINISHED;
}

class DatabaseNameHints : public IHints<1, DatabaseNameHints>
{
public:
    explicit DatabaseNameHints(const DatabaseCatalog & database_catalog_)
        : database_catalog(database_catalog_)
    {
    }
    Names getAllRegisteredNames() const override
    {
        Names result;
        auto databases_list = database_catalog.getDatabases();
        for (const auto & database_name : databases_list | boost::adaptors::map_keys)
        {
            if (database_name == DatabaseCatalog::TEMPORARY_DATABASE)
                continue;
            result.emplace_back(database_name);
        }
        return result;
    }
private:
    const DatabaseCatalog & database_catalog;
};

class TableNameHints : public IHints<1, TableNameHints>
{
public:
    TableNameHints(const DatabaseCatalog & database_catalog_, ContextPtr context_, const String & database_name_)
        : database_catalog(database_catalog_)
        , context(context_)
        , database_name(database_name_)
    {
    }
    Names getAllRegisteredNames() const override
    {
        Names result;
        DatabasePtr database = database_catalog.tryGetDatabase(database_name);
        if (database)
        {
            for (auto table_it = database->getTablesIterator(context); table_it->isValid(); table_it->next())
            {
                const auto & storage_id = table_it->table()->getStorageID();
                result.emplace_back(storage_id.getTableName());
            }
        }
        return result;
    }
private:
    const DatabaseCatalog & database_catalog;
    ContextPtr context;
    String database_name;
};

TemporaryTableHolder::TemporaryTableHolder(ContextPtr context_, const TemporaryTableHolder::Creator & creator, const ASTPtr & query)
    : WithContext(context_->getGlobalContext())
    , temporary_tables(DatabaseCatalog::instance().getDatabaseForTemporaryTables().get())
{
    ASTPtr original_create;
    ASTCreateQuery * create = dynamic_cast<ASTCreateQuery *>(query.get());
    String global_name;
    if (create)
    {
        original_create = create->clone();
        if (create->uuid == UUIDHelpers::Nil)
            create->uuid = UUIDHelpers::generateV4();
        id = create->uuid;
        create->setTable("_tmp_" + toString(id));
        global_name = create->getTable();
        create->setDatabase(DatabaseCatalog::TEMPORARY_DATABASE);
    }
    else
    {
        id = UUIDHelpers::generateV4();
        global_name = "_tmp_" + toString(id);
    }
    auto table_id = StorageID(DatabaseCatalog::TEMPORARY_DATABASE, global_name, id);
    auto table = creator(table_id);
    DatabaseCatalog::instance().addUUIDMapping(id);
    temporary_tables->createTable(getContext(), global_name, table, original_create);
    table->startup();
}


TemporaryTableHolder::TemporaryTableHolder(
    ContextPtr context_,
    const ColumnsDescription & columns,
    const ConstraintsDescription & constraints,
    const ASTPtr & query,
    bool create_for_global_subquery)
    : TemporaryTableHolder(
        context_,
        [&](const StorageID & table_id)
        {
            auto storage = std::make_shared<StorageMemory>(table_id, ColumnsDescription{columns}, ConstraintsDescription{constraints}, String{});

            if (create_for_global_subquery)
                storage->delayReadForGlobalSubqueries();

            return storage;
        },
        query)
{
}

TemporaryTableHolder::TemporaryTableHolder(TemporaryTableHolder && rhs) noexcept
        : WithContext(rhs.context), temporary_tables(rhs.temporary_tables), id(rhs.id), future_set(std::move(rhs.future_set))
{
    rhs.id = UUIDHelpers::Nil;
}

TemporaryTableHolder & TemporaryTableHolder::operator=(TemporaryTableHolder && rhs) noexcept
{
    id = rhs.id;
    rhs.id = UUIDHelpers::Nil;
    return *this;
}

TemporaryTableHolder::~TemporaryTableHolder()
{
    if (id != UUIDHelpers::Nil)
    {
        try
        {
            auto table = getTable();
            table->flushAndShutdown();
            temporary_tables->dropTable(getContext(), "_tmp_" + toString(id));
        }
        catch (...)
        {
            tryLogCurrentException("TemporaryTableHolder");
        }
    }
}

StorageID TemporaryTableHolder::getGlobalTableID() const
{
    return StorageID{DatabaseCatalog::TEMPORARY_DATABASE, "_tmp_" + toString(id), id};
}

StoragePtr TemporaryTableHolder::getTable() const
{
    auto table = temporary_tables->tryGetTable("_tmp_" + toString(id), getContext());
    if (!table)
        throw Exception(ErrorCodes::LOGICAL_ERROR, "Temporary table {} not found", getGlobalTableID().getNameForLogs());
    return table;
}

void DatabaseCatalog::initializeAndLoadTemporaryDatabase()
{
    drop_delay_sec = getContext()->getConfigRef().getInt("database_atomic_delay_before_drop_table_sec", default_drop_delay_sec);
    unused_dir_hide_timeout_sec = getContext()->getConfigRef().getInt64("database_catalog_unused_dir_hide_timeout_sec", unused_dir_hide_timeout_sec);
    unused_dir_rm_timeout_sec = getContext()->getConfigRef().getInt64("database_catalog_unused_dir_rm_timeout_sec", unused_dir_rm_timeout_sec);
    unused_dir_cleanup_period_sec = getContext()->getConfigRef().getInt64("database_catalog_unused_dir_cleanup_period_sec", unused_dir_cleanup_period_sec);
    drop_error_cooldown_sec = getContext()->getConfigRef().getInt64("database_catalog_drop_error_cooldown_sec", drop_error_cooldown_sec);

    auto db_for_temporary_and_external_tables = std::make_shared<DatabaseMemory>(TEMPORARY_DATABASE, getContext());
    attachDatabase(TEMPORARY_DATABASE, db_for_temporary_and_external_tables);
}

void DatabaseCatalog::createBackgroundTasks()
{
    /// It has to be done before databases are loaded (to avoid a race condition on initialization)
    if (Context::getGlobalContextInstance()->getApplicationType() == Context::ApplicationType::SERVER && unused_dir_cleanup_period_sec)
    {
        auto cleanup_task_holder
            = getContext()->getSchedulePool().createTask("DatabaseCatalog", [this]() { this->cleanupStoreDirectoryTask(); });
        cleanup_task = std::make_unique<BackgroundSchedulePoolTaskHolder>(std::move(cleanup_task_holder));
    }

    auto task_holder = getContext()->getSchedulePool().createTask("DatabaseCatalog", [this](){ this->dropTableDataTask(); });
    drop_task = std::make_unique<BackgroundSchedulePoolTaskHolder>(std::move(task_holder));
}

void DatabaseCatalog::startupBackgroundCleanup()
{
    /// And it has to be done after all databases are loaded, otherwise cleanup_task may remove something that should not be removed
    if (cleanup_task)
    {
        (*cleanup_task)->activate();
        /// Do not start task immediately on server startup, it's not urgent.
        (*cleanup_task)->scheduleAfter(unused_dir_hide_timeout_sec * 1000);
    }

    (*drop_task)->activate();
    std::lock_guard lock{tables_marked_dropped_mutex};
    if (!tables_marked_dropped.empty())
        (*drop_task)->schedule();
}

void DatabaseCatalog::shutdownImpl()
{
    is_shutting_down = true;
    wait_table_finally_dropped.notify_all();

    if (cleanup_task)
        (*cleanup_task)->deactivate();

    if (drop_task)
        (*drop_task)->deactivate();

    /** At this point, some tables may have threads that block our mutex.
      * To shutdown them correctly, we will copy the current list of tables,
      *  and ask them all to finish their work.
      * Then delete all objects with tables.
      */

    Databases current_databases;
    {
        std::lock_guard lock(databases_mutex);
        current_databases = databases;
    }

    /// We still hold "databases" (instead of std::move) for Buffer tables to flush data correctly.

    /// Delay shutdown of temporary and system databases. They will be shutdown last.
    /// Because some databases might use them until their shutdown is called, but calling shutdown
    /// on temporary database means clearing its set of tables, which will lead to unnecessary errors like "table not found".
    std::vector<DatabasePtr> databases_with_delayed_shutdown;
    for (auto & database : current_databases)
    {
        if (database.first == TEMPORARY_DATABASE || database.first == SYSTEM_DATABASE)
        {
            databases_with_delayed_shutdown.push_back(database.second);
            continue;
        }
        LOG_TRACE(log, "Shutting down database {}", database.first);
        database.second->shutdown();
    }

    LOG_TRACE(log, "Shutting down system databases");
    for (auto & database : databases_with_delayed_shutdown)
    {
        database->shutdown();
    }

    {
        std::lock_guard lock(tables_marked_dropped_mutex);
        tables_marked_dropped.clear();
    }

    std::lock_guard lock(databases_mutex);
    for (const auto & db : databases)
    {
        UUID db_uuid = db.second->getUUID();
        if (db_uuid != UUIDHelpers::Nil)
            removeUUIDMapping(db_uuid);
    }
    assert(std::find_if(uuid_map.begin(), uuid_map.end(), [](const auto & elem)
    {
        /// Ensure that all UUID mappings are empty (i.e. all mappings contain nullptr instead of a pointer to storage)
        const auto & not_empty_mapping = [] (const auto & mapping)
        {
            auto & db = mapping.second.first;
            auto & table = mapping.second.second;
            return db || table;
        };
        std::lock_guard map_lock{elem.mutex};
        auto it = std::find_if(elem.map.begin(), elem.map.end(), not_empty_mapping);
        return it != elem.map.end();
    }) == uuid_map.end());
    databases.clear();
    referential_dependencies.clear();
    loading_dependencies.clear();
    view_dependencies.clear();
}

bool DatabaseCatalog::isPredefinedDatabase(std::string_view database_name)
{
    return database_name == TEMPORARY_DATABASE || database_name == SYSTEM_DATABASE || database_name == INFORMATION_SCHEMA
        || database_name == INFORMATION_SCHEMA_UPPERCASE;
}


DatabaseAndTable DatabaseCatalog::tryGetByUUID(const UUID & uuid) const
{
    assert(uuid != UUIDHelpers::Nil && getFirstLevelIdx(uuid) < uuid_map.size());
    const UUIDToStorageMapPart & map_part = uuid_map[getFirstLevelIdx(uuid)];
    std::lock_guard lock{map_part.mutex};
    auto it = map_part.map.find(uuid);
    if (it == map_part.map.end())
        return {};
    return it->second;
}


DatabaseAndTable DatabaseCatalog::getTableImpl(
    const StorageID & table_id,
    ContextPtr context_,
    std::optional<Exception> * exception) const
{
    checkStackSize();

    if (!table_id)
    {
        if (exception)
            exception->emplace(ErrorCodes::UNKNOWN_TABLE, "Cannot find table: StorageID is empty");
        return {};
    }

    if (table_id.hasUUID())
    {
        /// Shortcut for tables which have persistent UUID
        auto db_and_table = tryGetByUUID(table_id.uuid);
        if (!db_and_table.first || !db_and_table.second)
        {
            assert(!db_and_table.first && !db_and_table.second);
            if (exception)
            {
                TableNameHints hints(*this, getContext(), table_id.getDatabaseName());
                std::vector<String> names = hints.getHints(table_id.getTableName());
                if (!names.empty())
                {
                    /// There is two options: first is to print just the name of the table
                    /// and the second is to print the result in format: db_name.table_name. I'll comment out the second option below
                    /// I also leave possibility to print several suggestions
                    exception->emplace(Exception(ErrorCodes::UNKNOWN_TABLE, "Table {} does not exist. Maybe you meant {}?", table_id.getNameForLogs(), backQuoteIfNeed(names[0])));
                }
                else exception->emplace(Exception(ErrorCodes::UNKNOWN_TABLE, "Table {} does not exist", table_id.getNameForLogs()));
            }
            return {};
        }

#if USE_LIBPQXX
        if (!context_->isInternalQuery() && (db_and_table.first->getEngineName() == "MaterializedPostgreSQL"))
        {
            db_and_table.second = std::make_shared<StorageMaterializedPostgreSQL>(std::move(db_and_table.second), getContext(),
                                        assert_cast<const DatabaseMaterializedPostgreSQL *>(db_and_table.first.get())->getPostgreSQLDatabaseName(),
                                        db_and_table.second->getStorageID().table_name);
        }
#endif

#if USE_MYSQL
        /// It's definitely not the best place for this logic, but behaviour must be consistent with DatabaseMaterializedMySQL::tryGetTable(...)
        if (!context_->isInternalQuery() && db_and_table.first->getEngineName() == "MaterializedMySQL")
        {
            db_and_table.second = std::make_shared<StorageMaterializedMySQL>(std::move(db_and_table.second), db_and_table.first.get());
        }
#endif
        return db_and_table;
    }

    if (table_id.database_name == TEMPORARY_DATABASE)
    {
        /// For temporary tables UUIDs are set in Context::resolveStorageID(...).
        /// If table_id has no UUID, then the name of database was specified by user and table_id was not resolved through context.
        /// Do not allow access to TEMPORARY_DATABASE because it contains all temporary tables of all contexts and users.
        if (exception)
            exception->emplace(Exception(ErrorCodes::DATABASE_ACCESS_DENIED, "Direct access to `{}` database is not allowed", TEMPORARY_DATABASE));
        return {};
    }

    DatabasePtr database;
    {
        // Callers assume that this method doesn't throw exceptions, but getDatabaseName() will throw if there is no database part.
        // So, fail early and gracefully...
        if (!table_id.hasDatabase())
        {
            if (exception)
                exception->emplace(Exception(ErrorCodes::UNKNOWN_DATABASE, "Empty database name"));
            return {};
        }

        std::lock_guard lock{databases_mutex};
        auto it = databases.find(table_id.getDatabaseName());
        if (databases.end() != it)
            database = it->second;
    }

    if (!database)
    {
        if (exception)
        {
            DatabaseNameHints hints(*this);
            std::vector<String> names = hints.getHints(table_id.getDatabaseName());
            if (names.empty())
            {
                exception->emplace(Exception(ErrorCodes::UNKNOWN_DATABASE, "Database {} does not exist", backQuoteIfNeed(table_id.getDatabaseName())));
            }
            else
            {
                exception->emplace(Exception(ErrorCodes::UNKNOWN_DATABASE, "Database {} does not exist. Maybe you meant {}?", backQuoteIfNeed(table_id.getDatabaseName()), backQuoteIfNeed(names[0])));
            }
        }
        return {};
    }

<<<<<<< HEAD
    auto table = database->tryGetTable(table_id.table_name, context_);
    if (!table && exception)
    {
        TableNameHints hints(*this, getContext(), table_id.getDatabaseName());
        std::vector<String> names = hints.getHints(table_id.getTableName());
        if (names.empty())
        {
            exception->emplace(Exception(ErrorCodes::UNKNOWN_TABLE, "Table {} does not exist", table_id.getNameForLogs()));
        }
        else
        {
            exception->emplace(Exception(ErrorCodes::UNKNOWN_TABLE, "Table {} does not exist. Maybe you meant {}?", table_id.getNameForLogs(), backQuoteIfNeed(names[0])));
        }
    }
=======
    StoragePtr table;
    if (exception)
    {
        try
        {
            table = database->getTable(table_id.table_name, context_);
        }
        catch (const Exception & e)
        {
            exception->emplace(e);
        }
    }
    else
    {
        table = database->tryGetTable(table_id.table_name, context_);
    }

    if (!table && exception && !exception->has_value())
        exception->emplace(Exception(ErrorCodes::UNKNOWN_TABLE, "Table {} doesn't exist", table_id.getNameForLogs()));

>>>>>>> 95f5d2f3
    if (!table)
        database = nullptr;

    return {database, table};
}

bool DatabaseCatalog::isPredefinedTable(const StorageID & table_id) const
{
    static const char * information_schema_views[] = {"schemata", "tables", "views", "columns"};
    static const char * information_schema_views_uppercase[] = {"SCHEMATA", "TABLES", "VIEWS", "COLUMNS"};

    auto check_database_and_table_name = [&](const String & database_name, const String & table_name)
    {
        if (database_name == SYSTEM_DATABASE)
        {
            auto storage = getSystemDatabase()->tryGetTable(table_name, getContext());
            return storage && storage->isSystemStorage();
        }
        if (database_name == INFORMATION_SCHEMA)
        {
            return std::find(std::begin(information_schema_views), std::end(information_schema_views), table_name)
                != std::end(information_schema_views);
        }
        if (database_name == INFORMATION_SCHEMA_UPPERCASE)
        {
            return std::find(std::begin(information_schema_views_uppercase), std::end(information_schema_views_uppercase), table_name)
                != std::end(information_schema_views_uppercase);
        }
        return false;
    };

    if (table_id.hasUUID())
    {
        if (auto storage = tryGetByUUID(table_id.uuid).second)
        {
            if (storage->isSystemStorage())
                return true;
            auto res_id = storage->getStorageID();
            String database_name = res_id.getDatabaseName();
            if (database_name != SYSTEM_DATABASE) /// If (database_name == SYSTEM_DATABASE) then we have already checked it (see isSystemStorage() above).
                return check_database_and_table_name(database_name, res_id.getTableName());
        }
        return false;
    }

    return check_database_and_table_name(table_id.getDatabaseName(), table_id.getTableName());
}

void DatabaseCatalog::assertDatabaseExists(const String & database_name) const
{
    DatabasePtr db;
    {
        std::lock_guard lock{databases_mutex};
        assert(!database_name.empty());
        if (auto it = databases.find(database_name); it != databases.end())
            db = it->second;
    }
    if (!db)
    {
        DatabaseNameHints hints(*this);
        std::vector<String> names = hints.getHints(database_name);
        if (names.empty())
        {
            throw Exception(ErrorCodes::UNKNOWN_DATABASE, "Database {} does not exist", backQuoteIfNeed(database_name));
        }
        else
        {
            throw Exception(ErrorCodes::UNKNOWN_DATABASE, "Database {} does not exist. Maybe you meant {}?", backQuoteIfNeed(database_name), backQuoteIfNeed(names[0]));
        }
    }
}

void DatabaseCatalog::assertDatabaseDoesntExist(const String & database_name) const
{
    std::lock_guard lock{databases_mutex};
    assertDatabaseDoesntExistUnlocked(database_name);
}

void DatabaseCatalog::assertDatabaseDoesntExistUnlocked(const String & database_name) const
{
    assert(!database_name.empty());
    if (databases.end() != databases.find(database_name))
        throw Exception(ErrorCodes::DATABASE_ALREADY_EXISTS, "Database {} already exists", backQuoteIfNeed(database_name));
}

void DatabaseCatalog::attachDatabase(const String & database_name, const DatabasePtr & database)
{
    std::lock_guard lock{databases_mutex};
    assertDatabaseDoesntExistUnlocked(database_name);
    databases.emplace(database_name, database);
    NOEXCEPT_SCOPE({
        UUID db_uuid = database->getUUID();
        if (db_uuid != UUIDHelpers::Nil)
            addUUIDMapping(db_uuid, database, nullptr);
    });
}


DatabasePtr DatabaseCatalog::detachDatabase(ContextPtr local_context, const String & database_name, bool drop, bool check_empty)
{
    if (database_name == TEMPORARY_DATABASE)
        throw Exception(ErrorCodes::DATABASE_ACCESS_DENIED, "Cannot detach database with temporary tables.");
    assert(!database_name.empty());
    DatabasePtr db;
    {
        std::lock_guard lock{databases_mutex};
        if (auto it = databases.find(database_name); it != databases.end())
        {
            db = it->second;

            UUID db_uuid = db->getUUID();
            if (db_uuid != UUIDHelpers::Nil)
                removeUUIDMapping(db_uuid);
            databases.erase(database_name);

        }
    }
    if (!db)
    {
        DatabaseNameHints hints(*this);
        std::vector<String> names = hints.getHints(database_name);
        if (names.empty())
        {
            throw Exception(ErrorCodes::UNKNOWN_DATABASE, "Database {} does not exist", backQuoteIfNeed(database_name));
        }
        else
        {
            throw Exception(ErrorCodes::UNKNOWN_DATABASE, "Database {} does not exist. Maybe you meant {}?", backQuoteIfNeed(database_name), backQuoteIfNeed(names[0]));
        }
    }
    if (check_empty)
    {
        try
        {
            if (!db->empty())
                throw Exception(ErrorCodes::DATABASE_NOT_EMPTY, "New table appeared in database being dropped or detached. Try again.");
            if (!drop)
                db->assertCanBeDetached(false);
        }
        catch (...)
        {
            attachDatabase(database_name, db);
            throw;
        }
    }

    db->shutdown();

    if (drop)
    {
        UUID db_uuid = db->getUUID();

        /// Delete the database.
        db->drop(local_context);

        /// Old ClickHouse versions did not store database.sql files
        /// Remove metadata dir (if exists) to avoid recreation of .sql file on server startup
        fs::path database_metadata_dir = fs::path(getContext()->getPath()) / "metadata" / escapeForFileName(database_name);
        fs::remove(database_metadata_dir);
        fs::path database_metadata_file = fs::path(getContext()->getPath()) / "metadata" / (escapeForFileName(database_name) + ".sql");
        fs::remove(database_metadata_file);

        if (db_uuid != UUIDHelpers::Nil)
            removeUUIDMappingFinally(db_uuid);
    }
    return db;
}

void DatabaseCatalog::updateDatabaseName(const String & old_name, const String & new_name, const Strings & tables_in_database)
{
    std::lock_guard lock{databases_mutex};
    assert(databases.find(new_name) == databases.end());
    auto it = databases.find(old_name);
    assert(it != databases.end());
    auto db = it->second;
    databases.erase(it);
    databases.emplace(new_name, db);

    /// Update dependencies.
    for (const auto & table_name : tables_in_database)
    {
        auto removed_ref_deps = referential_dependencies.removeDependencies(StorageID{old_name, table_name}, /* remove_isolated_tables= */ true);
        auto removed_loading_deps = loading_dependencies.removeDependencies(StorageID{old_name, table_name}, /* remove_isolated_tables= */ true);
        referential_dependencies.addDependencies(StorageID{new_name, table_name}, removed_ref_deps);
        loading_dependencies.addDependencies(StorageID{new_name, table_name}, removed_loading_deps);
    }
}

DatabasePtr DatabaseCatalog::getDatabase(const String & database_name) const
{
    assert(!database_name.empty());
    DatabasePtr db;
    {
        std::lock_guard lock{databases_mutex};
        if (auto it = databases.find(database_name); it != databases.end())
            db = it->second;
    }

    if (!db)
    {
        DatabaseNameHints hints(*this);
        std::vector<String> names = hints.getHints(database_name);
        if (names.empty())
        {
            throw Exception(ErrorCodes::UNKNOWN_DATABASE, "Database {} does not exist", backQuoteIfNeed(database_name));
        }
        else
        {
            throw Exception(ErrorCodes::UNKNOWN_DATABASE, "Database {} does not exist. Maybe you meant {}?", backQuoteIfNeed(database_name), backQuoteIfNeed(names[0]));
        }
    }
    return db;
}

DatabasePtr DatabaseCatalog::tryGetDatabase(const String & database_name) const
{
    assert(!database_name.empty());
    std::lock_guard lock{databases_mutex};
    auto it = databases.find(database_name);
    if (it == databases.end())
        return {};
    return it->second;
}

DatabasePtr DatabaseCatalog::getDatabase(const UUID & uuid) const
{
    auto db_and_table = tryGetByUUID(uuid);
    if (!db_and_table.first || db_and_table.second)
        throw Exception(ErrorCodes::UNKNOWN_DATABASE, "Database UUID {} does not exist", uuid);
    return db_and_table.first;
}

DatabasePtr DatabaseCatalog::tryGetDatabase(const UUID & uuid) const
{
    assert(uuid != UUIDHelpers::Nil);
    auto db_and_table = tryGetByUUID(uuid);
    if (!db_and_table.first || db_and_table.second)
        return {};
    return db_and_table.first;
}

bool DatabaseCatalog::isDatabaseExist(const String & database_name) const
{
    assert(!database_name.empty());
    std::lock_guard lock{databases_mutex};
    return databases.end() != databases.find(database_name);
}

Databases DatabaseCatalog::getDatabases() const
{
    std::lock_guard lock{databases_mutex};
    return databases;
}

bool DatabaseCatalog::isTableExist(const DB::StorageID & table_id, ContextPtr context_) const
{
    if (table_id.hasUUID())
        return tryGetByUUID(table_id.uuid).second != nullptr;

    DatabasePtr db;
    {
        std::lock_guard lock{databases_mutex};
        auto iter = databases.find(table_id.database_name);
        if (iter != databases.end())
            db = iter->second;
    }
    return db && db->isTableExist(table_id.table_name, context_);
}

void DatabaseCatalog::assertTableDoesntExist(const StorageID & table_id, ContextPtr context_) const
{
    if (isTableExist(table_id, context_))
        throw Exception(ErrorCodes::TABLE_ALREADY_EXISTS, "Table {} already exists.", table_id);
}

DatabasePtr DatabaseCatalog::getDatabaseForTemporaryTables() const
{
    return getDatabase(TEMPORARY_DATABASE);
}

DatabasePtr DatabaseCatalog::getSystemDatabase() const
{
    return getDatabase(SYSTEM_DATABASE);
}

void DatabaseCatalog::addUUIDMapping(const UUID & uuid)
{
    addUUIDMapping(uuid, nullptr, nullptr);
}

void DatabaseCatalog::addUUIDMapping(const UUID & uuid, const DatabasePtr & database, const StoragePtr & table)
{
    assert(uuid != UUIDHelpers::Nil && getFirstLevelIdx(uuid) < uuid_map.size());
    assert(database || !table);
    UUIDToStorageMapPart & map_part = uuid_map[getFirstLevelIdx(uuid)];
    std::lock_guard lock{map_part.mutex};
    auto [it, inserted] = map_part.map.try_emplace(uuid, database, table);
    if (inserted)
    {
        /// Mapping must be locked before actually inserting something
        chassert((!database && !table));
        return;
    }

    auto & prev_database = it->second.first;
    auto & prev_table = it->second.second;
    assert(prev_database || !prev_table);

    if (!prev_database && database)
    {
        /// It's empty mapping, it was created to "lock" UUID and prevent collision. Just update it.
        prev_database = database;
        prev_table = table;
        return;
    }

    /// We are trying to replace existing mapping (prev_database != nullptr), it's logical error
    if (database || table)
        throw Exception(ErrorCodes::LOGICAL_ERROR, "Mapping for table with UUID={} already exists", uuid);
    /// Normally this should never happen, but it's possible when the same UUIDs are explicitly specified in different CREATE queries,
    /// so it's not LOGICAL_ERROR
    throw Exception(ErrorCodes::TABLE_ALREADY_EXISTS, "Mapping for table with UUID={} already exists. It happened due to UUID collision, "
                    "most likely because some not random UUIDs were manually specified in CREATE queries.", uuid);
}

void DatabaseCatalog::removeUUIDMapping(const UUID & uuid)
{
    assert(uuid != UUIDHelpers::Nil && getFirstLevelIdx(uuid) < uuid_map.size());
    UUIDToStorageMapPart & map_part = uuid_map[getFirstLevelIdx(uuid)];
    std::lock_guard lock{map_part.mutex};
    auto it = map_part.map.find(uuid);
    if (it == map_part.map.end())
        throw Exception(ErrorCodes::LOGICAL_ERROR, "Mapping for table with UUID={} doesn't exist", uuid);
    it->second = {};
}

void DatabaseCatalog::removeUUIDMappingFinally(const UUID & uuid)
{
    assert(uuid != UUIDHelpers::Nil && getFirstLevelIdx(uuid) < uuid_map.size());
    UUIDToStorageMapPart & map_part = uuid_map[getFirstLevelIdx(uuid)];
    std::lock_guard lock{map_part.mutex};
    if (!map_part.map.erase(uuid))
        throw Exception(ErrorCodes::LOGICAL_ERROR, "Mapping for table with UUID={} doesn't exist", uuid);
}

void DatabaseCatalog::updateUUIDMapping(const UUID & uuid, DatabasePtr database, StoragePtr table)
{
    assert(uuid != UUIDHelpers::Nil && getFirstLevelIdx(uuid) < uuid_map.size());
    assert(database && table);
    UUIDToStorageMapPart & map_part = uuid_map[getFirstLevelIdx(uuid)];
    std::lock_guard lock{map_part.mutex};
    auto it = map_part.map.find(uuid);
    if (it == map_part.map.end())
        throw Exception(ErrorCodes::LOGICAL_ERROR, "Mapping for table with UUID={} doesn't exist", uuid);
    auto & prev_database = it->second.first;
    auto & prev_table = it->second.second;
    assert(prev_database && prev_table);
    prev_database = std::move(database);
    prev_table = std::move(table);
}

bool DatabaseCatalog::hasUUIDMapping(const UUID & uuid)
{
    assert(uuid != UUIDHelpers::Nil && getFirstLevelIdx(uuid) < uuid_map.size());
    UUIDToStorageMapPart & map_part = uuid_map[getFirstLevelIdx(uuid)];
    std::lock_guard lock{map_part.mutex};
    return map_part.map.contains(uuid);
}

std::unique_ptr<DatabaseCatalog> DatabaseCatalog::database_catalog;

DatabaseCatalog::DatabaseCatalog(ContextMutablePtr global_context_)
    : WithMutableContext(global_context_)
    , referential_dependencies{"ReferentialDeps"}
    , loading_dependencies{"LoadingDeps"}
    , view_dependencies{"ViewDeps"}
    , log(&Poco::Logger::get("DatabaseCatalog"))
    , first_async_drop_in_queue(tables_marked_dropped.end())
{
}

DatabaseCatalog & DatabaseCatalog::init(ContextMutablePtr global_context_)
{
    if (database_catalog)
    {
        throw Exception(ErrorCodes::LOGICAL_ERROR, "Database catalog is initialized twice. This is a bug.");
    }

    database_catalog.reset(new DatabaseCatalog(global_context_));

    return *database_catalog;
}

DatabaseCatalog & DatabaseCatalog::instance()
{
    if (!database_catalog)
    {
        throw Exception(ErrorCodes::LOGICAL_ERROR, "Database catalog is not initialized. This is a bug.");
    }

    return *database_catalog;
}

void DatabaseCatalog::shutdown()
{
    // The catalog might not be initialized yet by init(global_context). It can
    // happen if some exception was thrown on first steps of startup.
    if (database_catalog)
    {
        database_catalog->shutdownImpl();
    }
}

DatabasePtr DatabaseCatalog::getDatabase(const String & database_name, ContextPtr local_context) const
{
    String resolved_database = local_context->resolveDatabase(database_name);
    return getDatabase(resolved_database);
}

void DatabaseCatalog::addViewDependency(const StorageID & source_table_id, const StorageID & view_id)
{
    std::lock_guard lock{databases_mutex};
    view_dependencies.addDependency(source_table_id, view_id);

}

void DatabaseCatalog::removeViewDependency(const StorageID & source_table_id, const StorageID & view_id)
{
    std::lock_guard lock{databases_mutex};
    view_dependencies.removeDependency(source_table_id, view_id, /* remove_isolated_tables= */ true);
}

std::vector<StorageID> DatabaseCatalog::getDependentViews(const StorageID & source_table_id) const
{
    std::lock_guard lock{databases_mutex};
    return view_dependencies.getDependencies(source_table_id);
}

void DatabaseCatalog::updateViewDependency(const StorageID & old_source_table_id, const StorageID & old_view_id,
                                           const StorageID & new_source_table_id, const StorageID & new_view_id)
{
    std::lock_guard lock{databases_mutex};
    if (!old_source_table_id.empty())
        view_dependencies.removeDependency(old_source_table_id, old_view_id, /* remove_isolated_tables= */ true);
    if (!new_source_table_id.empty())
        view_dependencies.addDependency(new_source_table_id, new_view_id);
}

DDLGuardPtr DatabaseCatalog::getDDLGuard(const String & database, const String & table)
{
    std::unique_lock lock(ddl_guards_mutex);
    /// TSA does not support unique_lock
    auto db_guard_iter = TSA_SUPPRESS_WARNING_FOR_WRITE(ddl_guards).try_emplace(database).first;
    DatabaseGuard & db_guard = db_guard_iter->second;
    return std::make_unique<DDLGuard>(db_guard.first, db_guard.second, std::move(lock), table, database);
}

std::unique_lock<SharedMutex> DatabaseCatalog::getExclusiveDDLGuardForDatabase(const String & database)
{
    DDLGuards::iterator db_guard_iter;
    {
        std::lock_guard lock(ddl_guards_mutex);
        db_guard_iter = ddl_guards.try_emplace(database).first;
        assert(db_guard_iter->second.first.contains(""));
    }
    DatabaseGuard & db_guard = db_guard_iter->second;
    return std::unique_lock{db_guard.second};
}

bool DatabaseCatalog::isDictionaryExist(const StorageID & table_id) const
{
    auto storage = tryGetTable(table_id, getContext());
    bool storage_is_dictionary = storage && storage->isDictionary();

    return storage_is_dictionary;
}

StoragePtr DatabaseCatalog::getTable(const StorageID & table_id, ContextPtr local_context) const
{
    std::optional<Exception> exc;
    auto res = getTableImpl(table_id, local_context, &exc);
    if (!res.second)
        throw Exception(*exc);
    return res.second;
}

StoragePtr DatabaseCatalog::tryGetTable(const StorageID & table_id, ContextPtr local_context) const
{
    return getTableImpl(table_id, local_context, nullptr).second;
}

DatabaseAndTable DatabaseCatalog::getDatabaseAndTable(const StorageID & table_id, ContextPtr local_context) const
{
    std::optional<Exception> exc;
    auto res = getTableImpl(table_id, local_context, &exc);
    if (!res.second)
        throw Exception(*exc);
    return res;
}

DatabaseAndTable DatabaseCatalog::tryGetDatabaseAndTable(const StorageID & table_id, ContextPtr local_context) const
{
    return getTableImpl(table_id, local_context, nullptr);
}

void DatabaseCatalog::loadMarkedAsDroppedTables()
{
    assert(!cleanup_task);

    /// /clickhouse_root/metadata_dropped/ contains files with metadata of tables,
    /// which where marked as dropped by Atomic databases.
    /// Data directories of such tables still exists in store/
    /// and metadata still exists in ZooKeeper for ReplicatedMergeTree tables.
    /// If server restarts before such tables was completely dropped,
    /// we should load them and enqueue cleanup to remove data from store/ and metadata from ZooKeeper

    std::map<String, StorageID> dropped_metadata;
    String path = getContext()->getPath() + "metadata_dropped/";

    if (!std::filesystem::exists(path))
    {
        return;
    }

    Poco::DirectoryIterator dir_end;
    for (Poco::DirectoryIterator it(path); it != dir_end; ++it)
    {
        /// File name has the following format:
        /// database_name.table_name.uuid.sql

        /// Ignore unexpected files
        if (!it.name().ends_with(".sql"))
            continue;

        /// Process .sql files with metadata of tables which were marked as dropped
        StorageID dropped_id = StorageID::createEmpty();
        size_t dot_pos = it.name().find('.');
        if (dot_pos == std::string::npos)
            continue;
        dropped_id.database_name = unescapeForFileName(it.name().substr(0, dot_pos));

        size_t prev_dot_pos = dot_pos;
        dot_pos = it.name().find('.', prev_dot_pos + 1);
        if (dot_pos == std::string::npos)
            continue;
        dropped_id.table_name = unescapeForFileName(it.name().substr(prev_dot_pos + 1, dot_pos - prev_dot_pos - 1));

        prev_dot_pos = dot_pos;
        dot_pos = it.name().find('.', prev_dot_pos + 1);
        if (dot_pos == std::string::npos)
            continue;
        dropped_id.uuid = parse<UUID>(it.name().substr(prev_dot_pos + 1, dot_pos - prev_dot_pos - 1));

        String full_path = path + it.name();
        dropped_metadata.emplace(std::move(full_path), std::move(dropped_id));
    }

    LOG_INFO(log, "Found {} partially dropped tables. Will load them and retry removal.", dropped_metadata.size());

    ThreadPool pool(CurrentMetrics::DatabaseCatalogThreads, CurrentMetrics::DatabaseCatalogThreadsActive);
    for (const auto & elem : dropped_metadata)
    {
        pool.scheduleOrThrowOnError([&]()
        {
            this->enqueueDroppedTableCleanup(elem.second, nullptr, elem.first);
        });
    }
    pool.wait();
}

String DatabaseCatalog::getPathForDroppedMetadata(const StorageID & table_id) const
{
    return getContext()->getPath() + "metadata_dropped/" +
           escapeForFileName(table_id.getDatabaseName()) + "." +
           escapeForFileName(table_id.getTableName()) + "." +
           toString(table_id.uuid) + ".sql";
}

String DatabaseCatalog::getPathForMetadata(const StorageID & table_id) const
{
    return getContext()->getPath() + "metadata/" +
           escapeForFileName(table_id.getDatabaseName()) + "/" +
           escapeForFileName(table_id.getTableName()) + ".sql";
}

void DatabaseCatalog::enqueueDroppedTableCleanup(StorageID table_id, StoragePtr table, String dropped_metadata_path, bool ignore_delay)
{
    assert(table_id.hasUUID());
    assert(!table || table->getStorageID().uuid == table_id.uuid);
    assert(dropped_metadata_path == getPathForDroppedMetadata(table_id));

    /// Table was removed from database. Enqueue removal of its data from disk.
    time_t drop_time;
    if (table)
    {
        chassert(hasUUIDMapping(table_id.uuid));
        drop_time = std::chrono::system_clock::to_time_t(std::chrono::system_clock::now());
        /// Do not postpone removal of in-memory tables
        ignore_delay = ignore_delay || !table->storesDataOnDisk();
        table->is_dropped = true;
    }
    else
    {
        /// Try load table from metadata to drop it correctly (e.g. remove metadata from zk or remove data from all volumes)
        LOG_INFO(log, "Trying load partially dropped table {} from {}", table_id.getNameForLogs(), dropped_metadata_path);
        ASTPtr ast = DatabaseOnDisk::parseQueryFromMetadata(
            log, getContext(), dropped_metadata_path, /*throw_on_error*/ false, /*remove_empty*/ false);
        auto * create = typeid_cast<ASTCreateQuery *>(ast.get());
        assert(!create || create->uuid == table_id.uuid);

        if (create)
        {
            String data_path = "store/" + getPathForUUID(table_id.uuid);
            create->setDatabase(table_id.database_name);
            create->setTable(table_id.table_name);
            try
            {
                table = createTableFromAST(*create, table_id.getDatabaseName(), data_path, getContext(), /* force_restore */ true).second;
                table->is_dropped = true;
            }
            catch (...)
            {
                tryLogCurrentException(log, "Cannot load partially dropped table " + table_id.getNameForLogs() +
                                            " from: " + dropped_metadata_path +
                                            ". Parsed query: " + serializeAST(*create) +
                                            ". Will remove metadata and " + data_path +
                                            ". Garbage may be left in ZooKeeper.");
            }
        }
        else
        {
            LOG_WARNING(log, "Cannot parse metadata of partially dropped table {} from {}. Will remove metadata file and data directory. Garbage may be left in /store directory and ZooKeeper.", table_id.getNameForLogs(), dropped_metadata_path);
        }

        addUUIDMapping(table_id.uuid);
        drop_time = FS::getModificationTime(dropped_metadata_path);
    }

    std::lock_guard lock(tables_marked_dropped_mutex);
    if (ignore_delay)
    {
        /// Insert it before first_async_drop_in_queue, so sync drop queries will have priority over async ones,
        /// but the queue will remain fair for multiple sync drop queries.
        tables_marked_dropped.emplace(first_async_drop_in_queue, TableMarkedAsDropped{table_id, table, dropped_metadata_path, drop_time});
    }
    else
    {
        tables_marked_dropped.push_back({table_id, table, dropped_metadata_path, drop_time + drop_delay_sec});
        if (first_async_drop_in_queue == tables_marked_dropped.end())
            --first_async_drop_in_queue;
    }
    tables_marked_dropped_ids.insert(table_id.uuid);
    CurrentMetrics::add(CurrentMetrics::TablesToDropQueueSize, 1);

    /// If list of dropped tables was empty, start a drop task.
    /// If ignore_delay is set, schedule drop task as soon as possible.
    if (drop_task && (tables_marked_dropped.size() == 1 || ignore_delay))
        (*drop_task)->schedule();
}

void DatabaseCatalog::dequeueDroppedTableCleanup(StorageID table_id)
{
    String latest_metadata_dropped_path;
    TableMarkedAsDropped dropped_table;
    {
        std::lock_guard lock(tables_marked_dropped_mutex);
        time_t latest_drop_time = std::numeric_limits<time_t>::min();
        auto it_dropped_table = tables_marked_dropped.end();
        for (auto it = tables_marked_dropped.begin(); it != tables_marked_dropped.end(); ++it)
        {
            auto storage_ptr = it->table;
            if (it->table_id.uuid == table_id.uuid)
            {
                it_dropped_table = it;
                dropped_table = *it;
                break;
            }
            /// If table uuid exists, only find tables with equal uuid.
            if (table_id.uuid != UUIDHelpers::Nil)
                continue;
            if (it->table_id.database_name == table_id.database_name &&
                it->table_id.table_name == table_id.table_name &&
                it->drop_time >= latest_drop_time)
            {
                latest_drop_time = it->drop_time;
                it_dropped_table = it;
                dropped_table = *it;
            }
        }
        if (it_dropped_table == tables_marked_dropped.end())
            throw Exception(ErrorCodes::UNKNOWN_TABLE,
                "The drop task of table {} is in progress, has been dropped or the database engine doesn't support it",
                table_id.getNameForLogs());
        latest_metadata_dropped_path = it_dropped_table->metadata_path;
        String table_metadata_path = getPathForMetadata(it_dropped_table->table_id);

        /// a table is successfully marked undropped,
        /// if and only if its metadata file was moved to a database.
        /// This maybe throw exception.
        renameNoReplace(latest_metadata_dropped_path, table_metadata_path);

        if (first_async_drop_in_queue == it_dropped_table)
            ++first_async_drop_in_queue;
        tables_marked_dropped.erase(it_dropped_table);
        [[maybe_unused]] auto removed = tables_marked_dropped_ids.erase(dropped_table.table_id.uuid);
        assert(removed);
        CurrentMetrics::sub(CurrentMetrics::TablesToDropQueueSize, 1);
    }

    LOG_INFO(log, "Attaching undropped table {} (metadata moved from {})",
             dropped_table.table_id.getNameForLogs(), latest_metadata_dropped_path);

    /// It's unsafe to create another instance while the old one exists
    /// We cannot wait on shared_ptr's refcount, so it's busy wait
    while (!dropped_table.table.unique())
        std::this_thread::sleep_for(std::chrono::milliseconds(100));
    dropped_table.table.reset();

    auto ast_attach = std::make_shared<ASTCreateQuery>();
    ast_attach->attach = true;
    ast_attach->setDatabase(dropped_table.table_id.database_name);
    ast_attach->setTable(dropped_table.table_id.table_name);

    auto query_context = Context::createCopy(getContext());
    /// Attach table needs to acquire ddl guard, that has already been acquired in undrop table,
    /// and cannot be acquired in the attach table again.
    InterpreterCreateQuery interpreter(ast_attach, query_context);
    interpreter.setForceAttach(true);
    interpreter.setForceRestoreData(true);
    interpreter.setDontNeedDDLGuard();  /// It's already locked by caller
    interpreter.execute();

    LOG_INFO(log, "Table {} was successfully undropped.", dropped_table.table_id.getNameForLogs());
}

void DatabaseCatalog::dropTableDataTask()
{
    /// Background task that removes data of tables which were marked as dropped by Atomic databases.
    /// Table can be removed when it's not used by queries and drop_delay_sec elapsed since it was marked as dropped.

    bool need_reschedule = true;
    /// Default reschedule time for the case when we are waiting for reference count to become 1.
    size_t schedule_after_ms = reschedule_time_ms;
    TableMarkedAsDropped table;
    try
    {
        std::lock_guard lock(tables_marked_dropped_mutex);
        if (tables_marked_dropped.empty())
            return;
        time_t current_time = std::chrono::system_clock::to_time_t(std::chrono::system_clock::now());
        time_t min_drop_time = std::numeric_limits<time_t>::max();
        size_t tables_in_use_count = 0;
        auto it = std::find_if(tables_marked_dropped.begin(), tables_marked_dropped.end(), [&](const auto & elem)
        {
            bool not_in_use = !elem.table || elem.table.unique();
            bool old_enough = elem.drop_time <= current_time;
            min_drop_time = std::min(min_drop_time, elem.drop_time);
            tables_in_use_count += !not_in_use;
            return not_in_use && old_enough;
        });
        if (it != tables_marked_dropped.end())
        {
            table = std::move(*it);
            LOG_INFO(log, "Have {} tables in drop queue ({} of them are in use), will try drop {}",
                     tables_marked_dropped.size(), tables_in_use_count, table.table_id.getNameForLogs());
            if (first_async_drop_in_queue == it)
                ++first_async_drop_in_queue;
            tables_marked_dropped.erase(it);
            /// Schedule the task as soon as possible, while there are suitable tables to drop.
            schedule_after_ms = 0;
        }
        else if (current_time < min_drop_time)
        {
            /// We are waiting for drop_delay_sec to exceed, no sense to wakeup until min_drop_time.
            /// If new table is added to the queue with ignore_delay flag, schedule() is called to wakeup the task earlier.
            schedule_after_ms = (min_drop_time - current_time) * 1000;
            LOG_TRACE(log, "Not found any suitable tables to drop, still have {} tables in drop queue ({} of them are in use). "
                           "Will check again after {} seconds", tables_marked_dropped.size(), tables_in_use_count, min_drop_time - current_time);
        }
        need_reschedule = !tables_marked_dropped.empty();
    }
    catch (...)
    {
        tryLogCurrentException(log, __PRETTY_FUNCTION__);
    }

    if (table.table_id)
    {
        try
        {
            dropTableFinally(table);
            std::lock_guard lock(tables_marked_dropped_mutex);
            [[maybe_unused]] auto removed = tables_marked_dropped_ids.erase(table.table_id.uuid);
            assert(removed);
        }
        catch (...)
        {
            tryLogCurrentException(log, "Cannot drop table " + table.table_id.getNameForLogs() +
                                        ". Will retry later.");
            {
                table.drop_time = std::chrono::system_clock::to_time_t(std::chrono::system_clock::now()) + drop_error_cooldown_sec;
                std::lock_guard lock(tables_marked_dropped_mutex);
                tables_marked_dropped.emplace_back(std::move(table));
                if (first_async_drop_in_queue == tables_marked_dropped.end())
                    --first_async_drop_in_queue;
                /// If list of dropped tables was empty, schedule a task to retry deletion.
                if (tables_marked_dropped.size() == 1)
                {
                    need_reschedule = true;
                    schedule_after_ms = drop_error_cooldown_sec * 1000;
                }
            }
        }

        wait_table_finally_dropped.notify_all();
    }

    /// Do not schedule a task if there is no tables to drop
    if (need_reschedule)
        (*drop_task)->scheduleAfter(schedule_after_ms);
}

void DatabaseCatalog::dropTableFinally(const TableMarkedAsDropped & table)
{
    if (table.table)
    {
        table.table->drop();
    }

    /// Even if table is not loaded, try remove its data from disks.
    for (const auto & [disk_name, disk] : getContext()->getDisksMap())
    {
        String data_path = "store/" + getPathForUUID(table.table_id.uuid);
        if (disk->isReadOnly() || !disk->exists(data_path))
            continue;

        LOG_INFO(log, "Removing data directory {} of dropped table {} from disk {}", data_path, table.table_id.getNameForLogs(), disk_name);
        disk->removeRecursive(data_path);
    }

    LOG_INFO(log, "Removing metadata {} of dropped table {}", table.metadata_path, table.table_id.getNameForLogs());
    fs::remove(fs::path(table.metadata_path));

    removeUUIDMappingFinally(table.table_id.uuid);
    CurrentMetrics::sub(CurrentMetrics::TablesToDropQueueSize, 1);
}

String DatabaseCatalog::getPathForUUID(const UUID & uuid)
{
    const size_t uuid_prefix_len = 3;
    return toString(uuid).substr(0, uuid_prefix_len) + '/' + toString(uuid) + '/';
}

void DatabaseCatalog::waitTableFinallyDropped(const UUID & uuid)
{
    if (uuid == UUIDHelpers::Nil)
        return;

    LOG_DEBUG(log, "Waiting for table {} to be finally dropped", toString(uuid));
    std::unique_lock lock{tables_marked_dropped_mutex};
    wait_table_finally_dropped.wait(lock, [&]() TSA_REQUIRES(tables_marked_dropped_mutex) -> bool
    {
        return !tables_marked_dropped_ids.contains(uuid) || is_shutting_down;
    });

    /// TSA doesn't support unique_lock
    if (TSA_SUPPRESS_WARNING_FOR_READ(tables_marked_dropped_ids).contains(uuid))
        throw Exception(ErrorCodes::UNFINISHED, "Did not finish dropping the table with UUID {} because the server is shutting down, "
                                                "will finish after restart", uuid);
}

void DatabaseCatalog::addDependencies(
    const StorageID & table_id,
    const std::vector<StorageID> & new_referential_dependencies,
    const std::vector<StorageID> & new_loading_dependencies)
{
    if (new_referential_dependencies.empty() && new_loading_dependencies.empty())
        return;
    std::lock_guard lock{databases_mutex};
    if (!new_referential_dependencies.empty())
        referential_dependencies.addDependencies(table_id, new_referential_dependencies);
    if (!new_loading_dependencies.empty())
        loading_dependencies.addDependencies(table_id, new_loading_dependencies);
}

void DatabaseCatalog::addDependencies(
    const QualifiedTableName & table_name,
    const TableNamesSet & new_referential_dependencies,
    const TableNamesSet & new_loading_dependencies)
{
    if (new_referential_dependencies.empty() && new_loading_dependencies.empty())
        return;
    std::lock_guard lock{databases_mutex};
    if (!new_referential_dependencies.empty())
        referential_dependencies.addDependencies(table_name, new_referential_dependencies);
    if (!new_loading_dependencies.empty())
        loading_dependencies.addDependencies(table_name, new_loading_dependencies);
}

void DatabaseCatalog::addDependencies(
    const TablesDependencyGraph & new_referential_dependencies, const TablesDependencyGraph & new_loading_dependencies)
{
    std::lock_guard lock{databases_mutex};
    referential_dependencies.mergeWith(new_referential_dependencies);
    loading_dependencies.mergeWith(new_loading_dependencies);
}

std::vector<StorageID> DatabaseCatalog::getReferentialDependencies(const StorageID & table_id) const
{
    std::lock_guard lock{databases_mutex};
    return referential_dependencies.getDependencies(table_id);
}

std::vector<StorageID> DatabaseCatalog::getReferentialDependents(const StorageID & table_id) const
{
    std::lock_guard lock{databases_mutex};
    return referential_dependencies.getDependents(table_id);
}

std::vector<StorageID> DatabaseCatalog::getLoadingDependencies(const StorageID & table_id) const
{
    std::lock_guard lock{databases_mutex};
    return loading_dependencies.getDependencies(table_id);
}

std::vector<StorageID> DatabaseCatalog::getLoadingDependents(const StorageID & table_id) const
{
    std::lock_guard lock{databases_mutex};
    return loading_dependencies.getDependents(table_id);
}

std::pair<std::vector<StorageID>, std::vector<StorageID>> DatabaseCatalog::removeDependencies(
    const StorageID & table_id, bool check_referential_dependencies, bool check_loading_dependencies, bool is_drop_database)
{
    std::lock_guard lock{databases_mutex};
    checkTableCanBeRemovedOrRenamedUnlocked(table_id, check_referential_dependencies, check_loading_dependencies, is_drop_database);
    return {referential_dependencies.removeDependencies(table_id, /* remove_isolated_tables= */ true),
            loading_dependencies.removeDependencies(table_id, /* remove_isolated_tables= */ true)};
}

void DatabaseCatalog::updateDependencies(
    const StorageID & table_id, const TableNamesSet & new_referential_dependencies, const TableNamesSet & new_loading_dependencies)
{
    std::lock_guard lock{databases_mutex};
    referential_dependencies.removeDependencies(table_id, /* remove_isolated_tables= */ true);
    loading_dependencies.removeDependencies(table_id, /* remove_isolated_tables= */ true);
    if (!new_referential_dependencies.empty())
        referential_dependencies.addDependencies(table_id, new_referential_dependencies);
    if (!new_loading_dependencies.empty())
        loading_dependencies.addDependencies(table_id, new_loading_dependencies);
}

void DatabaseCatalog::checkTableCanBeRemovedOrRenamed(
    const StorageID & table_id, bool check_referential_dependencies, bool check_loading_dependencies, bool is_drop_database) const
{
    if (!check_referential_dependencies && !check_loading_dependencies)
        return;
    std::lock_guard lock{databases_mutex};
    return checkTableCanBeRemovedOrRenamedUnlocked(table_id, check_referential_dependencies, check_loading_dependencies, is_drop_database);
}

void DatabaseCatalog::checkTableCanBeRemovedOrRenamedUnlocked(
    const StorageID & removing_table, bool check_referential_dependencies, bool check_loading_dependencies, bool is_drop_database) const
{
    chassert(!check_referential_dependencies || !check_loading_dependencies); /// These flags must not be both set.
    std::vector<StorageID> dependents;
    if (check_referential_dependencies)
        dependents = referential_dependencies.getDependents(removing_table);
    else if (check_loading_dependencies)
        dependents = loading_dependencies.getDependents(removing_table);
    else
        return;

    if (!is_drop_database)
    {
        if (!dependents.empty())
            throw Exception(ErrorCodes::HAVE_DEPENDENT_OBJECTS, "Cannot drop or rename {}, because some tables depend on it: {}",
                            removing_table, fmt::join(dependents, ", "));
        return;
    }

    /// For DROP DATABASE we should ignore dependent tables from the same database.
    /// TODO unload tables in reverse topological order and remove this code
    std::vector<StorageID> from_other_databases;
    for (const auto & dependent : dependents)
        if (dependent.database_name != removing_table.database_name)
            from_other_databases.push_back(dependent);

    if (!from_other_databases.empty())
        throw Exception(ErrorCodes::HAVE_DEPENDENT_OBJECTS, "Cannot drop or rename {}, because some tables depend on it: {}",
                        removing_table, fmt::join(from_other_databases, ", "));
}

void DatabaseCatalog::cleanupStoreDirectoryTask()
{
    for (const auto & [disk_name, disk] : getContext()->getDisksMap())
    {
        if (!disk->supportsStat() || !disk->supportsChmod())
            continue;

        size_t affected_dirs = 0;
        size_t checked_dirs = 0;
        for (auto it = disk->iterateDirectory("store"); it->isValid(); it->next())
        {
            String prefix = it->name();
            bool expected_prefix_dir = disk->isDirectory(it->path()) && prefix.size() == 3 && isHexDigit(prefix[0]) && isHexDigit(prefix[1])
                && isHexDigit(prefix[2]);

            if (!expected_prefix_dir)
            {
                LOG_WARNING(log, "Found invalid directory {} on disk {}, will try to remove it", it->path(), disk_name);
                checked_dirs += 1;
                affected_dirs += maybeRemoveDirectory(disk_name, disk, it->path());
                continue;
            }

            for (auto jt = disk->iterateDirectory(it->path()); jt->isValid(); jt->next())
            {
                String uuid_str = jt->name();
                UUID uuid;
                bool parsed = tryParse(uuid, uuid_str);

                bool expected_dir = disk->isDirectory(jt->path()) && parsed && uuid != UUIDHelpers::Nil && uuid_str.starts_with(prefix);

                if (!expected_dir)
                {
                    LOG_WARNING(log, "Found invalid directory {} on disk {}, will try to remove it", jt->path(), disk_name);
                    checked_dirs += 1;
                    affected_dirs += maybeRemoveDirectory(disk_name, disk, jt->path());
                    continue;
                }

                /// Order is important
                if (!hasUUIDMapping(uuid))
                {
                    /// We load uuids even for detached and permanently detached tables,
                    /// so it looks safe enough to remove directory if we don't have uuid mapping for it.
                    /// No table or database using this directory should concurrently appear,
                    /// because creation of new table would fail with "directory already exists".
                    checked_dirs += 1;
                    affected_dirs += maybeRemoveDirectory(disk_name, disk, jt->path());
                }
            }
        }

        if (affected_dirs)
            LOG_INFO(log, "Cleaned up {} directories from store/ on disk {}", affected_dirs, disk_name);
        if (checked_dirs == 0)
            LOG_TEST(log, "Nothing to clean up from store/ on disk {}", disk_name);
    }

    (*cleanup_task)->scheduleAfter(unused_dir_cleanup_period_sec * 1000);
}

bool DatabaseCatalog::maybeRemoveDirectory(const String & disk_name, const DiskPtr & disk, const String & unused_dir)
{
    /// "Safe" automatic removal of some directory.
    /// At first we do not remove anything and only revoke all access right.
    /// And remove only if nobody noticed it after, for example, one month.

    try
    {
        struct stat st = disk->stat(unused_dir);

        if (st.st_uid != geteuid())
        {
            /// Directory is not owned by clickhouse, it's weird, let's ignore it (chmod will likely fail anyway).
            LOG_WARNING(log, "Found directory {} with unexpected owner (uid={}) on disk {}", unused_dir, st.st_uid, disk_name);
            return false;
        }

        time_t max_modification_time = std::max(st.st_atime, std::max(st.st_mtime, st.st_ctime));
        time_t current_time = time(nullptr);
        if (st.st_mode & (S_IRWXU | S_IRWXG | S_IRWXO))
        {
            if (current_time <= max_modification_time + unused_dir_hide_timeout_sec)
                return false;

            LOG_INFO(log, "Removing access rights for unused directory {} from disk {} (will remove it when timeout exceed)", unused_dir, disk_name);

            /// Explicitly update modification time just in case

            disk->setLastModified(unused_dir, Poco::Timestamp::fromEpochTime(current_time));

            /// Remove all access right
            disk->chmod(unused_dir, 0);

            return true;
        }
        else
        {
            if (!unused_dir_rm_timeout_sec)
                return false;

            if (current_time <= max_modification_time + unused_dir_rm_timeout_sec)
                return false;

            LOG_INFO(log, "Removing unused directory {} from disk {}", unused_dir, disk_name);

            /// We have to set these access rights to make recursive removal work
            disk->chmod(unused_dir, S_IRWXU);

            disk->removeRecursive(unused_dir);

            return true;
        }
    }
    catch (...)
    {
        tryLogCurrentException(log, fmt::format("Failed to remove unused directory {} from disk {} ({})",
                                                unused_dir, disk->getName(), disk->getPath()));
        return false;
    }
}

static void maybeUnlockUUID(UUID uuid)
{
    if (uuid == UUIDHelpers::Nil)
        return;

    chassert(DatabaseCatalog::instance().hasUUIDMapping(uuid));
    auto db_and_table = DatabaseCatalog::instance().tryGetByUUID(uuid);
    if (!db_and_table.first && !db_and_table.second)
    {
        DatabaseCatalog::instance().removeUUIDMappingFinally(uuid);
        return;
    }
    chassert(db_and_table.first || !db_and_table.second);
}

TemporaryLockForUUIDDirectory::TemporaryLockForUUIDDirectory(UUID uuid_)
    : uuid(uuid_)
{
    if (uuid != UUIDHelpers::Nil)
        DatabaseCatalog::instance().addUUIDMapping(uuid);
}

TemporaryLockForUUIDDirectory::~TemporaryLockForUUIDDirectory()
{
    maybeUnlockUUID(uuid);
}

TemporaryLockForUUIDDirectory::TemporaryLockForUUIDDirectory(TemporaryLockForUUIDDirectory && rhs) noexcept
    : uuid(rhs.uuid)
{
    rhs.uuid = UUIDHelpers::Nil;
}

TemporaryLockForUUIDDirectory & TemporaryLockForUUIDDirectory::operator = (TemporaryLockForUUIDDirectory && rhs) noexcept
{
    maybeUnlockUUID(uuid);
    uuid = rhs.uuid;
    rhs.uuid = UUIDHelpers::Nil;
    return *this;
}


DDLGuard::DDLGuard(Map & map_, SharedMutex & db_mutex_, std::unique_lock<std::mutex> guards_lock_, const String & elem, const String & database_name)
        : map(map_), db_mutex(db_mutex_), guards_lock(std::move(guards_lock_))
{
    it = map.emplace(elem, Entry{std::make_unique<std::mutex>(), 0}).first;
    ++it->second.counter;
    guards_lock.unlock();
    table_lock = std::unique_lock(*it->second.mutex);
    is_database_guard = elem.empty();
    if (!is_database_guard)
    {

        bool locked_database_for_read = db_mutex.try_lock_shared();
        if (!locked_database_for_read)
        {
            releaseTableLock();
            throw Exception(ErrorCodes::UNKNOWN_DATABASE, "Database {} is currently dropped or renamed", database_name);
        }
    }
}

void DDLGuard::releaseTableLock() noexcept
{
    if (table_lock_removed)
        return;

    table_lock_removed = true;
    guards_lock.lock();
    UInt32 counter = --it->second.counter;
    table_lock.unlock();
    if (counter == 0)
        map.erase(it);
    guards_lock.unlock();
}

DDLGuard::~DDLGuard()
{
    if (!is_database_guard)
        db_mutex.unlock_shared();
    releaseTableLock();
}

}<|MERGE_RESOLUTION|>--- conflicted
+++ resolved
@@ -445,22 +445,6 @@
         return {};
     }
 
-<<<<<<< HEAD
-    auto table = database->tryGetTable(table_id.table_name, context_);
-    if (!table && exception)
-    {
-        TableNameHints hints(*this, getContext(), table_id.getDatabaseName());
-        std::vector<String> names = hints.getHints(table_id.getTableName());
-        if (names.empty())
-        {
-            exception->emplace(Exception(ErrorCodes::UNKNOWN_TABLE, "Table {} does not exist", table_id.getNameForLogs()));
-        }
-        else
-        {
-            exception->emplace(Exception(ErrorCodes::UNKNOWN_TABLE, "Table {} does not exist. Maybe you meant {}?", table_id.getNameForLogs(), backQuoteIfNeed(names[0])));
-        }
-    }
-=======
     StoragePtr table;
     if (exception)
     {
@@ -481,7 +465,6 @@
     if (!table && exception && !exception->has_value())
         exception->emplace(Exception(ErrorCodes::UNKNOWN_TABLE, "Table {} doesn't exist", table_id.getNameForLogs()));
 
->>>>>>> 95f5d2f3
     if (!table)
         database = nullptr;
 
