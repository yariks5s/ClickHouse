#include <DataStreams/OneBlockInputStream.h>
#include <DataStreams/materializeBlock.h>

#include <DataTypes/DataTypeAggregateFunction.h>

#include <Parsers/ASTFunction.h>
#include <Parsers/ASTIdentifier.h>
#include <Parsers/ASTLiteral.h>
#include <Parsers/ASTOrderByElement.h>
#include <Parsers/ASTSelectWithUnionQuery.h>
#include <Parsers/ASTTablesInSelectQuery.h>
#include <Parsers/ExpressionListParsers.h>
#include <Parsers/parseQuery.h>

#include <Access/AccessFlags.h>
#include <Access/ContextAccess.h>

#include <AggregateFunctions/AggregateFunctionCount.h>

#include <Interpreters/ApplyWithAliasVisitor.h>
#include <Interpreters/ApplyWithSubqueryVisitor.h>
#include <Interpreters/InterpreterSelectQuery.h>
#include <Interpreters/InterpreterSelectWithUnionQuery.h>
#include <Interpreters/InterpreterSetQuery.h>
#include <Interpreters/evaluateConstantExpression.h>
#include <Interpreters/convertFieldToType.h>
#include <Interpreters/addTypeConversionToAST.h>
#include <Interpreters/ExpressionAnalyzer.h>
#include <Interpreters/getTableExpressions.h>
#include <Interpreters/JoinToSubqueryTransformVisitor.h>
#include <Interpreters/CrossToInnerJoinVisitor.h>
#include <Interpreters/TableJoin.h>
#include <Interpreters/JoinedTables.h>
#include <Interpreters/OpenTelemetrySpanLog.h>
#include <Interpreters/QueryAliasesVisitor.h>
#include <Interpreters/replaceAliasColumnsInQuery.h>

#include <Processors/Pipe.h>
#include <Processors/QueryPlan/AggregatingStep.h>
#include <Processors/QueryPlan/ArrayJoinStep.h>
#include <Processors/QueryPlan/CreatingSetsStep.h>
#include <Processors/QueryPlan/CubeStep.h>
#include <Processors/QueryPlan/DistinctStep.h>
#include <Processors/QueryPlan/ExpressionStep.h>
#include <Processors/QueryPlan/ExtremesStep.h>
#include <Processors/QueryPlan/FillingStep.h>
#include <Processors/QueryPlan/FilterStep.h>
#include <Processors/QueryPlan/FinishSortingStep.h>
#include <Processors/QueryPlan/JoinStep.h>
#include <Processors/QueryPlan/LimitByStep.h>
#include <Processors/QueryPlan/LimitStep.h>
#include <Processors/QueryPlan/MergeSortingStep.h>
#include <Processors/QueryPlan/MergingAggregatedStep.h>
#include <Processors/QueryPlan/MergingSortedStep.h>
#include <Processors/QueryPlan/OffsetStep.h>
#include <Processors/QueryPlan/PartialSortingStep.h>
#include <Processors/QueryPlan/QueryPlan.h>
#include <Processors/QueryPlan/ReadFromPreparedSource.h>
#include <Processors/QueryPlan/ReadNothingStep.h>
#include <Processors/QueryPlan/RollupStep.h>
#include <Processors/QueryPlan/SettingQuotaAndLimitsStep.h>
#include <Processors/QueryPlan/TotalsHavingStep.h>
#include <Processors/QueryPlan/WindowStep.h>
#include <Processors/QueryPlan/Optimizations/QueryPlanOptimizationSettings.h>
#include <Processors/Sources/NullSource.h>
#include <Processors/Sources/SourceFromInputStream.h>
#include <Processors/Transforms/AggregatingTransform.h>
#include <Processors/Transforms/ExpressionTransform.h>
#include <Processors/Transforms/FilterTransform.h>

#include <Storages/MergeTree/MergeTreeWhereOptimizer.h>
#include <Storages/IStorage.h>
#include <Storages/StorageView.h>

#include <Functions/IFunction.h>
#include <Core/Field.h>
#include <common/types.h>
#include <Columns/Collator.h>
#include <Common/FieldVisitorsAccurateComparison.h>
#include <Common/FieldVisitorToString.h>
#include <Common/typeid_cast.h>
#include <Common/checkStackSize.h>
#include <common/map.h>
#include <common/scope_guard_safe.h>
#include <memory>


namespace DB
{

namespace ErrorCodes
{
    extern const int TOO_DEEP_SUBQUERIES;
    extern const int SAMPLING_NOT_SUPPORTED;
    extern const int ILLEGAL_FINAL;
    extern const int ILLEGAL_PREWHERE;
    extern const int TOO_MANY_COLUMNS;
    extern const int LOGICAL_ERROR;
    extern const int NOT_IMPLEMENTED;
    extern const int PARAMETER_OUT_OF_BOUND;
    extern const int INVALID_LIMIT_EXPRESSION;
    extern const int INVALID_WITH_FILL_EXPRESSION;
    extern const int ACCESS_DENIED;
}

/// Assumes `storage` is set and the table filter (row-level security) is not empty.
String InterpreterSelectQuery::generateFilterActions(ActionsDAGPtr & actions, const Names & prerequisite_columns) const
{
    const auto & db_name = table_id.getDatabaseName();
    const auto & table_name = table_id.getTableName();

    /// TODO: implement some AST builders for this kind of stuff
    ASTPtr query_ast = std::make_shared<ASTSelectQuery>();
    auto * select_ast = query_ast->as<ASTSelectQuery>();

    select_ast->setExpression(ASTSelectQuery::Expression::SELECT, std::make_shared<ASTExpressionList>());
    auto expr_list = select_ast->select();

    // The first column is our filter expression.
    expr_list->children.push_back(row_policy_filter);

    /// Keep columns that are required after the filter actions.
    for (const auto & column_str : prerequisite_columns)
    {
        ParserExpression expr_parser;
        expr_list->children.push_back(parseQuery(expr_parser, column_str, 0, context->getSettingsRef().max_parser_depth));
    }

    select_ast->setExpression(ASTSelectQuery::Expression::TABLES, std::make_shared<ASTTablesInSelectQuery>());
    auto tables = select_ast->tables();
    auto tables_elem = std::make_shared<ASTTablesInSelectQueryElement>();
    auto table_expr = std::make_shared<ASTTableExpression>();
    tables->children.push_back(tables_elem);
    tables_elem->table_expression = table_expr;
    tables_elem->children.push_back(table_expr);
    table_expr->database_and_table_name = std::make_shared<ASTTableIdentifier>(db_name, table_name);
    table_expr->children.push_back(table_expr->database_and_table_name);

    /// Using separate expression analyzer to prevent any possible alias injection
    auto syntax_result = TreeRewriter(context).analyzeSelect(query_ast, TreeRewriterResult({}, storage, metadata_snapshot));
    SelectQueryExpressionAnalyzer analyzer(query_ast, syntax_result, context, metadata_snapshot);
    actions = analyzer.simpleSelectActions();

    auto column_name = expr_list->children.at(0)->getColumnName(context->getSettingsRef());
    actions->removeUnusedActions(NameSet{column_name});
    actions->projectInput(false);

    for (const auto * node : actions->getInputs())
        actions->getIndex().push_back(node);

    return column_name;
}

InterpreterSelectQuery::InterpreterSelectQuery(
    const ASTPtr & query_ptr_,
    ContextPtr context_,
    const SelectQueryOptions & options_,
    const Names & required_result_column_names_)
    : InterpreterSelectQuery(query_ptr_, context_, nullptr, std::nullopt, nullptr, options_, required_result_column_names_)
{
}

InterpreterSelectQuery::InterpreterSelectQuery(
    const ASTPtr & query_ptr_,
    ContextPtr context_,
    const BlockInputStreamPtr & input_,
    const SelectQueryOptions & options_)
    : InterpreterSelectQuery(query_ptr_, context_, input_, std::nullopt, nullptr, options_.copy().noSubquery())
{}

InterpreterSelectQuery::InterpreterSelectQuery(
        const ASTPtr & query_ptr_,
        ContextPtr context_,
        Pipe input_pipe_,
        const SelectQueryOptions & options_)
        : InterpreterSelectQuery(query_ptr_, context_, nullptr, std::move(input_pipe_), nullptr, options_.copy().noSubquery())
{}

InterpreterSelectQuery::InterpreterSelectQuery(
    const ASTPtr & query_ptr_,
    ContextPtr context_,
    const StoragePtr & storage_,
    const StorageMetadataPtr & metadata_snapshot_,
    const SelectQueryOptions & options_)
    : InterpreterSelectQuery(query_ptr_, context_, nullptr, std::nullopt, storage_, options_.copy().noSubquery(), {}, metadata_snapshot_)
{}

InterpreterSelectQuery::~InterpreterSelectQuery() = default;


/** There are no limits on the maximum size of the result for the subquery.
  *  Since the result of the query is not the result of the entire query.
  */
static ContextPtr getSubqueryContext(ContextPtr context)
{
    auto subquery_context = Context::createCopy(context);
    Settings subquery_settings = context->getSettings();
    subquery_settings.max_result_rows = 0;
    subquery_settings.max_result_bytes = 0;
    /// The calculation of extremes does not make sense and is not necessary (if you do it, then the extremes of the subquery can be taken for whole query).
    subquery_settings.extremes = false;
    subquery_context->setSettings(subquery_settings);
    return subquery_context;
}

static void rewriteMultipleJoins(ASTPtr & query, const TablesWithColumns & tables, const String & database, const Settings & settings)
{
    ASTSelectQuery & select = query->as<ASTSelectQuery &>();

    Aliases aliases;
    if (ASTPtr with = select.with())
        QueryAliasesNoSubqueriesVisitor(aliases).visit(with);
    QueryAliasesNoSubqueriesVisitor(aliases).visit(select.select());

    CrossToInnerJoinVisitor::Data cross_to_inner{tables, aliases, database};
    cross_to_inner.cross_to_inner_join_rewrite = settings.cross_to_inner_join_rewrite;
    CrossToInnerJoinVisitor(cross_to_inner).visit(query);

    JoinToSubqueryTransformVisitor::Data join_to_subs_data{tables, aliases};
    JoinToSubqueryTransformVisitor(join_to_subs_data).visit(query);
}

/// Checks that the current user has the SELECT privilege.
static void checkAccessRightsForSelect(
    ContextPtr context,
    const StorageID & table_id,
    const StorageMetadataPtr & table_metadata,
    const TreeRewriterResult & syntax_analyzer_result)
{
    if (!syntax_analyzer_result.has_explicit_columns && table_metadata && !table_metadata->getColumns().empty())
    {
        /// For a trivial query like "SELECT count() FROM table" access is granted if at least
        /// one column is accessible.
        /// In this case just checking access for `required_columns` doesn't work correctly
        /// because `required_columns` will contain the name of a column of minimum size (see TreeRewriterResult::collectUsedColumns())
        /// which is probably not the same column as the column the current user has access to.
        auto access = context->getAccess();
        for (const auto & column : table_metadata->getColumns())
        {
            if (access->isGranted(AccessType::SELECT, table_id.database_name, table_id.table_name, column.name))
                return;
        }
        throw Exception(
            ErrorCodes::ACCESS_DENIED,
            "{}: Not enough privileges. To execute this query it's necessary to have grant SELECT for at least one column on {}",
            context->getUserName(),
            table_id.getFullTableName());
    }

    /// General check.
    context->checkAccess(AccessType::SELECT, table_id, syntax_analyzer_result.requiredSourceColumnsForAccessCheck());
}

/// Returns true if we should ignore quotas and limits for a specified table in the system database.
static bool shouldIgnoreQuotaAndLimits(const StorageID & table_id)
{
    if (table_id.database_name == DatabaseCatalog::SYSTEM_DATABASE)
    {
        static const boost::container::flat_set<String> tables_ignoring_quota{"quotas", "quota_limits", "quota_usage", "quotas_usage", "one"};
        if (tables_ignoring_quota.count(table_id.table_name))
            return true;
    }
    return false;
}

InterpreterSelectQuery::InterpreterSelectQuery(
    const ASTPtr & query_ptr_,
    ContextPtr context_,
    const BlockInputStreamPtr & input_,
    std::optional<Pipe> input_pipe_,
    const StoragePtr & storage_,
    const SelectQueryOptions & options_,
    const Names & required_result_column_names,
    const StorageMetadataPtr & metadata_snapshot_)
    /// NOTE: the query almost always should be cloned because it will be modified during analysis.
    : IInterpreterUnionOrSelectQuery(options_.modify_inplace ? query_ptr_ : query_ptr_->clone(), context_, options_)
    , storage(storage_)
    , input(input_)
    , input_pipe(std::move(input_pipe_))
    , log(&Poco::Logger::get("InterpreterSelectQuery"))
    , metadata_snapshot(metadata_snapshot_)
{
    checkStackSize();

    query_info.ignore_projections = options.ignore_projections;
    query_info.is_projection_query = options.is_projection_query;

    initSettings();
    const Settings & settings = context->getSettingsRef();

    if (settings.max_subquery_depth && options.subquery_depth > settings.max_subquery_depth)
        throw Exception("Too deep subqueries. Maximum: " + settings.max_subquery_depth.toString(),
            ErrorCodes::TOO_DEEP_SUBQUERIES);

    bool has_input = input || input_pipe;
    if (input)
    {
        /// Read from prepared input.
        source_header = input->getHeader();
    }
    else if (input_pipe)
    {
        /// Read from prepared input.
        source_header = input_pipe->getHeader();
    }

    // Only propagate WITH elements to subqueries if we're not a subquery
    if (!options.is_subquery)
    {
        if (context->getSettingsRef().enable_global_with_statement)
            ApplyWithAliasVisitor().visit(query_ptr);
        ApplyWithSubqueryVisitor().visit(query_ptr);
    }

    JoinedTables joined_tables(getSubqueryContext(context), getSelectQuery(), options.with_all_cols);

    bool got_storage_from_query = false;
    if (!has_input && !storage)
    {
        storage = joined_tables.getLeftTableStorage();
        got_storage_from_query = true;
    }

    if (storage)
    {
        table_lock = storage->lockForShare(context->getInitialQueryId(), context->getSettingsRef().lock_acquire_timeout);
        table_id = storage->getStorageID();
        if (!metadata_snapshot)
            metadata_snapshot = storage->getInMemoryMetadataPtr();
    }

    if (has_input || !joined_tables.resolveTables())
        joined_tables.makeFakeTable(storage, metadata_snapshot, source_header);

    /// Rewrite JOINs
    if (!has_input && joined_tables.tablesCount() > 1)
    {
        rewriteMultipleJoins(query_ptr, joined_tables.tablesWithColumns(), context->getCurrentDatabase(), context->getSettingsRef());

        joined_tables.reset(getSelectQuery());
        joined_tables.resolveTables();

        if (storage && joined_tables.isLeftTableSubquery())
        {
            /// Rewritten with subquery. Free storage locks here.
            storage = nullptr;
            table_lock.reset();
            table_id = StorageID::createEmpty();
            metadata_snapshot = nullptr;
        }
    }

    if (!has_input)
    {
        interpreter_subquery = joined_tables.makeLeftTableSubquery(options.subquery());
        if (interpreter_subquery)
            source_header = interpreter_subquery->getSampleBlock();
    }

    joined_tables.rewriteDistributedInAndJoins(query_ptr);

    max_streams = settings.max_threads;
    ASTSelectQuery & query = getSelectQuery();
    std::shared_ptr<TableJoin> table_join = joined_tables.makeTableJoin(query);

    if (storage)
        row_policy_filter = context->getRowPolicyCondition(table_id.getDatabaseName(), table_id.getTableName(), RowPolicy::SELECT_FILTER);

    StorageView * view = nullptr;
    if (storage)
        view = dynamic_cast<StorageView *>(storage.get());

    /// Reuse already built sets for multiple passes of analysis
    SubqueriesForSets subquery_for_sets;
    PreparedSets prepared_sets;

    auto analyze = [&] (bool try_move_to_prewhere)
    {
        /// Allow push down and other optimizations for VIEW: replace with subquery and rewrite it.
        ASTPtr view_table;
        if (view)
            view->replaceWithSubquery(getSelectQuery(), view_table, metadata_snapshot);

        syntax_analyzer_result = TreeRewriter(context).analyzeSelect(
            query_ptr,
            TreeRewriterResult(source_header.getNamesAndTypesList(), storage, metadata_snapshot),
            options, joined_tables.tablesWithColumns(), required_result_column_names, table_join);

        query_info.syntax_analyzer_result = syntax_analyzer_result;

        if (storage && !query.final() && storage->needRewriteQueryWithFinal(syntax_analyzer_result->requiredSourceColumns()))
            query.setFinal();

        /// Save scalar sub queries's results in the query context
        if (!options.only_analyze && context->hasQueryContext())
            for (const auto & it : syntax_analyzer_result->getScalars())
                context->getQueryContext()->addScalar(it.first, it.second);

        if (view)
        {
            /// Restore original view name. Save rewritten subquery for future usage in StorageView.
            query_info.view_query = view->restoreViewName(getSelectQuery(), view_table);
            view = nullptr;
        }

        if (try_move_to_prewhere && storage && storage->supportsPrewhere() && query.where() && !query.prewhere())
        {
            /// PREWHERE optimization: transfer some condition from WHERE to PREWHERE if enabled and viable
            if (const auto & column_sizes = storage->getColumnSizes(); !column_sizes.empty())
            {
                /// Extract column compressed sizes.
                std::unordered_map<std::string, UInt64> column_compressed_sizes;
                for (const auto & [name, sizes] : column_sizes)
                    column_compressed_sizes[name] = sizes.data_compressed;

                SelectQueryInfo current_info;
                current_info.query = query_ptr;
                current_info.syntax_analyzer_result = syntax_analyzer_result;

                MergeTreeWhereOptimizer{
                    current_info,
                    context,
                    std::move(column_compressed_sizes),
                    metadata_snapshot,
                    syntax_analyzer_result->requiredSourceColumns(),
                    log};
            }
        }

        if (query.prewhere() && query.where())
        {
            /// Filter block in WHERE instead to get better performance
            query.setExpression(
                ASTSelectQuery::Expression::WHERE, makeASTFunction("and", query.prewhere()->clone(), query.where()->clone()));
        }

        query_analyzer = std::make_unique<SelectQueryExpressionAnalyzer>(
            query_ptr,
            syntax_analyzer_result,
            context,
            metadata_snapshot,
            NameSet(required_result_column_names.begin(), required_result_column_names.end()),
            !options.only_analyze,
            options,
            std::move(subquery_for_sets),
            std::move(prepared_sets));

        if (!options.only_analyze)
        {
            if (query.sampleSize() && (input || input_pipe || !storage || !storage->supportsSampling()))
                throw Exception("Illegal SAMPLE: table doesn't support sampling", ErrorCodes::SAMPLING_NOT_SUPPORTED);

            if (query.final() && (input || input_pipe || !storage || !storage->supportsFinal()))
                throw Exception(
                    (!input && !input_pipe && storage) ? "Storage " + storage->getName() + " doesn't support FINAL" : "Illegal FINAL",
                    ErrorCodes::ILLEGAL_FINAL);

            if (query.prewhere() && (input || input_pipe || !storage || !storage->supportsPrewhere()))
                throw Exception(
                    (!input && !input_pipe && storage) ? "Storage " + storage->getName() + " doesn't support PREWHERE" : "Illegal PREWHERE",
                    ErrorCodes::ILLEGAL_PREWHERE);

            /// Save the new temporary tables in the query context
            for (const auto & it : query_analyzer->getExternalTables())
                if (!context->tryResolveStorageID({"", it.first}, Context::ResolveExternal))
                    context->addExternalTable(it.first, std::move(*it.second));
        }

        if (!options.only_analyze || options.modify_inplace)
        {
            if (syntax_analyzer_result->rewrite_subqueries)
            {
                /// remake interpreter_subquery when PredicateOptimizer rewrites subqueries and main table is subquery
                interpreter_subquery = joined_tables.makeLeftTableSubquery(options.subquery());
            }
        }

        if (interpreter_subquery)
        {
            /// If there is an aggregation in the outer query, WITH TOTALS is ignored in the subquery.
            if (query_analyzer->hasAggregation())
                interpreter_subquery->ignoreWithTotals();
        }

        required_columns = syntax_analyzer_result->requiredSourceColumns();

        if (storage)
        {
            /// Fix source_header for filter actions.
            if (row_policy_filter)
            {
                filter_info = std::make_shared<FilterDAGInfo>();
                filter_info->column_name = generateFilterActions(filter_info->actions, required_columns);

                auto required_columns_from_filter = filter_info->actions->getRequiredColumns();

                for (const auto & column : required_columns_from_filter)
                {
                    if (required_columns.end() == std::find(required_columns.begin(), required_columns.end(), column.name))
                        required_columns.push_back(column.name);
                }
            }

            source_header = metadata_snapshot->getSampleBlockForColumns(required_columns, storage->getVirtuals(), storage->getStorageID());
        }

        /// Calculate structure of the result.
        result_header = getSampleBlockImpl();
    };

    analyze(shouldMoveToPrewhere());

    bool need_analyze_again = false;
    if (analysis_result.prewhere_constant_filter_description.always_false || analysis_result.prewhere_constant_filter_description.always_true)
    {
        if (analysis_result.prewhere_constant_filter_description.always_true)
            query.setExpression(ASTSelectQuery::Expression::PREWHERE, {});
        else
            query.setExpression(ASTSelectQuery::Expression::PREWHERE, std::make_shared<ASTLiteral>(0u));
        need_analyze_again = true;
    }
    if (analysis_result.where_constant_filter_description.always_false || analysis_result.where_constant_filter_description.always_true)
    {
        if (analysis_result.where_constant_filter_description.always_true)
            query.setExpression(ASTSelectQuery::Expression::WHERE, {});
        else
            query.setExpression(ASTSelectQuery::Expression::WHERE, std::make_shared<ASTLiteral>(0u));
        need_analyze_again = true;
    }

    if (need_analyze_again)
    {
        LOG_TRACE(log, "Running 'analyze' second time");

        /// Reuse already built sets for multiple passes of analysis
        subquery_for_sets = std::move(query_analyzer->getSubqueriesForSets());
        prepared_sets = std::move(query_analyzer->getPreparedSets());

        /// Do not try move conditions to PREWHERE for the second time.
        /// Otherwise, we won't be able to fallback from inefficient PREWHERE to WHERE later.
        analyze(/* try_move_to_prewhere = */ false);
    }

    /// If there is no WHERE, filter blocks as usual
    if (query.prewhere() && !query.where())
        analysis_result.prewhere_info->need_filter = true;

    if (table_id && got_storage_from_query && !joined_tables.isLeftTableFunction())
    {
        /// The current user should have the SELECT privilege. If this table_id is for a table
        /// function we don't check access rights here because in this case they have been already
        /// checked in ITableFunction::execute().
        checkAccessRightsForSelect(context, table_id, metadata_snapshot, *syntax_analyzer_result);

        /// Remove limits for some tables in the `system` database.
        if (shouldIgnoreQuotaAndLimits(table_id) && (joined_tables.tablesCount() <= 1))
        {
            options.ignore_quota = true;
            options.ignore_limits = true;
        }
    }

    /// Add prewhere actions with alias columns and record needed columns from storage.
    if (storage)
    {
        addPrewhereAliasActions();
        analysis_result.required_columns = required_columns;
    }

    /// Blocks used in expression analysis contains size 1 const columns for constant folding and
    ///  null non-const columns to avoid useless memory allocations. However, a valid block sample
    ///  requires all columns to be of size 0, thus we need to sanitize the block here.
    sanitizeBlock(result_header, true);
}

void InterpreterSelectQuery::buildQueryPlan(QueryPlan & query_plan)
{
    executeImpl(query_plan, input, std::move(input_pipe));

    /// We must guarantee that result structure is the same as in getSampleBlock()
    ///
    /// But if it's a projection query, plan header does not match result_header.
    /// TODO: add special stage for InterpreterSelectQuery?
    if (!options.is_projection_query && !blocksHaveEqualStructure(query_plan.getCurrentDataStream().header, result_header))
    {
        auto convert_actions_dag = ActionsDAG::makeConvertingActions(
            query_plan.getCurrentDataStream().header.getColumnsWithTypeAndName(),
            result_header.getColumnsWithTypeAndName(),
            ActionsDAG::MatchColumnsMode::Name,
            true);

        auto converting = std::make_unique<ExpressionStep>(query_plan.getCurrentDataStream(), convert_actions_dag);
        query_plan.addStep(std::move(converting));
    }
}

BlockIO InterpreterSelectQuery::execute()
{
    BlockIO res;
    QueryPlan query_plan;

    buildQueryPlan(query_plan);

    res.pipeline = std::move(*query_plan.buildQueryPipeline(
        QueryPlanOptimizationSettings::fromContext(context), BuildQueryPipelineSettings::fromContext(context)));
    return res;
}

Block InterpreterSelectQuery::getSampleBlockImpl()
{
    OpenTelemetrySpanHolder span(__PRETTY_FUNCTION__);

    query_info.query = query_ptr;
    query_info.has_window = query_analyzer->hasWindow();
    if (storage && !options.only_analyze)
    {
        auto & query = getSelectQuery();
        query_analyzer->makeSetsForIndex(query.where());
        query_analyzer->makeSetsForIndex(query.prewhere());
        query_info.sets = query_analyzer->getPreparedSets();
    }

    if (storage && !options.only_analyze)
        from_stage = storage->getQueryProcessingStage(context, options.to_stage, metadata_snapshot, query_info);

    /// Do I need to perform the first part of the pipeline?
    /// Running on remote servers during distributed processing or if query is not distributed.
    ///
    /// Also note that with distributed_group_by_no_merge=1 or when there is
    /// only one remote server, it is equal to local query in terms of query
    /// stages (or when due to optimize_distributed_group_by_sharding_key the query was processed up to Complete stage).
    bool first_stage = from_stage < QueryProcessingStage::WithMergeableState
        && options.to_stage >= QueryProcessingStage::WithMergeableState;
    /// Do I need to execute the second part of the pipeline?
    /// Running on the initiating server during distributed processing or if query is not distributed.
    ///
    /// Also note that with distributed_group_by_no_merge=2 (i.e. when optimize_distributed_group_by_sharding_key takes place)
    /// the query on the remote server will be processed up to WithMergeableStateAfterAggregationAndLimit,
    /// So it will do partial second stage (second_stage=true), and initiator will do the final part.
    bool second_stage = from_stage <= QueryProcessingStage::WithMergeableState
        && options.to_stage > QueryProcessingStage::WithMergeableState;

    analysis_result = ExpressionAnalysisResult(
        *query_analyzer, metadata_snapshot, first_stage, second_stage, options.only_analyze, filter_info, source_header);

    if (options.to_stage == QueryProcessingStage::Enum::FetchColumns)
    {
        auto header = source_header;

        if (analysis_result.prewhere_info)
        {
            header = analysis_result.prewhere_info->prewhere_actions->updateHeader(header);
            if (analysis_result.prewhere_info->remove_prewhere_column)
                header.erase(analysis_result.prewhere_info->prewhere_column_name);
        }
        return header;
    }

    if (options.to_stage == QueryProcessingStage::Enum::WithMergeableState)
    {
        if (!analysis_result.need_aggregate)
        {
            // What's the difference with selected_columns?
            // Here we calculate the header we want from remote server after it
            // executes query up to WithMergeableState. When there is an ORDER BY,
            // it is executed on remote server firstly, then we execute merge
            // sort on initiator. To execute ORDER BY, we need to calculate the
            // ORDER BY keys. These keys might be not present among the final
            // SELECT columns given by the `selected_column`. This is why we have
            // to use proper keys given by the result columns of the
            // `before_order_by` expression actions.
            // Another complication is window functions -- if we have them, they
            // are calculated on initiator, before ORDER BY columns. In this case,
            // the shard has to return columns required for window function
            // calculation and further steps, given by the `before_window`
            // expression actions.
            // As of 21.6 this is broken: the actions in `before_window` might
            // not contain everything required for the ORDER BY step, but this
            // is a responsibility of ExpressionAnalyzer and is not a problem
            // with this code. See
            // https://github.com/ClickHouse/ClickHouse/issues/19857 for details.
            if (analysis_result.before_window)
                return analysis_result.before_window->getResultColumns();

            return analysis_result.before_order_by->getResultColumns();
        }

        Block header = analysis_result.before_aggregation->getResultColumns();

        Block res;

        for (const auto & key : query_analyzer->aggregationKeys())
            res.insert({nullptr, header.getByName(key.name).type, key.name});

        for (const auto & aggregate : query_analyzer->aggregates())
        {
            size_t arguments_size = aggregate.argument_names.size();
            DataTypes argument_types(arguments_size);
            for (size_t j = 0; j < arguments_size; ++j)
                argument_types[j] = header.getByName(aggregate.argument_names[j]).type;

            DataTypePtr type = std::make_shared<DataTypeAggregateFunction>(aggregate.function, argument_types, aggregate.parameters);

            res.insert({nullptr, type, aggregate.column_name});
        }

        return res;
    }

    if (options.to_stage >= QueryProcessingStage::Enum::WithMergeableStateAfterAggregation)
    {
        // It's different from selected_columns, see the comment above for
        // WithMergeableState stage.
        if (analysis_result.before_window)
            return analysis_result.before_window->getResultColumns();

        return analysis_result.before_order_by->getResultColumns();
    }

    return analysis_result.final_projection->getResultColumns();
}

static Field getWithFillFieldValue(const ASTPtr & node, ContextPtr context)
{
    const auto & [field, type] = evaluateConstantExpression(node, context);

    if (!isColumnedAsNumber(type))
        throw Exception("Illegal type " + type->getName() + " of WITH FILL expression, must be numeric type", ErrorCodes::INVALID_WITH_FILL_EXPRESSION);

    return field;
}

static FillColumnDescription getWithFillDescription(const ASTOrderByElement & order_by_elem, ContextPtr context)
{
    FillColumnDescription descr;
    if (order_by_elem.fill_from)
        descr.fill_from = getWithFillFieldValue(order_by_elem.fill_from, context);
    if (order_by_elem.fill_to)
        descr.fill_to = getWithFillFieldValue(order_by_elem.fill_to, context);
    if (order_by_elem.fill_step)
        descr.fill_step = getWithFillFieldValue(order_by_elem.fill_step, context);
    else
        descr.fill_step = order_by_elem.direction;

    if (applyVisitor(FieldVisitorAccurateEquals(), descr.fill_step, Field{0}))
        throw Exception("WITH FILL STEP value cannot be zero", ErrorCodes::INVALID_WITH_FILL_EXPRESSION);

    if (order_by_elem.direction == 1)
    {
        if (applyVisitor(FieldVisitorAccurateLess(), descr.fill_step, Field{0}))
            throw Exception("WITH FILL STEP value cannot be negative for sorting in ascending direction",
                ErrorCodes::INVALID_WITH_FILL_EXPRESSION);

        if (!descr.fill_from.isNull() && !descr.fill_to.isNull() &&
            applyVisitor(FieldVisitorAccurateLess(), descr.fill_to, descr.fill_from))
        {
            throw Exception("WITH FILL TO value cannot be less than FROM value for sorting in ascending direction",
                ErrorCodes::INVALID_WITH_FILL_EXPRESSION);
        }
    }
    else
    {
        if (applyVisitor(FieldVisitorAccurateLess(), Field{0}, descr.fill_step))
            throw Exception("WITH FILL STEP value cannot be positive for sorting in descending direction",
                ErrorCodes::INVALID_WITH_FILL_EXPRESSION);

        if (!descr.fill_from.isNull() && !descr.fill_to.isNull() &&
            applyVisitor(FieldVisitorAccurateLess(), descr.fill_from, descr.fill_to))
        {
            throw Exception("WITH FILL FROM value cannot be less than TO value for sorting in descending direction",
                ErrorCodes::INVALID_WITH_FILL_EXPRESSION);
        }
    }

    return descr;
}

static SortDescription getSortDescription(const ASTSelectQuery & query, ContextPtr context)
{
    SortDescription order_descr;
    order_descr.reserve(query.orderBy()->children.size());
    for (const auto & elem : query.orderBy()->children)
    {
        String name = elem->children.front()->getColumnName(context->getSettingsRef());
        const auto & order_by_elem = elem->as<ASTOrderByElement &>();

        std::shared_ptr<Collator> collator;
        if (order_by_elem.collation)
            collator = std::make_shared<Collator>(order_by_elem.collation->as<ASTLiteral &>().value.get<String>());

        if (order_by_elem.with_fill)
        {
            FillColumnDescription fill_desc = getWithFillDescription(order_by_elem, context);
            order_descr.emplace_back(name, order_by_elem.direction, order_by_elem.nulls_direction, collator, true, fill_desc);
        }
        else
            order_descr.emplace_back(name, order_by_elem.direction, order_by_elem.nulls_direction, collator);
    }

    return order_descr;
}

static SortDescription getSortDescriptionFromGroupBy(const ASTSelectQuery & query, ContextPtr context)
{
    SortDescription order_descr;
    order_descr.reserve(query.groupBy()->children.size());

    for (const auto & elem : query.groupBy()->children)
    {
        String name = elem->getColumnName(context->getSettingsRef());
        order_descr.emplace_back(name, 1, 1);
    }

    return order_descr;
}

static UInt64 getLimitUIntValue(const ASTPtr & node, ContextPtr context, const std::string & expr)
{
    const auto & [field, type] = evaluateConstantExpression(node, context);

    if (!isNativeNumber(type))
        throw Exception(
            "Illegal type " + type->getName() + " of " + expr + " expression, must be numeric type", ErrorCodes::INVALID_LIMIT_EXPRESSION);

    Field converted = convertFieldToType(field, DataTypeUInt64());
    if (converted.isNull())
        throw Exception(
            "The value " + applyVisitor(FieldVisitorToString(), field) + " of " + expr + " expression is not representable as UInt64",
            ErrorCodes::INVALID_LIMIT_EXPRESSION);

    return converted.safeGet<UInt64>();
}


static std::pair<UInt64, UInt64> getLimitLengthAndOffset(const ASTSelectQuery & query, ContextPtr context)
{
    UInt64 length = 0;
    UInt64 offset = 0;

    if (query.limitLength())
    {
        length = getLimitUIntValue(query.limitLength(), context, "LIMIT");
        if (query.limitOffset() && length)
            offset = getLimitUIntValue(query.limitOffset(), context, "OFFSET");
    }
    else if (query.limitOffset())
        offset = getLimitUIntValue(query.limitOffset(), context, "OFFSET");
    return {length, offset};
}


static UInt64 getLimitForSorting(const ASTSelectQuery & query, ContextPtr context)
{
    /// Partial sort can be done if there is LIMIT but no DISTINCT or LIMIT BY, neither ARRAY JOIN.
    if (!query.distinct && !query.limitBy() && !query.limit_with_ties && !query.arrayJoinExpressionList() && query.limitLength())
    {
        auto [limit_length, limit_offset] = getLimitLengthAndOffset(query, context);
        if (limit_length > std::numeric_limits<UInt64>::max() - limit_offset)
            return 0;

        return limit_length + limit_offset;
    }
    return 0;
}


static bool hasWithTotalsInAnySubqueryInFromClause(const ASTSelectQuery & query)
{
    if (query.group_by_with_totals)
        return true;

    /** NOTE You can also check that the table in the subquery is distributed, and that it only looks at one shard.
      * In other cases, totals will be computed on the initiating server of the query, and it is not necessary to read the data to the end.
      */

    if (auto query_table = extractTableExpression(query, 0))
    {
        if (const auto * ast_union = query_table->as<ASTSelectWithUnionQuery>())
        {
            /// NOTE: Child of subquery can be ASTSelectWithUnionQuery or ASTSelectQuery,
            /// and after normalization, the height of the AST tree is at most 2
            for (const auto & elem : ast_union->list_of_selects->children)
            {
                if (const auto * child_union = elem->as<ASTSelectWithUnionQuery>())
                {
                    for (const auto & child_elem : child_union->list_of_selects->children)
                        if (hasWithTotalsInAnySubqueryInFromClause(child_elem->as<ASTSelectQuery &>()))
                            return true;
                }
                else
                {
                    if (hasWithTotalsInAnySubqueryInFromClause(elem->as<ASTSelectQuery &>()))
                        return true;
                }
            }
        }
    }

    return false;
}


void InterpreterSelectQuery::executeImpl(QueryPlan & query_plan, const BlockInputStreamPtr & prepared_input, std::optional<Pipe> prepared_pipe)
{
    /** Streams of data. When the query is executed in parallel, we have several data streams.
     *  If there is no GROUP BY, then perform all operations before ORDER BY and LIMIT in parallel, then
     *  if there is an ORDER BY, then glue the streams using ResizeProcessor, and then MergeSorting transforms,
     *  if not, then glue it using ResizeProcessor,
     *  then apply LIMIT.
     *  If there is GROUP BY, then we will perform all operations up to GROUP BY, inclusive, in parallel;
     *  a parallel GROUP BY will glue streams into one,
     *  then perform the remaining operations with one resulting stream.
     */

    /// Now we will compose block streams that perform the necessary actions.
    auto & query = getSelectQuery();
    const Settings & settings = context->getSettingsRef();
    auto & expressions = analysis_result;
    auto & subqueries_for_sets = query_analyzer->getSubqueriesForSets();
    bool intermediate_stage = false;
    bool to_aggregation_stage = false;
    bool from_aggregation_stage = false;

    /// Do I need to aggregate in a separate row rows that have not passed max_rows_to_group_by.
    bool aggregate_overflow_row =
        expressions.need_aggregate &&
        query.group_by_with_totals &&
        settings.max_rows_to_group_by &&
        settings.group_by_overflow_mode == OverflowMode::ANY &&
        settings.totals_mode != TotalsMode::AFTER_HAVING_EXCLUSIVE;

    /// Do I need to immediately finalize the aggregate functions after the aggregation?
    bool aggregate_final =
        expressions.need_aggregate &&
        options.to_stage > QueryProcessingStage::WithMergeableState &&
        !query.group_by_with_totals && !query.group_by_with_rollup && !query.group_by_with_cube;

    if (query_info.projection && query_info.projection->desc->type == ProjectionDescription::Type::Aggregate)
    {
        query_info.projection->aggregate_overflow_row = aggregate_overflow_row;
        query_info.projection->aggregate_final = aggregate_final;
    }

    if (options.only_analyze)
    {
        auto read_nothing = std::make_unique<ReadNothingStep>(source_header);
        query_plan.addStep(std::move(read_nothing));

        if (expressions.filter_info)
        {
            auto row_level_security_step = std::make_unique<FilterStep>(
                query_plan.getCurrentDataStream(),
                expressions.filter_info->actions,
                expressions.filter_info->column_name,
                expressions.filter_info->do_remove_column);

            row_level_security_step->setStepDescription("Row-level security filter");
            query_plan.addStep(std::move(row_level_security_step));
        }

        if (expressions.prewhere_info)
        {
            if (expressions.prewhere_info->row_level_filter)
            {
                auto row_level_filter_step = std::make_unique<FilterStep>(
                    query_plan.getCurrentDataStream(),
                    expressions.prewhere_info->row_level_filter,
                    expressions.prewhere_info->row_level_column_name,
                    false);

                row_level_filter_step->setStepDescription("Row-level security filter (PREWHERE)");
                query_plan.addStep(std::move(row_level_filter_step));
            }

            auto prewhere_step = std::make_unique<FilterStep>(
                query_plan.getCurrentDataStream(),
                expressions.prewhere_info->prewhere_actions,
                expressions.prewhere_info->prewhere_column_name,
                expressions.prewhere_info->remove_prewhere_column);

            prewhere_step->setStepDescription("PREWHERE");
            query_plan.addStep(std::move(prewhere_step));
        }
    }
    else
    {
        if (prepared_input)
        {
            auto prepared_source_step
                = std::make_unique<ReadFromPreparedSource>(Pipe(std::make_shared<SourceFromInputStream>(prepared_input)), context);
            query_plan.addStep(std::move(prepared_source_step));
        }
        else if (prepared_pipe)
        {
            auto prepared_source_step = std::make_unique<ReadFromPreparedSource>(std::move(*prepared_pipe), context);
            query_plan.addStep(std::move(prepared_source_step));
        }

        if (from_stage == QueryProcessingStage::WithMergeableState &&
            options.to_stage == QueryProcessingStage::WithMergeableState)
            intermediate_stage = true;

        /// Support optimize_distributed_group_by_sharding_key
        /// Is running on the initiating server during distributed processing?
        if (from_stage >= QueryProcessingStage::WithMergeableStateAfterAggregation)
            from_aggregation_stage = true;
        /// Is running on remote servers during distributed processing?
        if (options.to_stage >= QueryProcessingStage::WithMergeableStateAfterAggregation)
            to_aggregation_stage = true;

        /// Read the data from Storage. from_stage - to what stage the request was completed in Storage.
        executeFetchColumns(from_stage, query_plan);

        LOG_TRACE(log, "{} -> {}", QueryProcessingStage::toString(from_stage), QueryProcessingStage::toString(options.to_stage));
    }

    if (options.to_stage > QueryProcessingStage::FetchColumns)
    {
        auto preliminary_sort = [&]()
        {
            /** For distributed query processing,
              *  if no GROUP, HAVING set,
              *  but there is an ORDER or LIMIT,
              *  then we will perform the preliminary sorting and LIMIT on the remote server.
              */
            if (!expressions.second_stage
                && !expressions.need_aggregate
                && !expressions.hasHaving()
                && !expressions.has_window)
            {
                if (expressions.has_order_by)
                    executeOrder(
                        query_plan,
                        query_info.input_order_info ? query_info.input_order_info
                                                    : (query_info.projection ? query_info.projection->input_order_info : nullptr));

                if (expressions.has_order_by && query.limitLength())
                    executeDistinct(query_plan, false, expressions.selected_columns, true);

                if (expressions.hasLimitBy())
                {
                    executeExpression(query_plan, expressions.before_limit_by, "Before LIMIT BY");
                    executeLimitBy(query_plan);
                }

                if (query.limitLength())
                    executePreLimit(query_plan, true);
            }
        };

        if (intermediate_stage)
        {
            if (expressions.first_stage || expressions.second_stage)
                throw Exception("Query with intermediate stage cannot have any other stages", ErrorCodes::LOGICAL_ERROR);

            preliminary_sort();
            if (expressions.need_aggregate)
                executeMergeAggregated(query_plan, aggregate_overflow_row, aggregate_final);
        }
        if (from_aggregation_stage)
        {
            if (intermediate_stage || expressions.first_stage || expressions.second_stage)
                throw Exception("Query with after aggregation stage cannot have any other stages", ErrorCodes::LOGICAL_ERROR);
        }


        if (expressions.first_stage)
        {
            // If there is a storage that supports prewhere, this will always be nullptr
            // Thus, we don't actually need to check if projection is active.
            if (!query_info.projection && expressions.filter_info)
            {
                auto row_level_security_step = std::make_unique<FilterStep>(
                    query_plan.getCurrentDataStream(),
                    expressions.filter_info->actions,
                    expressions.filter_info->column_name,
                    expressions.filter_info->do_remove_column);

                row_level_security_step->setStepDescription("Row-level security filter");
                query_plan.addStep(std::move(row_level_security_step));
            }

            if (expressions.before_array_join)
            {
                QueryPlanStepPtr before_array_join_step
                    = std::make_unique<ExpressionStep>(query_plan.getCurrentDataStream(), expressions.before_array_join);
                before_array_join_step->setStepDescription("Before ARRAY JOIN");
                query_plan.addStep(std::move(before_array_join_step));
            }

            if (expressions.array_join)
            {
                QueryPlanStepPtr array_join_step
                    = std::make_unique<ArrayJoinStep>(query_plan.getCurrentDataStream(), expressions.array_join);

                array_join_step->setStepDescription("ARRAY JOIN");
                query_plan.addStep(std::move(array_join_step));
            }

            if (expressions.before_join)
            {
                QueryPlanStepPtr before_join_step = std::make_unique<ExpressionStep>(
                    query_plan.getCurrentDataStream(),
                    expressions.before_join);
                before_join_step->setStepDescription("Before JOIN");
                query_plan.addStep(std::move(before_join_step));
            }

            /// Optional step to convert key columns to common supertype.
            /// Columns with changed types will be returned to user,
            ///  so its only suitable for `USING` join.
            if (expressions.converting_join_columns)
            {
                QueryPlanStepPtr convert_join_step = std::make_unique<ExpressionStep>(
                    query_plan.getCurrentDataStream(),
                    expressions.converting_join_columns);
                convert_join_step->setStepDescription("Convert JOIN columns");
                query_plan.addStep(std::move(convert_join_step));
            }

            if (expressions.hasJoin())
            {
                if (expressions.join->isFilled())
                {
                    QueryPlanStepPtr filled_join_step = std::make_unique<FilledJoinStep>(
                        query_plan.getCurrentDataStream(),
                        expressions.join,
                        settings.max_block_size);

                    filled_join_step->setStepDescription("JOIN");
                    query_plan.addStep(std::move(filled_join_step));
                }
                else
                {
                    auto joined_plan = query_analyzer->getJoinedPlan();

                    if (!joined_plan)
                        throw Exception(ErrorCodes::LOGICAL_ERROR, "There is no joined plan for query");

                    QueryPlanStepPtr join_step = std::make_unique<JoinStep>(
                        query_plan.getCurrentDataStream(),
                        joined_plan->getCurrentDataStream(),
                        expressions.join,
                        settings.max_block_size);

                    join_step->setStepDescription("JOIN");
                    std::vector<QueryPlanPtr> plans;
                    plans.emplace_back(std::make_unique<QueryPlan>(std::move(query_plan)));
                    plans.emplace_back(std::move(joined_plan));

                    query_plan = QueryPlan();
                    query_plan.unitePlans(std::move(join_step), {std::move(plans)});
                }
            }

            if (!query_info.projection && expressions.hasWhere())
                executeWhere(query_plan, expressions.before_where, expressions.remove_where_filter);

            if (expressions.need_aggregate)
            {
                executeAggregation(
                    query_plan, expressions.before_aggregation, aggregate_overflow_row, aggregate_final, query_info.input_order_info);
                /// We need to reset input order info, so that executeOrder can't use  it
                query_info.input_order_info.reset();
            }

            // Now we must execute:
            // 1) expressions before window functions,
            // 2) window functions,
            // 3) expressions after window functions,
            // 4) preliminary distinct.
            // This code decides which part we execute on shard (first_stage)
            // and which part on initiator (second_stage). See also the counterpart
            // code for "second_stage" that has to execute the rest.
            if (expressions.need_aggregate)
            {
                // We have aggregation, so we can't execute any later-stage
                // expressions on shards, neither "before window functions" nor
                // "before ORDER BY".
            }
            else
            {
                // We don't have aggregation.
                // Window functions must be executed on initiator (second_stage).
                // ORDER BY and DISTINCT might depend on them, so if we have
                // window functions, we can't execute ORDER BY and DISTINCT
                // now, on shard (first_stage).
                if (query_analyzer->hasWindow())
                {
                    executeExpression(query_plan, expressions.before_window, "Before window functions");
                }
                else
                {
                    // We don't have window functions, so we can execute the
                    // expressions before ORDER BY and the preliminary DISTINCT
                    // now, on shards (first_stage).
                    assert(!expressions.before_window);
                    executeExpression(query_plan, expressions.before_order_by, "Before ORDER BY");
                    executeDistinct(query_plan, true, expressions.selected_columns, true);
                }
            }

            preliminary_sort();

            // If there is no global subqueries, we can run subqueries only when receive them on server.
            if (!query_analyzer->hasGlobalSubqueries() && !subqueries_for_sets.empty())
                executeSubqueriesInSetsAndJoins(query_plan, subqueries_for_sets);
        }

        if (expressions.second_stage || from_aggregation_stage)
        {
            if (from_aggregation_stage)
            {
                /// No need to aggregate anything, since this was done on remote shards.
            }
            else if (expressions.need_aggregate)
            {
                /// If you need to combine aggregated results from multiple servers
                if (!expressions.first_stage)
                    executeMergeAggregated(query_plan, aggregate_overflow_row, aggregate_final);

                if (!aggregate_final)
                {
                    if (query.group_by_with_totals)
                    {
                        bool final = !query.group_by_with_rollup && !query.group_by_with_cube;
                        executeTotalsAndHaving(
                            query_plan, expressions.hasHaving(), expressions.before_having, aggregate_overflow_row, final);
                    }

                    if (query.group_by_with_rollup)
                        executeRollupOrCube(query_plan, Modificator::ROLLUP);
                    else if (query.group_by_with_cube)
                        executeRollupOrCube(query_plan, Modificator::CUBE);

                    if ((query.group_by_with_rollup || query.group_by_with_cube) && expressions.hasHaving())
                    {
                        if (query.group_by_with_totals)
                            throw Exception(
                                "WITH TOTALS and WITH ROLLUP or CUBE are not supported together in presence of HAVING",
                                ErrorCodes::NOT_IMPLEMENTED);
                        executeHaving(query_plan, expressions.before_having);
                    }
                }
                else if (expressions.hasHaving())
                    executeHaving(query_plan, expressions.before_having);
            }
            else if (query.group_by_with_totals || query.group_by_with_rollup || query.group_by_with_cube)
                throw Exception("WITH TOTALS, ROLLUP or CUBE are not supported without aggregation", ErrorCodes::NOT_IMPLEMENTED);

            // Now we must execute:
            // 1) expressions before window functions,
            // 2) window functions,
            // 3) expressions after window functions,
            // 4) preliminary distinct.
            // Some of these were already executed at the shards (first_stage),
            // see the counterpart code and comments there.
            if (from_aggregation_stage)
            {
                if (query_analyzer->hasWindow())
                    throw Exception(
                        "Window functions does not support processing from WithMergeableStateAfterAggregation",
                        ErrorCodes::NOT_IMPLEMENTED);
            }
            else if (expressions.need_aggregate)
            {
                executeExpression(query_plan, expressions.before_window,
                    "Before window functions");
                executeWindow(query_plan);
                executeExpression(query_plan, expressions.before_order_by, "Before ORDER BY");
                executeDistinct(query_plan, true, expressions.selected_columns, true);
            }
            else
            {
                if (query_analyzer->hasWindow())
                {
                    executeWindow(query_plan);
                    executeExpression(query_plan, expressions.before_order_by, "Before ORDER BY");
                    executeDistinct(query_plan, true, expressions.selected_columns, true);
                }
                else
                {
                    // Neither aggregation nor windows, all expressions before
                    // ORDER BY executed on shards.
                }
            }

            if (expressions.has_order_by)
            {
                /** If there is an ORDER BY for distributed query processing,
                  *  but there is no aggregation, then on the remote servers ORDER BY was made
                  *  - therefore, we merge the sorted streams from remote servers.
                  *
                  * Also in case of remote servers was process the query up to WithMergeableStateAfterAggregationAndLimit
                  * (distributed_group_by_no_merge=2 or optimize_distributed_group_by_sharding_key=1 takes place),
                  * then merge the sorted streams is enough, since remote servers already did full ORDER BY.
                  */

                if (from_aggregation_stage)
                    executeMergeSorted(query_plan, "after aggregation stage for ORDER BY");
                else if (!expressions.first_stage
                    && !expressions.need_aggregate
                    && !expressions.has_window
                    && !(query.group_by_with_totals && !aggregate_final))
                    executeMergeSorted(query_plan, "for ORDER BY, without aggregation");
                else    /// Otherwise, just sort.
                    executeOrder(
                        query_plan,
                        query_info.input_order_info ? query_info.input_order_info
                                                    : (query_info.projection ? query_info.projection->input_order_info : nullptr));
            }

            /** Optimization - if there are several sources and there is LIMIT, then first apply the preliminary LIMIT,
              * limiting the number of rows in each up to `offset + limit`.
              */
            bool has_withfill = false;
            if (query.orderBy())
            {
                SortDescription order_descr = getSortDescription(query, context);
                for (auto & desc : order_descr)
                    if (desc.with_fill)
                    {
                        has_withfill = true;
                        break;
                    }
            }

            bool apply_limit = options.to_stage != QueryProcessingStage::WithMergeableStateAfterAggregation;
            bool apply_offset = options.to_stage != QueryProcessingStage::WithMergeableStateAfterAggregationAndLimit;
            bool has_prelimit = false;
            if (apply_limit &&
                query.limitLength() && !query.limit_with_ties && !hasWithTotalsInAnySubqueryInFromClause(query) &&
                !query.arrayJoinExpressionList() && !query.distinct && !expressions.hasLimitBy() && !settings.extremes &&
                !has_withfill)
            {
                executePreLimit(query_plan, /* do_not_skip_offset= */!apply_offset);
                has_prelimit = true;
            }

            /** If there was more than one stream,
              * then DISTINCT needs to be performed once again after merging all streams.
              */
            if (query.distinct)
                executeDistinct(query_plan, false, expressions.selected_columns, false);

            if (expressions.hasLimitBy())
            {
                executeExpression(query_plan, expressions.before_limit_by, "Before LIMIT BY");
                executeLimitBy(query_plan);
            }

            executeWithFill(query_plan);

            /// If we have 'WITH TIES', we need execute limit before projection,
            /// because in that case columns from 'ORDER BY' are used.
            if (query.limit_with_ties)
            {
                executeLimit(query_plan);
                has_prelimit = true;
            }

            /// Projection not be done on the shards, since then initiator will not find column in blocks.
            /// (significant only for WithMergeableStateAfterAggregation/WithMergeableStateAfterAggregationAndLimit).
            if (!to_aggregation_stage)
            {
                /// We must do projection after DISTINCT because projection may remove some columns.
                executeProjection(query_plan, expressions.final_projection);
            }

            /// Extremes are calculated before LIMIT, but after LIMIT BY. This is Ok.
            executeExtremes(query_plan);

            /// Limit is no longer needed if there is prelimit.
            if (apply_limit && !has_prelimit)
                executeLimit(query_plan);

            if (apply_offset)
                executeOffset(query_plan);
        }
    }

    if (!subqueries_for_sets.empty() && (expressions.hasHaving() || query_analyzer->hasGlobalSubqueries()))
        executeSubqueriesInSetsAndJoins(query_plan, subqueries_for_sets);
}

static StreamLocalLimits getLimitsForStorage(const Settings & settings, const SelectQueryOptions & options)
{
    StreamLocalLimits limits;
    limits.mode = LimitsMode::LIMITS_TOTAL;
    limits.size_limits = SizeLimits(settings.max_rows_to_read, settings.max_bytes_to_read, settings.read_overflow_mode);
    limits.speed_limits.max_execution_time = settings.max_execution_time;
    limits.timeout_overflow_mode = settings.timeout_overflow_mode;

    /** Quota and minimal speed restrictions are checked on the initiating server of the request, and not on remote servers,
      *  because the initiating server has a summary of the execution of the request on all servers.
      *
      * But limits on data size to read and maximum execution time are reasonable to check both on initiator and
      *  additionally on each remote server, because these limits are checked per block of data processed,
      *  and remote servers may process way more blocks of data than are received by initiator.
      *
      * The limits to throttle maximum execution speed is also checked on all servers.
      */
    if (options.to_stage == QueryProcessingStage::Complete)
    {
        limits.speed_limits.min_execution_rps = settings.min_execution_speed;
        limits.speed_limits.min_execution_bps = settings.min_execution_speed_bytes;
    }

    limits.speed_limits.max_execution_rps = settings.max_execution_speed;
    limits.speed_limits.max_execution_bps = settings.max_execution_speed_bytes;
    limits.speed_limits.timeout_before_checking_execution_speed = settings.timeout_before_checking_execution_speed;

    return limits;
}

static void executeMergeAggregatedImpl(
    QueryPlan & query_plan,
    bool overflow_row,
    bool final,
    bool is_remote_storage,
    const Settings & settings,
    const NamesAndTypesList & aggregation_keys,
    const AggregateDescriptions & aggregates)
{
    const auto & header_before_merge = query_plan.getCurrentDataStream().header;

    ColumnNumbers keys;
    for (const auto & key : aggregation_keys)
        keys.push_back(header_before_merge.getPositionByName(key.name));

    /** There are two modes of distributed aggregation.
      *
      * 1. In different threads read from the remote servers blocks.
      * Save all the blocks in the RAM. Merge blocks.
      * If the aggregation is two-level - parallelize to the number of buckets.
      *
      * 2. In one thread, read blocks from different servers in order.
      * RAM stores only one block from each server.
      * If the aggregation is a two-level aggregation, we consistently merge the blocks of each next level.
      *
      * The second option consumes less memory (up to 256 times less)
      *  in the case of two-level aggregation, which is used for large results after GROUP BY,
      *  but it can work more slowly.
      */

    Aggregator::Params params(header_before_merge, keys, aggregates, overflow_row, settings.max_threads);

    auto transform_params = std::make_shared<AggregatingTransformParams>(params, final);

    auto merging_aggregated = std::make_unique<MergingAggregatedStep>(
        query_plan.getCurrentDataStream(),
        std::move(transform_params),
        settings.distributed_aggregation_memory_efficient && is_remote_storage,
        settings.max_threads,
        settings.aggregation_memory_efficient_merge_threads);

    query_plan.addStep(std::move(merging_aggregated));
}

void InterpreterSelectQuery::addEmptySourceToQueryPlan(
    QueryPlan & query_plan, const Block & source_header, const SelectQueryInfo & query_info, ContextPtr context_)
{
    Pipe pipe(std::make_shared<NullSource>(source_header));

    PrewhereInfoPtr prewhere_info_ptr = query_info.projection ? query_info.projection->prewhere_info : query_info.prewhere_info;
    if (prewhere_info_ptr)
    {
        auto & prewhere_info = *prewhere_info_ptr;

        if (prewhere_info.alias_actions)
        {
            pipe.addSimpleTransform([&](const Block & header)
            {
                return std::make_shared<ExpressionTransform>(header,
                    std::make_shared<ExpressionActions>(prewhere_info.alias_actions));
            });
        }

        if (prewhere_info.row_level_filter)
        {
            pipe.addSimpleTransform([&](const Block & header)
            {
                return std::make_shared<FilterTransform>(header,
                    std::make_shared<ExpressionActions>(prewhere_info.row_level_filter),
                    prewhere_info.row_level_column_name, true);
            });
        }

        pipe.addSimpleTransform([&](const Block & header)
        {
            return std::make_shared<FilterTransform>(
                header, std::make_shared<ExpressionActions>(prewhere_info.prewhere_actions),
                prewhere_info.prewhere_column_name, prewhere_info.remove_prewhere_column);
        });
    }

    auto read_from_pipe = std::make_unique<ReadFromPreparedSource>(std::move(pipe));
    read_from_pipe->setStepDescription("Read from NullSource");
    query_plan.addStep(std::move(read_from_pipe));

    if (query_info.projection)
    {
        if (query_info.projection->before_where)
        {
            auto where_step = std::make_unique<FilterStep>(
                query_plan.getCurrentDataStream(),
                query_info.projection->before_where,
                query_info.projection->where_column_name,
                query_info.projection->remove_where_filter);

            where_step->setStepDescription("WHERE");
            query_plan.addStep(std::move(where_step));
        }

        if (query_info.projection->desc->type == ProjectionDescription::Type::Aggregate)
        {
            if (query_info.projection->before_aggregation)
            {
                auto expression_before_aggregation
                    = std::make_unique<ExpressionStep>(query_plan.getCurrentDataStream(), query_info.projection->before_aggregation);
                expression_before_aggregation->setStepDescription("Before GROUP BY");
                query_plan.addStep(std::move(expression_before_aggregation));
            }

            executeMergeAggregatedImpl(
                query_plan,
                query_info.projection->aggregate_overflow_row,
                query_info.projection->aggregate_final,
                false,
                context_->getSettingsRef(),
                query_info.projection->aggregation_keys,
                query_info.projection->aggregate_descriptions);
        }
    }
}

bool InterpreterSelectQuery::shouldMoveToPrewhere()
{
    const Settings & settings = context->getSettingsRef();
    const ASTSelectQuery & query = getSelectQuery();
    return settings.optimize_move_to_prewhere && (!query.final() || settings.optimize_move_to_prewhere_if_final);
}

void InterpreterSelectQuery::addPrewhereAliasActions()
{
    auto & expressions = analysis_result;
    if (expressions.filter_info)
    {
        if (!expressions.prewhere_info)
        {
            const bool does_storage_support_prewhere = !input && !input_pipe && storage && storage->supportsPrewhere();
            if (does_storage_support_prewhere && shouldMoveToPrewhere())
            {
                /// Execute row level filter in prewhere as a part of "move to prewhere" optimization.
                expressions.prewhere_info = std::make_shared<PrewhereInfo>(
                    std::move(expressions.filter_info->actions),
                    std::move(expressions.filter_info->column_name));
                expressions.prewhere_info->prewhere_actions->projectInput(false);
                expressions.prewhere_info->remove_prewhere_column = expressions.filter_info->do_remove_column;
                expressions.prewhere_info->need_filter = true;
                expressions.filter_info = nullptr;
            }
        }
        else
        {
            /// Add row level security actions to prewhere.
            expressions.prewhere_info->row_level_filter = std::move(expressions.filter_info->actions);
            expressions.prewhere_info->row_level_column_name = std::move(expressions.filter_info->column_name);
            expressions.prewhere_info->row_level_filter->projectInput(false);
            expressions.filter_info = nullptr;
        }
    }

    auto & prewhere_info = analysis_result.prewhere_info;
    auto & columns_to_remove_after_prewhere = analysis_result.columns_to_remove_after_prewhere;

    /// Detect, if ALIAS columns are required for query execution
    auto alias_columns_required = false;
    const ColumnsDescription & storage_columns = metadata_snapshot->getColumns();
    for (const auto & column_name : required_columns)
    {
        auto column_default = storage_columns.getDefault(column_name);
        if (column_default && column_default->kind == ColumnDefaultKind::Alias)
        {
            alias_columns_required = true;
            break;
        }
    }

    /// There are multiple sources of required columns:
    ///  - raw required columns,
    ///  - columns deduced from ALIAS columns,
    ///  - raw required columns from PREWHERE,
    ///  - columns deduced from ALIAS columns from PREWHERE.
    /// PREWHERE is a special case, since we need to resolve it and pass directly to `IStorage::read()`
    /// before any other executions.
    if (alias_columns_required)
    {
        NameSet required_columns_from_prewhere; /// Set of all (including ALIAS) required columns for PREWHERE
        NameSet required_aliases_from_prewhere; /// Set of ALIAS required columns for PREWHERE

        if (prewhere_info)
        {
            /// Get some columns directly from PREWHERE expression actions
            auto prewhere_required_columns = prewhere_info->prewhere_actions->getRequiredColumns().getNames();
            required_columns_from_prewhere.insert(prewhere_required_columns.begin(), prewhere_required_columns.end());

            if (prewhere_info->row_level_filter)
            {
                auto row_level_required_columns = prewhere_info->row_level_filter->getRequiredColumns().getNames();
                required_columns_from_prewhere.insert(row_level_required_columns.begin(), row_level_required_columns.end());
            }
        }

        /// Expression, that contains all raw required columns
        ASTPtr required_columns_all_expr = std::make_shared<ASTExpressionList>();

        /// Expression, that contains raw required columns for PREWHERE
        ASTPtr required_columns_from_prewhere_expr = std::make_shared<ASTExpressionList>();

        /// Sort out already known required columns between expressions,
        /// also populate `required_aliases_from_prewhere`.
        for (const auto & column : required_columns)
        {
            ASTPtr column_expr;
            const auto column_default = storage_columns.getDefault(column);
            bool is_alias = column_default && column_default->kind == ColumnDefaultKind::Alias;
            if (is_alias)
            {
                auto column_decl = storage_columns.get(column);
                column_expr = column_default->expression->clone();
                // recursive visit for alias to alias
                replaceAliasColumnsInQuery(
                    column_expr, metadata_snapshot->getColumns(), syntax_analyzer_result->array_join_result_to_source, context);

                column_expr = addTypeConversionToAST(
                    std::move(column_expr), column_decl.type->getName(), metadata_snapshot->getColumns().getAll(), context);
                column_expr = setAlias(column_expr, column);
            }
            else
                column_expr = std::make_shared<ASTIdentifier>(column);

            if (required_columns_from_prewhere.count(column))
            {
                required_columns_from_prewhere_expr->children.emplace_back(std::move(column_expr));

                if (is_alias)
                    required_aliases_from_prewhere.insert(column);
            }
            else
                required_columns_all_expr->children.emplace_back(std::move(column_expr));
        }

        /// Columns, which we will get after prewhere and filter executions.
        NamesAndTypesList required_columns_after_prewhere;
        NameSet required_columns_after_prewhere_set;

        /// Collect required columns from prewhere expression actions.
        if (prewhere_info)
        {
            NameSet columns_to_remove(columns_to_remove_after_prewhere.begin(), columns_to_remove_after_prewhere.end());
            Block prewhere_actions_result = prewhere_info->prewhere_actions->getResultColumns();

            /// Populate required columns with the columns, added by PREWHERE actions and not removed afterwards.
            /// XXX: looks hacky that we already know which columns after PREWHERE we won't need for sure.
            for (const auto & column : prewhere_actions_result)
            {
                if (prewhere_info->remove_prewhere_column && column.name == prewhere_info->prewhere_column_name)
                    continue;

                if (columns_to_remove.count(column.name))
                    continue;

                required_columns_all_expr->children.emplace_back(std::make_shared<ASTIdentifier>(column.name));
                required_columns_after_prewhere.emplace_back(column.name, column.type);
            }

            required_columns_after_prewhere_set
                = collections::map<NameSet>(required_columns_after_prewhere, [](const auto & it) { return it.name; });
        }

        auto syntax_result
            = TreeRewriter(context).analyze(required_columns_all_expr, required_columns_after_prewhere, storage, metadata_snapshot);
        alias_actions = ExpressionAnalyzer(required_columns_all_expr, syntax_result, context).getActionsDAG(true);

        /// The set of required columns could be added as a result of adding an action to calculate ALIAS.
        required_columns = alias_actions->getRequiredColumns().getNames();

        /// Do not remove prewhere filter if it is a column which is used as alias.
        if (prewhere_info && prewhere_info->remove_prewhere_column)
            if (required_columns.end() != std::find(required_columns.begin(), required_columns.end(), prewhere_info->prewhere_column_name))
                prewhere_info->remove_prewhere_column = false;

        /// Remove columns which will be added by prewhere.
        std::erase_if(required_columns, [&](const String & name) { return required_columns_after_prewhere_set.count(name) != 0; });

        if (prewhere_info)
        {
            /// Don't remove columns which are needed to be aliased.
            for (const auto & name : required_columns)
                prewhere_info->prewhere_actions->tryRestoreColumn(name);

            auto analyzed_result
                = TreeRewriter(context).analyze(required_columns_from_prewhere_expr, metadata_snapshot->getColumns().getAllPhysical());
            prewhere_info->alias_actions
                = ExpressionAnalyzer(required_columns_from_prewhere_expr, analyzed_result, context).getActionsDAG(true, false);

            /// Add (physical?) columns required by alias actions.
            auto required_columns_from_alias = prewhere_info->alias_actions->getRequiredColumns();
            Block prewhere_actions_result = prewhere_info->prewhere_actions->getResultColumns();
            for (auto & column : required_columns_from_alias)
                if (!prewhere_actions_result.has(column.name))
                    if (required_columns.end() == std::find(required_columns.begin(), required_columns.end(), column.name))
                        required_columns.push_back(column.name);

            /// Add physical columns required by prewhere actions.
            for (const auto & column : required_columns_from_prewhere)
                if (required_aliases_from_prewhere.count(column) == 0)
                    if (required_columns.end() == std::find(required_columns.begin(), required_columns.end(), column))
                        required_columns.push_back(column);
        }
    }
}

void InterpreterSelectQuery::executeFetchColumns(QueryProcessingStage::Enum processing_stage, QueryPlan & query_plan)
{
    auto & query = getSelectQuery();
    const Settings & settings = context->getSettingsRef();

    /// Optimization for trivial query like SELECT count() FROM table.
    bool optimize_trivial_count =
        syntax_analyzer_result->optimize_trivial_count
        && (settings.max_parallel_replicas <= 1)
        && storage
        && storage->getName() != "MaterializeMySQL"
        && !row_policy_filter
        && processing_stage == QueryProcessingStage::FetchColumns
        && query_analyzer->hasAggregation()
        && (query_analyzer->aggregates().size() == 1)
<<<<<<< HEAD
        && typeid_cast<AggregateFunctionCount *>(query_analyzer->aggregates()[0].function.get())
        && !context->getCurrentTransaction();
=======
        && typeid_cast<const AggregateFunctionCount *>(query_analyzer->aggregates()[0].function.get());
>>>>>>> 9a20b9f0

    if (optimize_trivial_count)
    {
        const auto & desc = query_analyzer->aggregates()[0];
        const auto & func = desc.function;
        std::optional<UInt64> num_rows{};

        if (!query.prewhere() && !query.where())
        {
            num_rows = storage->totalRows(settings);
        }
        else // It's possible to optimize count() given only partition predicates
        {
            SelectQueryInfo temp_query_info;
            temp_query_info.query = query_ptr;
            temp_query_info.syntax_analyzer_result = syntax_analyzer_result;
            temp_query_info.sets = query_analyzer->getPreparedSets();

            num_rows = storage->totalRowsByPartitionPredicate(temp_query_info, context);
        }

        if (num_rows)
        {
            const AggregateFunctionCount & agg_count = static_cast<const AggregateFunctionCount &>(*func);

            /// We will process it up to "WithMergeableState".
            std::vector<char> state(agg_count.sizeOfData());
            AggregateDataPtr place = state.data();

            agg_count.create(place);
            SCOPE_EXIT_MEMORY_SAFE(agg_count.destroy(place));

            agg_count.set(place, *num_rows);

            auto column = ColumnAggregateFunction::create(func);
            column->insertFrom(place);

            Block header = analysis_result.before_aggregation->getResultColumns();
            size_t arguments_size = desc.argument_names.size();
            DataTypes argument_types(arguments_size);
            for (size_t j = 0; j < arguments_size; ++j)
                argument_types[j] = header.getByName(desc.argument_names[j]).type;

            Block block_with_count{
                {std::move(column), std::make_shared<DataTypeAggregateFunction>(func, argument_types, desc.parameters), desc.column_name}};

            auto istream = std::make_shared<OneBlockInputStream>(block_with_count);
            auto prepared_count = std::make_unique<ReadFromPreparedSource>(Pipe(std::make_shared<SourceFromInputStream>(istream)), context);
            prepared_count->setStepDescription("Optimized trivial count");
            query_plan.addStep(std::move(prepared_count));
            from_stage = QueryProcessingStage::WithMergeableState;
            analysis_result.first_stage = false;
            return;
        }
    }

    /// Limitation on the number of columns to read.
    /// It's not applied in 'only_analyze' mode, because the query could be analyzed without removal of unnecessary columns.
    if (!options.only_analyze && settings.max_columns_to_read && required_columns.size() > settings.max_columns_to_read)
        throw Exception(
            ErrorCodes::TOO_MANY_COLUMNS,
            "Limit for number of columns to read exceeded. Requested: {}, maximum: {}",
            required_columns.size(),
            settings.max_columns_to_read);

    /// General limit for the number of threads.
    size_t max_threads_execute_query = settings.max_threads;

    /** With distributed query processing, almost no computations are done in the threads,
     *  but wait and receive data from remote servers.
     *  If we have 20 remote servers, and max_threads = 8, then it would not be very good
     *  connect and ask only 8 servers at a time.
     *  To simultaneously query more remote servers,
     *  instead of max_threads, max_distributed_connections is used.
     */
    bool is_remote = false;
    if (storage && storage->isRemote())
    {
        is_remote = true;
        max_threads_execute_query = max_streams = settings.max_distributed_connections;
    }

    UInt64 max_block_size = settings.max_block_size;

    auto [limit_length, limit_offset] = getLimitLengthAndOffset(query, context);

    /** Optimization - if not specified DISTINCT, WHERE, GROUP, HAVING, ORDER, LIMIT BY, WITH TIES but LIMIT is specified, and limit + offset < max_block_size,
     *  then as the block size we will use limit + offset (not to read more from the table than requested),
     *  and also set the number of threads to 1.
     */
    if (!query.distinct
        && !query.limit_with_ties
        && !query.prewhere()
        && !query.where()
        && !query.groupBy()
        && !query.having()
        && !query.orderBy()
        && !query.limitBy()
        && query.limitLength()
        && !query_analyzer->hasAggregation()
        && !query_analyzer->hasWindow()
        && limit_length <= std::numeric_limits<UInt64>::max() - limit_offset
        && limit_length + limit_offset < max_block_size)
    {
        max_block_size = std::max(UInt64(1), limit_length + limit_offset);
        max_threads_execute_query = max_streams = 1;
    }

    if (!max_block_size)
        throw Exception("Setting 'max_block_size' cannot be zero", ErrorCodes::PARAMETER_OUT_OF_BOUND);

    /// Initialize the initial data streams to which the query transforms are superimposed. Table or subquery or prepared input?
    if (query_plan.isInitialized())
    {
        /// Prepared input.
    }
    else if (interpreter_subquery)
    {
        /// Subquery.
        /// If we need less number of columns that subquery have - update the interpreter.
        if (required_columns.size() < source_header.columns())
        {
            ASTPtr subquery = extractTableExpression(query, 0);
            if (!subquery)
                throw Exception("Subquery expected", ErrorCodes::LOGICAL_ERROR);

            interpreter_subquery = std::make_unique<InterpreterSelectWithUnionQuery>(
                subquery, getSubqueryContext(context),
                options.copy().subquery().noModify(), required_columns);

            if (query_analyzer->hasAggregation())
                interpreter_subquery->ignoreWithTotals();
        }

        interpreter_subquery->buildQueryPlan(query_plan);
        query_plan.addInterpreterContext(context);
    }
    else if (storage)
    {
        /// Table.
        if (max_streams == 0)
            max_streams = 1;

        /// If necessary, we request more sources than the number of threads - to distribute the work evenly over the threads.
        if (max_streams > 1 && !is_remote)
            max_streams *= settings.max_streams_to_max_threads_ratio;

        auto & prewhere_info = analysis_result.prewhere_info;

        if (prewhere_info)
            query_info.prewhere_info = prewhere_info;

        /// Create optimizer with prepared actions.
        /// Maybe we will need to calc input_order_info later, e.g. while reading from StorageMerge.
        if ((analysis_result.optimize_read_in_order || analysis_result.optimize_aggregation_in_order)
            && (!query_info.projection || query_info.projection->complete))
        {
            if (analysis_result.optimize_read_in_order)
            {
                if (query_info.projection)
                {
                    query_info.projection->order_optimizer = std::make_shared<ReadInOrderOptimizer>(
                        // TODO Do we need a projection variant for this field?
                        analysis_result.order_by_elements_actions,
                        getSortDescription(query, context),
                        query_info.syntax_analyzer_result);
                }
                else
                {
                    query_info.order_optimizer = std::make_shared<ReadInOrderOptimizer>(
                        analysis_result.order_by_elements_actions, getSortDescription(query, context), query_info.syntax_analyzer_result);
                }
            }
            else
            {
                if (query_info.projection)
                {
                    query_info.projection->order_optimizer = std::make_shared<ReadInOrderOptimizer>(
                        query_info.projection->group_by_elements_actions,
                        getSortDescriptionFromGroupBy(query, context),
                        query_info.syntax_analyzer_result);
                }
                else
                {
                    query_info.order_optimizer = std::make_shared<ReadInOrderOptimizer>(
                        analysis_result.group_by_elements_actions, getSortDescriptionFromGroupBy(query, context), query_info.syntax_analyzer_result);
                }
            }

            if (query_info.projection)
                query_info.projection->input_order_info
                    = query_info.projection->order_optimizer->getInputOrder(query_info.projection->desc->metadata, context);
            else
                query_info.input_order_info = query_info.order_optimizer->getInputOrder(metadata_snapshot, context);
        }

        StreamLocalLimits limits;
        SizeLimits leaf_limits;
        std::shared_ptr<const EnabledQuota> quota;

        /// Set the limits and quota for reading data, the speed and time of the query.
        if (!options.ignore_limits)
        {
            limits = getLimitsForStorage(settings, options);
            leaf_limits = SizeLimits(settings.max_rows_to_read_leaf, settings.max_bytes_to_read_leaf, settings.read_overflow_mode_leaf);
        }

        if (!options.ignore_quota && (options.to_stage == QueryProcessingStage::Complete))
            quota = context->getQuota();

        storage->read(query_plan, required_columns, metadata_snapshot, query_info, context, processing_stage, max_block_size, max_streams);

        if (context->hasQueryContext() && !options.is_internal)
        {
            auto local_storage_id = storage->getStorageID();
            context->getQueryContext()->addQueryAccessInfo(
                backQuoteIfNeed(local_storage_id.getDatabaseName()),
                local_storage_id.getFullTableName(),
                required_columns,
                query_info.projection ? query_info.projection->desc->name : "");
        }

        /// Create step which reads from empty source if storage has no data.
        if (!query_plan.isInitialized())
        {
            auto header = query_info.projection
                ? query_info.projection->desc->metadata->getSampleBlockForColumns(
                    query_info.projection->required_columns, storage->getVirtuals(), storage->getStorageID())
                : metadata_snapshot->getSampleBlockForColumns(required_columns, storage->getVirtuals(), storage->getStorageID());

            addEmptySourceToQueryPlan(query_plan, header, query_info, context);
        }

        /// Extend lifetime of context, table lock, storage. Set limits and quota.
        auto adding_limits_and_quota = std::make_unique<SettingQuotaAndLimitsStep>(
            query_plan.getCurrentDataStream(), storage, std::move(table_lock), limits, leaf_limits, std::move(quota), context);
        adding_limits_and_quota->setStepDescription("Set limits and quota after reading from storage");
        query_plan.addStep(std::move(adding_limits_and_quota));
    }
    else
        throw Exception("Logical error in InterpreterSelectQuery: nowhere to read", ErrorCodes::LOGICAL_ERROR);

    /// Specify the number of threads only if it wasn't specified in storage.
    ///
    /// But in case of remote query and prefer_localhost_replica=1 (default)
    /// The inner local query (that is done in the same process, without
    /// network interaction), it will setMaxThreads earlier and distributed
    /// query will not update it.
    if (!query_plan.getMaxThreads() || is_remote)
        query_plan.setMaxThreads(max_threads_execute_query);

    /// Aliases in table declaration.
    if (processing_stage == QueryProcessingStage::FetchColumns && alias_actions)
    {
        auto table_aliases = std::make_unique<ExpressionStep>(query_plan.getCurrentDataStream(), alias_actions);
        table_aliases->setStepDescription("Add table aliases");
        query_plan.addStep(std::move(table_aliases));
    }
}


void InterpreterSelectQuery::executeWhere(QueryPlan & query_plan, const ActionsDAGPtr & expression, bool remove_filter)
{
    auto where_step = std::make_unique<FilterStep>(
        query_plan.getCurrentDataStream(), expression, getSelectQuery().where()->getColumnName(context->getSettingsRef()), remove_filter);

    where_step->setStepDescription("WHERE");
    query_plan.addStep(std::move(where_step));
}


void InterpreterSelectQuery::executeAggregation(QueryPlan & query_plan, const ActionsDAGPtr & expression, bool overflow_row, bool final, InputOrderInfoPtr group_by_info)
{
    auto expression_before_aggregation = std::make_unique<ExpressionStep>(query_plan.getCurrentDataStream(), expression);
    expression_before_aggregation->setStepDescription("Before GROUP BY");
    query_plan.addStep(std::move(expression_before_aggregation));

    if (options.is_projection_query)
        return;

    const auto & header_before_aggregation = query_plan.getCurrentDataStream().header;
    ColumnNumbers keys;
    for (const auto & key : query_analyzer->aggregationKeys())
        keys.push_back(header_before_aggregation.getPositionByName(key.name));

    AggregateDescriptions aggregates = query_analyzer->aggregates();
    for (auto & descr : aggregates)
        if (descr.arguments.empty())
            for (const auto & name : descr.argument_names)
                descr.arguments.push_back(header_before_aggregation.getPositionByName(name));

    const Settings & settings = context->getSettingsRef();

    Aggregator::Params params(
        header_before_aggregation,
        keys,
        aggregates,
        overflow_row,
        settings.max_rows_to_group_by,
        settings.group_by_overflow_mode,
        settings.group_by_two_level_threshold,
        settings.group_by_two_level_threshold_bytes,
        settings.max_bytes_before_external_group_by,
        settings.empty_result_for_aggregation_by_empty_set || (keys.empty() && query_analyzer->hasConstAggregationKeys()),
        context->getTemporaryVolume(),
        settings.max_threads,
        settings.min_free_disk_space_for_temporary_data,
        settings.compile_aggregate_expressions,
        settings.min_count_to_compile_aggregate_expression);

    SortDescription group_by_sort_description;

    if (group_by_info && settings.optimize_aggregation_in_order)
        group_by_sort_description = getSortDescriptionFromGroupBy(getSelectQuery(), context);
    else
        group_by_info = nullptr;

    auto merge_threads = max_streams;
    auto temporary_data_merge_threads = settings.aggregation_memory_efficient_merge_threads
        ? static_cast<size_t>(settings.aggregation_memory_efficient_merge_threads)
        : static_cast<size_t>(settings.max_threads);

    bool storage_has_evenly_distributed_read = storage && storage->hasEvenlyDistributedRead();

    auto aggregating_step = std::make_unique<AggregatingStep>(
        query_plan.getCurrentDataStream(),
        params,
        final,
        settings.max_block_size,
        merge_threads,
        temporary_data_merge_threads,
        storage_has_evenly_distributed_read,
        std::move(group_by_info),
        std::move(group_by_sort_description));

    query_plan.addStep(std::move(aggregating_step));
}

void InterpreterSelectQuery::executeMergeAggregated(QueryPlan & query_plan, bool overflow_row, bool final)
{
    /// If aggregate projection was chosen for table, avoid adding MergeAggregated.
    /// It is already added by storage (because of performance issues).
    /// TODO: We should probably add another one processing stage for storage?
    ///       WithMergeableStateAfterAggregation is not ok because, e.g., it skips sorting after aggregation.
    if (query_info.projection && query_info.projection->desc->type == ProjectionDescription::Type::Aggregate)
        return;

    executeMergeAggregatedImpl(
        query_plan,
        overflow_row,
        final,
        storage && storage->isRemote(),
        context->getSettingsRef(),
        query_analyzer->aggregationKeys(),
        query_analyzer->aggregates());
}


void InterpreterSelectQuery::executeHaving(QueryPlan & query_plan, const ActionsDAGPtr & expression)
{
    auto having_step
        = std::make_unique<FilterStep>(query_plan.getCurrentDataStream(), expression, getSelectQuery().having()->getColumnName(context->getSettingsRef()), false);

    having_step->setStepDescription("HAVING");
    query_plan.addStep(std::move(having_step));
}


void InterpreterSelectQuery::executeTotalsAndHaving(
    QueryPlan & query_plan, bool has_having, const ActionsDAGPtr & expression, bool overflow_row, bool final)
{
    const Settings & settings = context->getSettingsRef();

    auto totals_having_step = std::make_unique<TotalsHavingStep>(
        query_plan.getCurrentDataStream(),
        overflow_row,
        expression,
        has_having ? getSelectQuery().having()->getColumnName(context->getSettingsRef()) : "",
        settings.totals_mode,
        settings.totals_auto_threshold,
        final);

    query_plan.addStep(std::move(totals_having_step));
}


void InterpreterSelectQuery::executeRollupOrCube(QueryPlan & query_plan, Modificator modificator)
{
    const auto & header_before_transform = query_plan.getCurrentDataStream().header;

    ColumnNumbers keys;

    for (const auto & key : query_analyzer->aggregationKeys())
        keys.push_back(header_before_transform.getPositionByName(key.name));

    const Settings & settings = context->getSettingsRef();

    Aggregator::Params params(
        header_before_transform,
        keys,
        query_analyzer->aggregates(),
        false,
        settings.max_rows_to_group_by,
        settings.group_by_overflow_mode,
        0,
        0,
        settings.max_bytes_before_external_group_by,
        settings.empty_result_for_aggregation_by_empty_set,
        context->getTemporaryVolume(),
        settings.max_threads,
        settings.min_free_disk_space_for_temporary_data,
        settings.compile_aggregate_expressions,
        settings.min_count_to_compile_aggregate_expression);

    auto transform_params = std::make_shared<AggregatingTransformParams>(params, true);

    QueryPlanStepPtr step;
    if (modificator == Modificator::ROLLUP)
        step = std::make_unique<RollupStep>(query_plan.getCurrentDataStream(), std::move(transform_params));
    else
        step = std::make_unique<CubeStep>(query_plan.getCurrentDataStream(), std::move(transform_params));

    query_plan.addStep(std::move(step));
}


void InterpreterSelectQuery::executeExpression(QueryPlan & query_plan, const ActionsDAGPtr & expression, const std::string & description)
{
    if (!expression)
        return;

    auto expression_step = std::make_unique<ExpressionStep>(query_plan.getCurrentDataStream(), expression);

    expression_step->setStepDescription(description);
    query_plan.addStep(std::move(expression_step));
}

static bool windowDescriptionComparator(const WindowDescription * _left, const WindowDescription * _right)
{
    const auto & left = _left->full_sort_description;
    const auto & right = _right->full_sort_description;

    for (size_t i = 0; i < std::min(left.size(), right.size()); ++i)
    {
        if (left[i].column_name < right[i].column_name)
            return true;
        else if (left[i].column_name > right[i].column_name)
            return false;
        else if (left[i].column_number < right[i].column_number)
            return true;
        else if (left[i].column_number > right[i].column_number)
            return false;
        else if (left[i].direction < right[i].direction)
            return true;
        else if (left[i].direction > right[i].direction)
            return false;
        else if (left[i].nulls_direction < right[i].nulls_direction)
            return true;
        else if (left[i].nulls_direction > right[i].nulls_direction)
            return false;

        assert(left[i] == right[i]);
    }

    // Note that we check the length last, because we want to put together the
    // sort orders that have common prefix but different length.
    return left.size() > right.size();
}

static bool sortIsPrefix(const WindowDescription & _prefix,
    const WindowDescription & _full)
{
    const auto & prefix = _prefix.full_sort_description;
    const auto & full = _full.full_sort_description;

    if (prefix.size() > full.size())
        return false;

    for (size_t i = 0; i < prefix.size(); ++i)
    {
        if (full[i] != prefix[i])
            return false;
    }

    return true;
}

void InterpreterSelectQuery::executeWindow(QueryPlan & query_plan)
{
    // Try to sort windows in such an order that the window with the longest
    // sort description goes first, and all window that use its prefixes follow.
    std::vector<const WindowDescription *> windows_sorted;
    for (const auto & [_, w] : query_analyzer->windowDescriptions())
        windows_sorted.push_back(&w);

    std::sort(windows_sorted.begin(), windows_sorted.end(), windowDescriptionComparator);

    const Settings & settings = context->getSettingsRef();
    for (size_t i = 0; i < windows_sorted.size(); ++i)
    {
        const auto & w = *windows_sorted[i];

        // We don't need to sort again if the input from previous window already
        // has suitable sorting. Also don't create sort steps when there are no
        // columns to sort by, because the sort nodes are confused by this. It
        // happens in case of `over ()`.
        if (!w.full_sort_description.empty() && (i == 0 || !sortIsPrefix(w, *windows_sorted[i - 1])))
        {
            auto partial_sorting = std::make_unique<PartialSortingStep>(
                query_plan.getCurrentDataStream(),
                w.full_sort_description,
                0 /* LIMIT */,
                SizeLimits(settings.max_rows_to_sort, settings.max_bytes_to_sort, settings.sort_overflow_mode));
            partial_sorting->setStepDescription("Sort each block for window '" + w.window_name + "'");
            query_plan.addStep(std::move(partial_sorting));

            auto merge_sorting_step = std::make_unique<MergeSortingStep>(
                query_plan.getCurrentDataStream(),
                w.full_sort_description,
                settings.max_block_size,
                0 /* LIMIT */,
                settings.max_bytes_before_remerge_sort,
                settings.remerge_sort_lowered_memory_bytes_ratio,
                settings.max_bytes_before_external_sort,
                context->getTemporaryVolume(),
                settings.min_free_disk_space_for_temporary_data);
            merge_sorting_step->setStepDescription("Merge sorted blocks for window '" + w.window_name + "'");
            query_plan.addStep(std::move(merge_sorting_step));

            // First MergeSorted, now MergingSorted.
            auto merging_sorted = std::make_unique<MergingSortedStep>(
                query_plan.getCurrentDataStream(),
                w.full_sort_description,
                settings.max_block_size,
                0 /* LIMIT */);
            merging_sorted->setStepDescription("Merge sorted streams for window '" + w.window_name + "'");
            query_plan.addStep(std::move(merging_sorted));
        }

        auto window_step = std::make_unique<WindowStep>(query_plan.getCurrentDataStream(), w, w.window_functions);
        window_step->setStepDescription("Window step for window '" + w.window_name + "'");

        query_plan.addStep(std::move(window_step));
    }
}


void InterpreterSelectQuery::executeOrderOptimized(QueryPlan & query_plan, InputOrderInfoPtr input_sorting_info, UInt64 limit, SortDescription & output_order_descr)
{
    const Settings & settings = context->getSettingsRef();

    auto finish_sorting_step = std::make_unique<FinishSortingStep>(
        query_plan.getCurrentDataStream(), input_sorting_info->order_key_prefix_descr, output_order_descr, settings.max_block_size, limit);

    query_plan.addStep(std::move(finish_sorting_step));
}

void InterpreterSelectQuery::executeOrder(QueryPlan & query_plan, InputOrderInfoPtr input_sorting_info)
{
    auto & query = getSelectQuery();
    SortDescription output_order_descr = getSortDescription(query, context);
    UInt64 limit = getLimitForSorting(query, context);

    if (input_sorting_info)
    {
        /* Case of sorting with optimization using sorting key.
         * We have several threads, each of them reads batch of parts in direct
         *  or reverse order of sorting key using one input stream per part
         *  and then merge them into one sorted stream.
         * At this stage we merge per-thread streams into one.
         */
        executeOrderOptimized(query_plan, input_sorting_info, limit, output_order_descr);
        return;
    }

    const Settings & settings = context->getSettingsRef();

    auto partial_sorting = std::make_unique<PartialSortingStep>(
        query_plan.getCurrentDataStream(),
        output_order_descr,
        limit,
        SizeLimits(settings.max_rows_to_sort, settings.max_bytes_to_sort, settings.sort_overflow_mode));

    partial_sorting->setStepDescription("Sort each block for ORDER BY");
    query_plan.addStep(std::move(partial_sorting));

    /// Merge the sorted blocks.
    auto merge_sorting_step = std::make_unique<MergeSortingStep>(
        query_plan.getCurrentDataStream(),
        output_order_descr,
        settings.max_block_size,
        limit,
        settings.max_bytes_before_remerge_sort,
        settings.remerge_sort_lowered_memory_bytes_ratio,
        settings.max_bytes_before_external_sort,
        context->getTemporaryVolume(),
        settings.min_free_disk_space_for_temporary_data);

    merge_sorting_step->setStepDescription("Merge sorted blocks for ORDER BY");
    query_plan.addStep(std::move(merge_sorting_step));

    /// If there are several streams, we merge them into one
    executeMergeSorted(query_plan, output_order_descr, limit, "for ORDER BY");
}


void InterpreterSelectQuery::executeMergeSorted(QueryPlan & query_plan, const std::string & description)
{
    auto & query = getSelectQuery();
    SortDescription order_descr = getSortDescription(query, context);
    UInt64 limit = getLimitForSorting(query, context);

    executeMergeSorted(query_plan, order_descr, limit, description);
}

void InterpreterSelectQuery::executeMergeSorted(QueryPlan & query_plan, const SortDescription & sort_description, UInt64 limit, const std::string & description)
{
    const Settings & settings = context->getSettingsRef();

    auto merging_sorted
        = std::make_unique<MergingSortedStep>(query_plan.getCurrentDataStream(), sort_description, settings.max_block_size, limit);

    merging_sorted->setStepDescription("Merge sorted streams " + description);
    query_plan.addStep(std::move(merging_sorted));
}


void InterpreterSelectQuery::executeProjection(QueryPlan & query_plan, const ActionsDAGPtr & expression)
{
    auto projection_step = std::make_unique<ExpressionStep>(query_plan.getCurrentDataStream(), expression);
    projection_step->setStepDescription("Projection");
    query_plan.addStep(std::move(projection_step));
}


void InterpreterSelectQuery::executeDistinct(QueryPlan & query_plan, bool before_order, Names columns, bool pre_distinct)
{
    auto & query = getSelectQuery();
    if (query.distinct)
    {
        const Settings & settings = context->getSettingsRef();

        auto [limit_length, limit_offset] = getLimitLengthAndOffset(query, context);
        UInt64 limit_for_distinct = 0;

        /// If after this stage of DISTINCT ORDER BY is not executed,
        /// then you can get no more than limit_length + limit_offset of different rows.
        if ((!query.orderBy() || !before_order) && limit_length <= std::numeric_limits<UInt64>::max() - limit_offset)
            limit_for_distinct = limit_length + limit_offset;

        SizeLimits limits(settings.max_rows_in_distinct, settings.max_bytes_in_distinct, settings.distinct_overflow_mode);

        auto distinct_step
            = std::make_unique<DistinctStep>(query_plan.getCurrentDataStream(), limits, limit_for_distinct, columns, pre_distinct);

        if (pre_distinct)
            distinct_step->setStepDescription("Preliminary DISTINCT");

        query_plan.addStep(std::move(distinct_step));
    }
}


/// Preliminary LIMIT - is used in every source, if there are several sources, before they are combined.
void InterpreterSelectQuery::executePreLimit(QueryPlan & query_plan, bool do_not_skip_offset)
{
    auto & query = getSelectQuery();
    /// If there is LIMIT
    if (query.limitLength())
    {
        auto [limit_length, limit_offset] = getLimitLengthAndOffset(query, context);

        if (do_not_skip_offset)
        {
            if (limit_length > std::numeric_limits<UInt64>::max() - limit_offset)
                return;

            limit_length += limit_offset;
            limit_offset = 0;
        }

        auto limit = std::make_unique<LimitStep>(query_plan.getCurrentDataStream(), limit_length, limit_offset);
        limit->setStepDescription("preliminary LIMIT");
        query_plan.addStep(std::move(limit));
    }
}


void InterpreterSelectQuery::executeLimitBy(QueryPlan & query_plan)
{
    auto & query = getSelectQuery();
    if (!query.limitByLength() || !query.limitBy())
        return;

    Names columns;
    for (const auto & elem : query.limitBy()->children)
        columns.emplace_back(elem->getColumnName(context->getSettingsRef()));

    UInt64 length = getLimitUIntValue(query.limitByLength(), context, "LIMIT");
    UInt64 offset = (query.limitByOffset() ? getLimitUIntValue(query.limitByOffset(), context, "OFFSET") : 0);

    auto limit_by = std::make_unique<LimitByStep>(query_plan.getCurrentDataStream(), length, offset, columns);
    query_plan.addStep(std::move(limit_by));
}

void InterpreterSelectQuery::executeWithFill(QueryPlan & query_plan)
{
    auto & query = getSelectQuery();
    if (query.orderBy())
    {
        SortDescription order_descr = getSortDescription(query, context);
        SortDescription fill_descr;
        for (auto & desc : order_descr)
        {
            if (desc.with_fill)
                fill_descr.push_back(desc);
        }

        if (fill_descr.empty())
            return;

        auto filling_step = std::make_unique<FillingStep>(query_plan.getCurrentDataStream(), std::move(fill_descr));
        query_plan.addStep(std::move(filling_step));
    }
}


void InterpreterSelectQuery::executeLimit(QueryPlan & query_plan)
{
    auto & query = getSelectQuery();
    /// If there is LIMIT
    if (query.limitLength())
    {
        /** Rare case:
          *  if there is no WITH TOTALS and there is a subquery in FROM, and there is WITH TOTALS on one of the levels,
          *  then when using LIMIT, you should read the data to the end, rather than cancel the query earlier,
          *  because if you cancel the query, we will not get `totals` data from the remote server.
          *
          * Another case:
          *  if there is WITH TOTALS and there is no ORDER BY, then read the data to the end,
          *  otherwise TOTALS is counted according to incomplete data.
          */
        bool always_read_till_end = false;

        if (query.group_by_with_totals && !query.orderBy())
            always_read_till_end = true;

        if (!query.group_by_with_totals && hasWithTotalsInAnySubqueryInFromClause(query))
            always_read_till_end = true;

        UInt64 limit_length;
        UInt64 limit_offset;
        std::tie(limit_length, limit_offset) = getLimitLengthAndOffset(query, context);

        SortDescription order_descr;
        if (query.limit_with_ties)
        {
            if (!query.orderBy())
                throw Exception("LIMIT WITH TIES without ORDER BY", ErrorCodes::LOGICAL_ERROR);
            order_descr = getSortDescription(query, context);
        }

        auto limit = std::make_unique<LimitStep>(
                query_plan.getCurrentDataStream(),
                limit_length, limit_offset, always_read_till_end, query.limit_with_ties, order_descr);

        if (query.limit_with_ties)
            limit->setStepDescription("LIMIT WITH TIES");

        query_plan.addStep(std::move(limit));
    }
}


void InterpreterSelectQuery::executeOffset(QueryPlan & query_plan)
{
    auto & query = getSelectQuery();
    /// If there is not a LIMIT but an offset
    if (!query.limitLength() && query.limitOffset())
    {
        UInt64 limit_length;
        UInt64 limit_offset;
        std::tie(limit_length, limit_offset) = getLimitLengthAndOffset(query, context);

        auto offsets_step = std::make_unique<OffsetStep>(query_plan.getCurrentDataStream(), limit_offset);
        query_plan.addStep(std::move(offsets_step));
    }
}

void InterpreterSelectQuery::executeExtremes(QueryPlan & query_plan)
{
    if (!context->getSettingsRef().extremes)
        return;

    auto extremes_step = std::make_unique<ExtremesStep>(query_plan.getCurrentDataStream());
    query_plan.addStep(std::move(extremes_step));
}

void InterpreterSelectQuery::executeSubqueriesInSetsAndJoins(QueryPlan & query_plan, SubqueriesForSets & subqueries_for_sets)
{
    const auto & input_order_info = query_info.input_order_info
        ? query_info.input_order_info
        : (query_info.projection ? query_info.projection->input_order_info : nullptr);
    if (input_order_info)
        executeMergeSorted(query_plan, input_order_info->order_key_prefix_descr, 0, "before creating sets for subqueries and joins");

    const Settings & settings = context->getSettingsRef();

    SizeLimits limits(settings.max_rows_to_transfer, settings.max_bytes_to_transfer, settings.transfer_overflow_mode);
    addCreatingSetsStep(query_plan, std::move(subqueries_for_sets), limits, context);
}


void InterpreterSelectQuery::ignoreWithTotals()
{
    getSelectQuery().group_by_with_totals = false;
}


void InterpreterSelectQuery::initSettings()
{
    auto & query = getSelectQuery();
    if (query.settings())
        InterpreterSetQuery(query.settings(), context).executeForCurrentContext();
}

}<|MERGE_RESOLUTION|>--- conflicted
+++ resolved
@@ -1737,12 +1737,8 @@
         && processing_stage == QueryProcessingStage::FetchColumns
         && query_analyzer->hasAggregation()
         && (query_analyzer->aggregates().size() == 1)
-<<<<<<< HEAD
-        && typeid_cast<AggregateFunctionCount *>(query_analyzer->aggregates()[0].function.get())
+        && typeid_cast<const AggregateFunctionCount *>(query_analyzer->aggregates()[0].function.get())
         && !context->getCurrentTransaction();
-=======
-        && typeid_cast<const AggregateFunctionCount *>(query_analyzer->aggregates()[0].function.get());
->>>>>>> 9a20b9f0
 
     if (optimize_trivial_count)
     {
