#include "FileSegment.h"

#include <filesystem>
#include <IO/Operators.h>
#include <IO/WriteBufferFromString.h>
#include <Interpreters/Cache/FileCache.h>
#include <base/getThreadId.h>
#include <base/hex.h>
#include <Common/OpenTelemetryTraceContext.h>
#include <Common/logger_useful.h>
#include <Common/scope_guard_safe.h>
#include <Common/ElapsedTimeProfileEventIncrement.h>

#include <magic_enum.hpp>

namespace fs = std::filesystem;

namespace ProfileEvents
{
    extern const Event FileSegmentWaitMicroseconds;
    extern const Event FileSegmentCompleteMicroseconds;
    extern const Event FileSegmentLockMicroseconds;
    extern const Event FileSegmentWriteMicroseconds;
    extern const Event FileSegmentUseMicroseconds;
    extern const Event FileSegmentHolderCompleteMicroseconds;
    extern const Event FilesystemCacheHoldFileSegments;
    extern const Event FilesystemCacheUnusedHoldFileSegments;
}

namespace CurrentMetrics
{
    extern const Metric FilesystemCacheHoldFileSegments;
}

namespace DB
{

namespace ErrorCodes
{
    extern const int LOGICAL_ERROR;
}

String toString(FileSegmentKind kind)
{
    return String(magic_enum::enum_name(kind));
}

FileSegment::FileSegment(
        const Key & key_,
        size_t offset_,
        size_t size_,
        State download_state_,
        const CreateFileSegmentSettings & settings,
        bool background_download_enabled_,
        FileCache * cache_,
        std::weak_ptr<KeyMetadata> key_metadata_,
        Priority::IteratorPtr queue_iterator_)
    : file_key(key_)
    , segment_range(offset_, offset_ + size_ - 1)
    , segment_kind(settings.kind)
    , is_unbound(settings.unbounded)
    , background_download_enabled(background_download_enabled_)
    , download_state(download_state_)
    , key_metadata(key_metadata_)
    , queue_iterator(queue_iterator_)
    , cache(cache_)
#ifdef ABORT_ON_LOGICAL_ERROR
    , log(&Poco::Logger::get(fmt::format("FileSegment({}) : {}", key_.toString(), range().toString())))
#else
    , log(&Poco::Logger::get("FileSegment"))
#endif
{
    /// On creation, file segment state can be EMPTY, DOWNLOADED, DOWNLOADING.
    switch (download_state)
    {
        /// EMPTY is used when file segment is not in cache and
        /// someone will _potentially_ want to download it (after calling getOrSetDownloader()).
        case (State::EMPTY):
        {
            chassert(key_metadata.lock());
            break;
        }
        /// DOWNLOADED is used either on initial cache metadata load into memory on server startup
        /// or on shrinkFileSegmentToDownloadedSize() -- when file segment object is updated.
        case (State::DOWNLOADED):
        {
            reserved_size = downloaded_size = size_;
            chassert(fs::file_size(getPathInLocalCache()) == size_);
            chassert(queue_iterator);
            chassert(key_metadata.lock());
            break;
        }
        case (State::DETACHED):
        {
            break;
        }
        default:
        {
            throw Exception(
                ErrorCodes::LOGICAL_ERROR,
                "Can only create file segment with either EMPTY, DOWNLOADED or DETACHED state");
        }
    }
}

FileSegment::Range::Range(size_t left_, size_t right_) : left(left_), right(right_)
{
    if (left > right)
        throw Exception(ErrorCodes::LOGICAL_ERROR, "Attempt to create incorrect range: [{}, {}]", left, right);
}

FileSegment::State FileSegment::state() const
{
    auto lock = lockFileSegment();
    return download_state;
}

String FileSegment::getPathInLocalCache() const
{
    return getKeyMetadata()->getFileSegmentPath(*this);
}

FileSegmentGuard::Lock FileSegment::lockFileSegment() const
{
    ProfileEventTimeIncrement<Microseconds> watch(ProfileEvents::FileSegmentLockMicroseconds);
    return segment_guard.lock();
}

void FileSegment::setDownloadState(State state, const FileSegmentGuard::Lock & lock)
{
    if (isCompleted(false) && state != State::DETACHED)
    {
        throw Exception(
            ErrorCodes::LOGICAL_ERROR,
            "Updating state to {} of file segment is not allowed, because it is already completed ({})",
            stateToString(state), getInfoForLogUnlocked(lock));
    }

    LOG_TEST(log, "Updated state from {} to {}", stateToString(download_state), stateToString(state));
    download_state = state;
}

size_t FileSegment::getReservedSize() const
{
    auto lock = lockFileSegment();
    return reserved_size;
}

FileSegment::Priority::IteratorPtr FileSegment::getQueueIterator() const
{
    auto lock = lockFileSegment();
    return queue_iterator;
}

void FileSegment::setQueueIterator(Priority::IteratorPtr iterator)
{
    auto lock = lockFileSegment();
    if (queue_iterator)
        throw Exception(ErrorCodes::LOGICAL_ERROR, "Queue iterator cannot be set twice");
    queue_iterator = iterator;
}

size_t FileSegment::getCurrentWriteOffset() const
{
    return range().left + downloaded_size;
}

size_t FileSegment::getDownloadedSize() const
{
    return downloaded_size;
}

void FileSegment::setDownloadedSize(size_t delta)
{
    auto lock = lockFileSegment();
    downloaded_size += delta;
    assert(downloaded_size == std::filesystem::file_size(getPathInLocalCache()));
}

bool FileSegment::isDownloaded() const
{
    auto lock = lockFileSegment();
    return download_state == State::DOWNLOADED;
}

String FileSegment::getCallerId()
{
    if (!CurrentThread::isInitialized() || CurrentThread::getQueryId().empty())
        return "None:" + toString(getThreadId());

    return std::string(CurrentThread::getQueryId()) + ":" + toString(getThreadId());
}

String FileSegment::getDownloader() const
{
    auto lock = lockFileSegment();
    return getDownloaderUnlocked(lock);
}

String FileSegment::getDownloaderUnlocked(const FileSegmentGuard::Lock &) const
{
    return downloader_id;
}

String FileSegment::getOrSetDownloader()
{
    auto lock = lockFileSegment();

    assertNotDetachedUnlocked(lock);

    auto current_downloader = getDownloaderUnlocked(lock);

    if (current_downloader.empty())
    {
        const auto caller_id = getCallerId();
        bool allow_new_downloader = download_state == State::EMPTY || download_state == State::PARTIALLY_DOWNLOADED;
        if (!allow_new_downloader)
            return "notAllowed:" + stateToString(download_state);

        current_downloader = downloader_id = caller_id;
        setDownloadState(State::DOWNLOADING, lock);
        chassert(key_metadata.lock());
    }

    return current_downloader;
}

void FileSegment::resetDownloadingStateUnlocked(const FileSegmentGuard::Lock & lock)
{
    assert(isDownloaderUnlocked(lock));
    assert(download_state == State::DOWNLOADING);

    size_t current_downloaded_size = getDownloadedSize();
    /// range().size() can equal 0 in case of write-though cache.
    if (!is_unbound && current_downloaded_size != 0 && current_downloaded_size == range().size())
        setDownloadedUnlocked(lock);
    else if (current_downloaded_size)
        setDownloadState(State::PARTIALLY_DOWNLOADED, lock);
    else
        setDownloadState(State::EMPTY, lock);
}

void FileSegment::resetDownloader()
{
    auto lock = lockFileSegment();

    SCOPE_EXIT({ cv.notify_all(); });

    assertNotDetachedUnlocked(lock);
    assertIsDownloaderUnlocked("resetDownloader", lock);

    resetDownloadingStateUnlocked(lock);
    resetDownloaderUnlocked(lock);
}

void FileSegment::resetDownloaderUnlocked(const FileSegmentGuard::Lock &)
{
    if (downloader_id.empty())
        return;

    LOG_TEST(log, "Resetting downloader from {}", downloader_id);
    downloader_id.clear();
}

void FileSegment::assertIsDownloaderUnlocked(const std::string & operation, const FileSegmentGuard::Lock & lock) const
{
    auto caller = getCallerId();
    auto current_downloader = getDownloaderUnlocked(lock);

    if (caller != current_downloader)
    {
        throw Exception(
            ErrorCodes::LOGICAL_ERROR,
            "Operation `{}` can be done only by downloader. "
            "(CallerId: {}, downloader id: {})",
            operation, caller, downloader_id);
    }
}

bool FileSegment::isDownloader() const
{
    auto lock = lockFileSegment();
    return isDownloaderUnlocked(lock);
}

bool FileSegment::isDownloaderUnlocked(const FileSegmentGuard::Lock & lock) const
{
    return getCallerId() == getDownloaderUnlocked(lock);
}

FileSegment::RemoteFileReaderPtr FileSegment::getRemoteFileReader()
{
    auto lock = lockFileSegment();
    assertIsDownloaderUnlocked("getRemoteFileReader", lock);
    return remote_file_reader;
}

void FileSegment::resetRemoteFileReader()
{
    auto lock = lockFileSegment();
    assertIsDownloaderUnlocked("resetRemoteFileReader", lock);
    remote_file_reader.reset();
}

FileSegment::RemoteFileReaderPtr FileSegment::extractRemoteFileReader()
{
    auto lock = lockFileSegment();
    if (remote_file_reader && (download_state == State::DOWNLOADED
        || download_state == State::PARTIALLY_DOWNLOADED_NO_CONTINUATION))
    {
        return std::move(remote_file_reader);
    }
    return nullptr;
}

void FileSegment::setRemoteFileReader(RemoteFileReaderPtr remote_file_reader_)
{
    auto lock = lockFileSegment();
    assertIsDownloaderUnlocked("setRemoteFileReader", lock);

    if (remote_file_reader)
        throw Exception(ErrorCodes::LOGICAL_ERROR, "Remote file reader already exists");

    remote_file_reader = remote_file_reader_;
}

void FileSegment::write(const char * from, size_t size, size_t offset)
{
    ProfileEventTimeIncrement<Microseconds> watch(ProfileEvents::FileSegmentWriteMicroseconds);

    if (!size)
        throw Exception(ErrorCodes::LOGICAL_ERROR, "Writing zero size is not allowed");

    const auto file_segment_path = getPathInLocalCache();

    {
        auto lock = lockFileSegment();

        assertIsDownloaderUnlocked("write", lock);
        assertNotDetachedUnlocked(lock);

        if (download_state != State::DOWNLOADING)
            throw Exception(
                ErrorCodes::LOGICAL_ERROR,
                "Expected DOWNLOADING state, got {}", stateToString(download_state));

        size_t first_non_downloaded_offset = getCurrentWriteOffset();
        if (offset != first_non_downloaded_offset)
            throw Exception(
                ErrorCodes::LOGICAL_ERROR,
                "Attempt to write {} bytes to offset: {}, but current write offset is {}",
                size, offset, first_non_downloaded_offset);

        size_t current_downloaded_size = getDownloadedSize();
        chassert(reserved_size >= current_downloaded_size);
        size_t free_reserved_size = reserved_size - current_downloaded_size;

        if (free_reserved_size < size)
            throw Exception(
                ErrorCodes::LOGICAL_ERROR,
                "Not enough space is reserved. Available: {}, expected: {}", free_reserved_size, size);

        if (!is_unbound && current_downloaded_size == range().size())
            throw Exception(ErrorCodes::LOGICAL_ERROR, "File segment is already fully downloaded");

        if (!cache_writer)
        {
            if (current_downloaded_size > 0)
                throw Exception(
                    ErrorCodes::LOGICAL_ERROR,
                    "Cache writer was finalized (downloaded size: {}, state: {})",
                    current_downloaded_size, stateToString(download_state));

            cache_writer = std::make_unique<WriteBufferFromFile>(file_segment_path);
        }
    }

    try
    {
        cache_writer->write(from, size);
        cache_writer->next();

        downloaded_size += size;
        chassert(std::filesystem::file_size(file_segment_path) == downloaded_size);
    }
    catch (ErrnoException & e)
    {
        auto lock = lockFileSegment();
        e.addMessage(fmt::format("{}, current cache state: {}", e.what(), getInfoForLogUnlocked(lock)));

        int code = e.getErrno();
        if (code == /* No space left on device */28 || code == /* Quota exceeded */122)
        {
            const auto file_size = fs::file_size(file_segment_path);
            chassert(downloaded_size <= file_size);
            chassert(reserved_size >= file_size);
            chassert(file_size <= range().size());
            if (downloaded_size != file_size)
                downloaded_size = file_size;
        }

        setDownloadFailedUnlocked(lock);
        throw;

    }
    catch (Exception & e)
    {
        auto lock = lockFileSegment();
        e.addMessage(fmt::format("{}, current cache state: {}", e.what(), getInfoForLogUnlocked(lock)));
        setDownloadFailedUnlocked(lock);
        throw;
    }

    chassert(getCurrentWriteOffset() == offset + size);
}

FileSegment::State FileSegment::wait(size_t offset)
{
    OpenTelemetry::SpanHolder span{fmt::format("FileSegment::wait({})", key().toString())};

    auto lock = lockFileSegment();

    if (downloader_id.empty() || offset < getCurrentWriteOffset())
        return download_state;

    if (download_state == State::EMPTY)
        throw Exception(ErrorCodes::LOGICAL_ERROR, "Cannot wait on a file segment with empty state");

    if (download_state == State::DOWNLOADING)
    {
        LOG_TEST(log, "{} waiting on: {}, current downloader: {}", getCallerId(), range().toString(), downloader_id);
        ProfileEventTimeIncrement<Microseconds> watch(ProfileEvents::FileSegmentWaitMicroseconds);

        chassert(!getDownloaderUnlocked(lock).empty());
        chassert(!isDownloaderUnlocked(lock));

        [[maybe_unused]] const auto ok = cv.wait_for(lock, std::chrono::seconds(60), [&, this]()
        {
            return download_state != State::DOWNLOADING || offset < getCurrentWriteOffset();
        });
        /// chassert(ok);
    }

    return download_state;
}

KeyMetadataPtr FileSegment::getKeyMetadata() const
{
    auto metadata = tryGetKeyMetadata();
    if (metadata)
        return metadata;
    throw Exception(ErrorCodes::LOGICAL_ERROR, "Cannot lock key, key metadata is not set ({})", stateToString(download_state));
}

KeyMetadataPtr FileSegment::tryGetKeyMetadata() const
{
    auto metadata = key_metadata.lock();
    if (metadata)
        return metadata;
    return nullptr;
}

LockedKeyPtr FileSegment::lockKeyMetadata(bool assert_exists) const
{
    if (assert_exists)
        return getKeyMetadata()->lock();

    auto metadata = tryGetKeyMetadata();
    if (!metadata)
        return nullptr;
    return metadata->tryLock();
}

bool FileSegment::reserve(size_t size_to_reserve, FileCacheReserveStat * reserve_stat)
{
    if (!size_to_reserve)
        throw Exception(ErrorCodes::LOGICAL_ERROR, "Zero space reservation is not allowed");

    size_t expected_downloaded_size;

    bool is_file_segment_size_exceeded;
    {
        auto lock = segment_guard.lock();

        assertNotDetachedUnlocked(lock);
        assertIsDownloaderUnlocked("reserve", lock);

        expected_downloaded_size = getDownloadedSize();

        is_file_segment_size_exceeded = expected_downloaded_size + size_to_reserve > range().size();
        if (is_file_segment_size_exceeded && !is_unbound)
        {
            throw Exception(
                ErrorCodes::LOGICAL_ERROR,
                "Attempt to reserve space too much space ({}) for file segment with range: {} (downloaded size: {})",
                size_to_reserve, range().toString(), downloaded_size);
        }

        chassert(reserved_size >= expected_downloaded_size);
    }

    /**
     * It is possible to have downloaded_size < reserved_size when reserve is called
     * in case previous downloader did not fully download current file_segment
     * and the caller is going to continue;
     */

    size_t already_reserved_size = reserved_size - expected_downloaded_size;

    if (already_reserved_size >= size_to_reserve)
        return true;

    size_to_reserve = size_to_reserve - already_reserved_size;

    /// This (resizable file segments) is allowed only for single threaded use of file segment.
    /// Currently it is used only for temporary files through cache.
    if (is_unbound && is_file_segment_size_exceeded)
        /// Note: segment_range.right is inclusive.
        segment_range.right = range().left + expected_downloaded_size + size_to_reserve - 1;

    /// if reserve_stat is not passed then use dummy stat and discard the result.
    FileCacheReserveStat dummy_stat;
    if (!reserve_stat)
        reserve_stat = &dummy_stat;

    bool reserved = cache->tryReserve(*this, size_to_reserve, *reserve_stat);

    if (!reserved)
        setDownloadFailedUnlocked(lockFileSegment());

    return reserved;
}

void FileSegment::setDownloadedUnlocked(const FileSegmentGuard::Lock &)
{
    if (download_state == State::DOWNLOADED)
        return;

    download_state = State::DOWNLOADED;

    if (cache_writer)
    {
        cache_writer->finalize();
        cache_writer.reset();
        remote_file_reader.reset();
    }

    chassert(downloaded_size > 0);
    chassert(fs::file_size(getPathInLocalCache()) == downloaded_size);
}

void FileSegment::setDownloadFailed()
{
    auto lock = lockFileSegment();
    setDownloadFailedUnlocked(lock);
}

void FileSegment::setDownloadFailedUnlocked(const FileSegmentGuard::Lock & lock)
{
    LOG_INFO(log, "Setting download as failed: {}", getInfoForLogUnlocked(lock));

    SCOPE_EXIT({ cv.notify_all(); });

    setDownloadState(State::PARTIALLY_DOWNLOADED_NO_CONTINUATION, lock);

    if (cache_writer)
    {
        cache_writer->finalize();
        cache_writer.reset();
    }

    remote_file_reader.reset();
}

void FileSegment::completePartAndResetDownloader()
{
    auto lock = lockFileSegment();

    SCOPE_EXIT({ cv.notify_all(); });

    assertNotDetachedUnlocked(lock);
    assertIsDownloaderUnlocked("completePartAndResetDownloader", lock);

    chassert(download_state == State::DOWNLOADING
             || download_state == State::PARTIALLY_DOWNLOADED_NO_CONTINUATION);

    if (download_state == State::DOWNLOADING)
        resetDownloadingStateUnlocked(lock);

    resetDownloaderUnlocked(lock);

    LOG_TEST(log, "Complete batch. ({})", getInfoForLogUnlocked(lock));
}

void FileSegment::complete()
{
    ProfileEventTimeIncrement<Microseconds> watch(ProfileEvents::FileSegmentCompleteMicroseconds);

    if (isCompleted())
        return;

    auto locked_key = lockKeyMetadata(false);
    if (!locked_key)
    {
        /// If we failed to lock a key, it must be in detached state.
        if (isDetached())
            return;

        throw Exception(ErrorCodes::LOGICAL_ERROR, "Cannot complete file segment: {}", getInfoForLog());
    }

    auto segment_lock = lockFileSegment();

    if (isCompleted(false))
        return;

    const bool is_downloader = isDownloaderUnlocked(segment_lock);
    const bool is_last_holder = locked_key->isLastOwnerOfFileSegment(offset());
    const size_t current_downloaded_size = getDownloadedSize();

    SCOPE_EXIT({
        if (is_downloader)
            cv.notify_all();
    });

    LOG_TEST(
        log, "Complete based on current state (is_last_holder: {}, {})",
        is_last_holder, getInfoForLogUnlocked(segment_lock));

    if (is_downloader)
    {
        if (download_state == State::DOWNLOADING)
            resetDownloadingStateUnlocked(segment_lock);
        resetDownloaderUnlocked(segment_lock);
    }

    if (segment_kind == FileSegmentKind::Temporary && is_last_holder)
    {
        LOG_TEST(log, "Removing temporary file segment: {}", getInfoForLogUnlocked(segment_lock));
        locked_key->removeFileSegment(offset(), segment_lock);
        return;
    }

    switch (download_state)
    {
        case State::DOWNLOADED:
        {
            chassert(current_downloaded_size == range().size());
            chassert(current_downloaded_size == fs::file_size(getPathInLocalCache()));
            chassert(!cache_writer);
            chassert(!remote_file_reader);
            break;
        }
        case State::DOWNLOADING:
        {
            chassert(!is_last_holder);
            break;
        }
        case State::EMPTY:
        {
            if (is_last_holder)
                locked_key->removeFileSegment(offset(), segment_lock);
            break;
        }
        case State::PARTIALLY_DOWNLOADED:
        {
            chassert(current_downloaded_size > 0);

            if (is_last_holder)
            {
                bool added_to_download_queue = false;
                if (background_download_enabled && remote_file_reader)
                {
                    added_to_download_queue = locked_key->addToDownloadQueue(offset(), segment_lock); /// Finish download in background.
                }

                if (!added_to_download_queue)
                {
                    locked_key->shrinkFileSegmentToDownloadedSize(offset(), segment_lock);
                    setDetachedState(segment_lock); /// See comment below.
                }
            }
            break;
        }
        case State::PARTIALLY_DOWNLOADED_NO_CONTINUATION:
        {
            chassert(current_downloaded_size != range().size());

            if (is_last_holder)
            {
                if (current_downloaded_size == 0)
                {
                    locked_key->removeFileSegment(offset(), segment_lock);
                }
                else
                {
                    LOG_TEST(log, "Resize file segment {} to downloaded: {}", range().toString(), current_downloaded_size);

                    /**
                    * Only last holder of current file segment can resize the file segment,
                    * because there is an invariant that file segments returned to users
                    * in FileSegmentsHolder represent a contiguous range, so we can resize
                    * it only when nobody needs it.
                    */

                    /// Resize this file segment by creating a copy file segment with DOWNLOADED state,
                    /// but current file segment should remain PARRTIALLY_DOWNLOADED_NO_CONTINUATION and with detached state,
                    /// because otherwise an invariant that getOrSet() returns a contiguous range of file segments will be broken
                    /// (this will be crucial for other file segment holder, not for current one).
                    locked_key->shrinkFileSegmentToDownloadedSize(offset(), segment_lock);

                    /// We mark current file segment with state DETACHED, even though the data is still in cache
                    /// (but a separate file segment) because is_last_holder is satisfied, so it does not matter.
                    setDetachedState(segment_lock);
                }
            }
            break;
        }
        default:
            throw Exception(ErrorCodes::LOGICAL_ERROR, "Unexpected state while completing file segment");
    }

    LOG_TEST(log, "Completed file segment: {}", getInfoForLogUnlocked(segment_lock));
}

String FileSegment::getInfoForLog() const
{
    auto lock = lockFileSegment();
    return getInfoForLogUnlocked(lock);
}

String FileSegment::getInfoForLogUnlocked(const FileSegmentGuard::Lock &) const
{
    WriteBufferFromOwnString info;
    info << "File segment: " << range().toString() << ", ";
    info << "key: " << key().toString() << ", ";
    info << "state: " << download_state.load() << ", ";
    info << "downloaded size: " << getDownloadedSize() << ", ";
    info << "reserved size: " << reserved_size.load() << ", ";
    info << "downloader id: " << (downloader_id.empty() ? "None" : downloader_id) << ", ";
    info << "current write offset: " << getCurrentWriteOffset() << ", ";
    info << "caller id: " << getCallerId() << ", ";
    info << "kind: " << toString(segment_kind) << ", ";
    info << "unbound: " << is_unbound;

    return info.str();
}

String FileSegment::stateToString(FileSegment::State state)
{
    switch (state)
    {
        case FileSegment::State::DOWNLOADED:
            return "DOWNLOADED";
        case FileSegment::State::EMPTY:
            return "EMPTY";
        case FileSegment::State::DOWNLOADING:
            return "DOWNLOADING";
        case FileSegment::State::PARTIALLY_DOWNLOADED:
            return "PARTIALLY DOWNLOADED";
        case FileSegment::State::PARTIALLY_DOWNLOADED_NO_CONTINUATION:
            return "PARTIALLY DOWNLOADED NO CONTINUATION";
        case FileSegment::State::DETACHED:
            return "DETACHED";
    }
    UNREACHABLE();
}

bool FileSegment::assertCorrectness() const
{
    return assertCorrectnessUnlocked(lockFileSegment());
}

bool FileSegment::assertCorrectnessUnlocked(const FileSegmentGuard::Lock &) const
{
    auto check_iterator = [this](const Priority::IteratorPtr & it)
    {
        UNUSED(this);
        if (!it)
            return;

        const auto & entry = it->getEntry();
        UNUSED(entry);
        chassert(entry.size == reserved_size);
        chassert(entry.key == key());
        chassert(entry.offset == offset());
    };

    if (download_state == State::DOWNLOADED)
    {
        chassert(downloader_id.empty());
        chassert(downloaded_size == reserved_size);
        chassert(downloaded_size == range().size());
        chassert(downloaded_size > 0);
        chassert(std::filesystem::file_size(getPathInLocalCache()) > 0);
        chassert(queue_iterator);
        check_iterator(queue_iterator);
    }
    else
    {
        if (download_state == State::DOWNLOADING)
        {
            chassert(!downloader_id.empty());
        }
        else if (download_state == State::PARTIALLY_DOWNLOADED
                 || download_state == State::EMPTY)
        {
            chassert(downloader_id.empty());
        }

        chassert(reserved_size >= downloaded_size);
        check_iterator(queue_iterator);
    }

    return true;
}

void FileSegment::assertNotDetached() const
{
    auto lock = lockFileSegment();
    assertNotDetachedUnlocked(lock);
}

void FileSegment::assertNotDetachedUnlocked(const FileSegmentGuard::Lock & lock) const
{
    if (download_state == State::DETACHED)
    {
        throw Exception(
            ErrorCodes::LOGICAL_ERROR,
            "Cache file segment is in detached state, operation not allowed. "
            "It can happen when cache was concurrently dropped with SYSTEM DROP FILESYSTEM CACHE FORCE. "
            "Please, retry. File segment info: {}", getInfoForLogUnlocked(lock));
    }
}

FileSegment::Info FileSegment::getInfo(const FileSegmentPtr & file_segment, FileCache & cache)
{
    auto lock = file_segment->lockFileSegment();
<<<<<<< HEAD

    auto snapshot = std::make_shared<FileSegment>(
        file_segment->key(),
        file_segment->offset(),
        file_segment->range().size(),
        State::DETACHED,
        CreateFileSegmentSettings(file_segment->getKind(), file_segment->is_unbound),
        false, file_segment->cache, file_segment->key_metadata, file_segment->queue_iterator);

    snapshot->hits_count = file_segment->getHitsCount();
    snapshot->downloaded_size = file_segment->getDownloadedSize();
    snapshot->download_state = file_segment->download_state.load();
    snapshot->ref_count = file_segment.use_count();

    return snapshot;
=======
    return Info{
        .key = file_segment->key(),
        .offset = file_segment->offset(),
        .path = cache.getPathInLocalCache(file_segment->key(), file_segment->offset(), file_segment->segment_kind),
        .range_left = file_segment->range().left,
        .range_right = file_segment->range().right,
        .kind = file_segment->segment_kind,
        .state = file_segment->download_state,
        .size = file_segment->range().size(),
        .downloaded_size = file_segment->downloaded_size,
        .cache_hits = file_segment->hits_count,
        .references = static_cast<uint64_t>(file_segment.use_count()),
        .is_unbound = file_segment->is_unbound,
    };
>>>>>>> 9b517e47
}

bool FileSegment::isDetached() const
{
    auto lock = lockFileSegment();
    return download_state == State::DETACHED;
}

bool FileSegment::isCompleted(bool sync) const
{
    auto is_completed_state = [this]() -> bool
    {
        return download_state == State::DOWNLOADED || download_state == State::DETACHED;
    };

    if (sync)
    {
        if (is_completed_state())
            return true;

        auto lock = lockFileSegment();
        return is_completed_state();
    }

    return is_completed_state();
}

void FileSegment::setDetachedState(const FileSegmentGuard::Lock & lock)
{
    setDownloadState(State::DETACHED, lock);
    key_metadata.reset();
    cache = nullptr;
    queue_iterator = nullptr;
    try
    {
        cache_writer.reset();
        remote_file_reader.reset();
    }
    catch (...)
    {
        tryLogCurrentException(__PRETTY_FUNCTION__);
    }
}

void FileSegment::detach(const FileSegmentGuard::Lock & lock, const LockedKey &)
{
    if (download_state == State::DETACHED)
        return;

    if (!downloader_id.empty())
        resetDownloaderUnlocked(lock);
    setDetachedState(lock);
}

void FileSegment::increasePriority()
{
    ProfileEventTimeIncrement<Microseconds> watch(ProfileEvents::FileSegmentUseMicroseconds);

    if (!cache)
    {
        chassert(isDetached());
        return;
    }

    /// Priority can be increased only for downloaded file segments.
    if (download_state != State::DOWNLOADED)
        return;

    auto it = getQueueIterator();
    if (it)
    {
        auto cache_lock = cache->lockCache();
        hits_count = it->increasePriority(cache_lock);
    }
}

FileSegmentsHolder::FileSegmentsHolder(FileSegments && file_segments_)
    : file_segments(std::move(file_segments_))
{
    CurrentMetrics::add(CurrentMetrics::FilesystemCacheHoldFileSegments, file_segments.size());
    ProfileEvents::increment(ProfileEvents::FilesystemCacheHoldFileSegments, file_segments.size());
}

FileSegmentsHolder::~FileSegmentsHolder()
{
    ProfileEventTimeIncrement<Microseconds> watch(ProfileEvents::FileSegmentHolderCompleteMicroseconds);

    ProfileEvents::increment(ProfileEvents::FilesystemCacheUnusedHoldFileSegments, file_segments.size());
    for (auto file_segment_it = file_segments.begin(); file_segment_it != file_segments.end();)
        file_segment_it = completeAndPopFrontImpl();
}

FileSegments::iterator FileSegmentsHolder::completeAndPopFrontImpl()
{
    front().complete();
    CurrentMetrics::sub(CurrentMetrics::FilesystemCacheHoldFileSegments);
    return file_segments.erase(file_segments.begin());
}

FileSegment & FileSegmentsHolder::add(FileSegmentPtr && file_segment)
{
    file_segments.push_back(file_segment);
    CurrentMetrics::add(CurrentMetrics::FilesystemCacheHoldFileSegments);
    ProfileEvents::increment(ProfileEvents::FilesystemCacheHoldFileSegments);
    return *file_segments.back();
}

String FileSegmentsHolder::toString()
{
    String ranges;
    for (const auto & file_segment : file_segments)
    {
        if (!ranges.empty())
            ranges += ", ";
        ranges += file_segment->range().toString();
        if (file_segment->isUnbound())
            ranges += "(unbound)";
    }
    return ranges;
}

}<|MERGE_RESOLUTION|>--- conflicted
+++ resolved
@@ -836,23 +836,6 @@
 FileSegment::Info FileSegment::getInfo(const FileSegmentPtr & file_segment, FileCache & cache)
 {
     auto lock = file_segment->lockFileSegment();
-<<<<<<< HEAD
-
-    auto snapshot = std::make_shared<FileSegment>(
-        file_segment->key(),
-        file_segment->offset(),
-        file_segment->range().size(),
-        State::DETACHED,
-        CreateFileSegmentSettings(file_segment->getKind(), file_segment->is_unbound),
-        false, file_segment->cache, file_segment->key_metadata, file_segment->queue_iterator);
-
-    snapshot->hits_count = file_segment->getHitsCount();
-    snapshot->downloaded_size = file_segment->getDownloadedSize();
-    snapshot->download_state = file_segment->download_state.load();
-    snapshot->ref_count = file_segment.use_count();
-
-    return snapshot;
-=======
     return Info{
         .key = file_segment->key(),
         .offset = file_segment->offset(),
@@ -867,7 +850,6 @@
         .references = static_cast<uint64_t>(file_segment.use_count()),
         .is_unbound = file_segment->is_unbound,
     };
->>>>>>> 9b517e47
 }
 
 bool FileSegment::isDetached() const
