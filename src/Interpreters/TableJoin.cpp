#include <Interpreters/TableJoin.h>

#include <Common/Exception.h>
#include <base/types.h>
#include <Common/StringUtils/StringUtils.h>
#include <Interpreters/ActionsDAG.h>

#include <Core/Block.h>
#include <Core/ColumnsWithTypeAndName.h>
#include <Core/Settings.h>

#include <DataTypes/DataTypeNullable.h>

#include <Dictionaries/DictionaryStructure.h>

#include <Interpreters/ExternalDictionariesLoader.h>

#include <Parsers/ASTExpressionList.h>
#include <Parsers/ASTFunction.h>
#include <Parsers/queryToString.h>

#include <Storages/IStorage.h>
#include <Storages/StorageDictionary.h>
#include <Storages/StorageJoin.h>

#include <Common/logger_useful.h>
#include <algorithm>
#include <string>
#include <type_traits>
#include <vector>


namespace DB
{

namespace ErrorCodes
{
    extern const int TYPE_MISMATCH;
    extern const int LOGICAL_ERROR;
    extern const int NOT_IMPLEMENTED;
}

namespace
{

std::string formatTypeMap(const TableJoin::NameToTypeMap & target, const TableJoin::NameToTypeMap & source)
{
    std::vector<std::string> text;
    for (const auto & [k, v] : target)
    {
        auto src_type_it = source.find(k);
        std::string src_type_name = src_type_it != source.end() ? src_type_it->second->getName() : "";
        text.push_back(fmt::format("{} : {} -> {}", k, src_type_name, v->getName()));
    }
    return fmt::format("{}", fmt::join(text, ", "));
}

}

namespace
{

struct BothSidesTag {};
struct LeftSideTag {};
struct RightSideTag {};

template <typename SideTag = BothSidesTag, typename OnExpr, typename Func>
bool forAllKeys(OnExpr & expressions, Func callback)
{
    static_assert(std::is_same_v<SideTag, BothSidesTag> ||
                  std::is_same_v<SideTag, LeftSideTag> ||
                  std::is_same_v<SideTag, RightSideTag>);

    for (auto & expr : expressions)
    {
        if constexpr (std::is_same_v<SideTag, BothSidesTag>)
            assert(expr.key_names_left.size() == expr.key_names_right.size());

        size_t sz = !std::is_same_v<SideTag, RightSideTag> ? expr.key_names_left.size() : expr.key_names_right.size();
        for (size_t i = 0; i < sz; ++i)
        {
            bool cont;
            if constexpr (std::is_same_v<SideTag, BothSidesTag>)
                cont = callback(expr.key_names_left[i], expr.key_names_right[i]);
            if constexpr (std::is_same_v<SideTag, LeftSideTag>)
                cont = callback(expr.key_names_left[i]);
            if constexpr (std::is_same_v<SideTag, RightSideTag>)
                cont = callback(expr.key_names_right[i]);

            if (!cont)
                return false;
        }
    }
    return true;
}

}

TableJoin::TableJoin(const Settings & settings, VolumePtr tmp_volume_)
    : size_limits(SizeLimits{settings.max_rows_in_join, settings.max_bytes_in_join, settings.join_overflow_mode})
    , default_max_bytes(settings.default_max_bytes_in_join)
    , join_use_nulls(settings.join_use_nulls)
    , max_joined_block_rows(settings.max_joined_block_size_rows)
    , join_algorithm(settings.join_algorithm)
    , partial_merge_join_rows_in_right_blocks(settings.partial_merge_join_rows_in_right_blocks)
    , partial_merge_join_left_table_buffer_bytes(settings.partial_merge_join_left_table_buffer_bytes)
    , max_files_to_merge(settings.join_on_disk_max_files_to_merge)
    , temporary_files_codec(settings.temporary_files_codec)
    , grace_hash_join_allowed(settings.allow_grace_hash_join)
    , tmp_volume(tmp_volume_)
{
}

void TableJoin::resetKeys()
{
    clauses.clear();

    key_asts_left.clear();
    key_asts_right.clear();
    left_type_map.clear();
    right_type_map.clear();
}

void TableJoin::resetCollected()
{
    clauses.clear();
    columns_from_joined_table.clear();
    columns_added_by_join.clear();
    original_names.clear();
    renames.clear();
    left_type_map.clear();
    right_type_map.clear();
}

void TableJoin::addUsingKey(const ASTPtr & ast)
{
    addKey(ast->getColumnName(), renamedRightColumnName(ast->getAliasOrColumnName()), ast);
}

void TableJoin::addDisjunct()
{
    clauses.emplace_back();

    if (getStorageJoin() && clauses.size() > 1)
        throw Exception("StorageJoin with ORs is not supported", ErrorCodes::NOT_IMPLEMENTED);
}

void TableJoin::addOnKeys(ASTPtr & left_table_ast, ASTPtr & right_table_ast)
{
    addKey(left_table_ast->getColumnName(), right_table_ast->getAliasOrColumnName(), left_table_ast, right_table_ast);
}

/// @return how many times right key appears in ON section.
size_t TableJoin::rightKeyInclusion(const String & name) const
{
    if (hasUsing())
        return 0;

    size_t count = 0;
    for (const auto & clause : clauses)
        count += std::count(clause.key_names_right.begin(), clause.key_names_right.end(), name);
    return count;
}

void TableJoin::deduplicateAndQualifyColumnNames(const NameSet & left_table_columns, const String & right_table_prefix)
{
    NameSet joined_columns;
    NamesAndTypesList dedup_columns;

    for (auto & column : columns_from_joined_table)
    {
        if (joined_columns.contains(column.name))
            continue;

        joined_columns.insert(column.name);

        dedup_columns.push_back(column);
        auto & inserted = dedup_columns.back();

        /// Also qualify unusual column names - that does not look like identifiers.

        if (left_table_columns.contains(column.name) || !isValidIdentifierBegin(column.name.at(0)))
            inserted.name = right_table_prefix + column.name;

        original_names[inserted.name] = column.name;
        if (inserted.name != column.name)
            renames[column.name] = inserted.name;
    }

    columns_from_joined_table.swap(dedup_columns);
}

String TableJoin::getOriginalName(const String & column_name) const
{
    auto it = original_names.find(column_name);
    if (it != original_names.end())
        return it->second;
    return column_name;
}

NamesWithAliases TableJoin::getNamesWithAliases(const NameSet & required_columns) const
{
    NamesWithAliases out;
    out.reserve(required_columns.size());
    for (const auto & name : required_columns)
    {
        auto original_name = getOriginalName(name);
        out.emplace_back(original_name, name);
    }
    return out;
}

ASTPtr TableJoin::leftKeysList() const
{
    ASTPtr keys_list = std::make_shared<ASTExpressionList>();
    keys_list->children = key_asts_left;

    for (const auto & clause : clauses)
    {
        if (clause.on_filter_condition_left)
            keys_list->children.push_back(clause.on_filter_condition_left);
    }
    return keys_list;
}

ASTPtr TableJoin::rightKeysList() const
{
    ASTPtr keys_list = std::make_shared<ASTExpressionList>();

    if (hasOn())
        keys_list->children = key_asts_right;

    for (const auto & clause : clauses)
    {
        if (clause.on_filter_condition_right)
            keys_list->children.push_back(clause.on_filter_condition_right);
    }
    return keys_list;
}

Names TableJoin::requiredJoinedNames() const
{
    Names key_names_right = getAllNames(JoinTableSide::Right);
    NameSet required_columns_set(key_names_right.begin(), key_names_right.end());
    for (const auto & joined_column : columns_added_by_join)
        required_columns_set.insert(joined_column.name);

    /*
     * In case of `SELECT count() FROM ... JOIN .. ON NULL` required columns set for right table is empty.
     * But we have to get at least one column from right table to know the number of rows.
     */
    if (required_columns_set.empty() && !columns_from_joined_table.empty())
        return {columns_from_joined_table.begin()->name};

    return Names(required_columns_set.begin(), required_columns_set.end());
}

NameSet TableJoin::requiredRightKeys() const
{
    NameSet required;
    forAllKeys<RightSideTag>(clauses, [this, &required](const auto & name)
    {
        auto rename = renamedRightColumnName(name);
        for (const auto & column : columns_added_by_join)
            if (rename == column.name)
                required.insert(name);
        return true;
    });
    return required;
}

NamesWithAliases TableJoin::getRequiredColumns(const Block & sample, const Names & action_required_columns) const
{
    NameSet required_columns(action_required_columns.begin(), action_required_columns.end());

    for (auto & column : requiredJoinedNames())
        if (!sample.has(column))
            required_columns.insert(column);

    return getNamesWithAliases(required_columns);
}

Block TableJoin::getRequiredRightKeys(const Block & right_table_keys, std::vector<String> & keys_sources) const
{
    NameSet required_keys = requiredRightKeys();
    Block required_right_keys;
    if (required_keys.empty())
        return required_right_keys;

    forAllKeys(clauses, [&](const auto & left_key_name, const auto & right_key_name)
    {
        if (required_keys.contains(right_key_name) && !required_right_keys.has(right_key_name))
        {
            const auto & right_key = right_table_keys.getByName(right_key_name);
            required_right_keys.insert(right_key);
            keys_sources.push_back(left_key_name);
        }
        return true;
    });
    return required_right_keys;
}

bool TableJoin::leftBecomeNullable(const DataTypePtr & column_type) const
{
    return forceNullableLeft() && JoinCommon::canBecomeNullable(column_type);
}

bool TableJoin::rightBecomeNullable(const DataTypePtr & column_type) const
{
    return forceNullableRight() && JoinCommon::canBecomeNullable(column_type);
}

void TableJoin::addJoinedColumn(const NameAndTypePair & joined_column)
{
    columns_added_by_join.emplace_back(joined_column);
}

NamesAndTypesList TableJoin::correctedColumnsAddedByJoin() const
{
    NamesAndTypesList result;
    for (const auto & col : columns_added_by_join)
    {
        DataTypePtr type = col.type;
        if (hasUsing())
        {
            if (auto it = right_type_map.find(col.name); it != right_type_map.end())
                type = it->second;
        }

        if (rightBecomeNullable(type))
            type = JoinCommon::convertTypeToNullable(type);
        result.emplace_back(col.name, type);
    }

    return result;
}

void TableJoin::addJoinedColumnsAndCorrectTypes(NamesAndTypesList & left_columns, bool correct_nullability)
{
    addJoinedColumnsAndCorrectTypesImpl(left_columns, correct_nullability);
}

void TableJoin::addJoinedColumnsAndCorrectTypes(ColumnsWithTypeAndName & left_columns, bool correct_nullability)
{
    addJoinedColumnsAndCorrectTypesImpl(left_columns, correct_nullability);
}

template <typename TColumns>
void TableJoin::addJoinedColumnsAndCorrectTypesImpl(TColumns & left_columns, bool correct_nullability)
{
    static_assert(std::is_same_v<typename TColumns::value_type, ColumnWithTypeAndName> ||
                  std::is_same_v<typename TColumns::value_type, NameAndTypePair>);

    constexpr bool has_column = std::is_same_v<typename TColumns::value_type, ColumnWithTypeAndName>;
    for (auto & col : left_columns)
    {
        if (hasUsing())
        {
            /*
             * Join with `USING` semantic allows to have columns with changed types in result table.
             * But `JOIN ON` should preserve types from original table.
             * So we need to know changed types in result tables before further analysis (e.g. analyzeAggregation)
             * For `JOIN ON expr1 == expr2` we will infer common type later in makeTableJoin,
             *   when part of plan built and types of expression will be known.
             */
            inferJoinKeyCommonType(left_columns, columns_from_joined_table, !isSpecialStorage(), isEnabledAlgorithm(JoinAlgorithm::FULL_SORTING_MERGE));

            if (auto it = left_type_map.find(col.name); it != left_type_map.end())
            {
                col.type = it->second;
                if constexpr (has_column)
                    col.column = nullptr;
            }
        }

        if (correct_nullability && leftBecomeNullable(col.type))
        {
            col.type = JoinCommon::convertTypeToNullable(col.type);
            if constexpr (has_column)
                col.column = nullptr;
        }
    }

    for (const auto & col : correctedColumnsAddedByJoin())
        if constexpr (has_column)
            left_columns.emplace_back(nullptr, col.type, col.name);
        else
            left_columns.emplace_back(col.name, col.type);
}

bool TableJoin::sameStrictnessAndKind(JoinStrictness strictness_, JoinKind kind_) const
{
    if (strictness_ == strictness() && kind_ == kind())
        return true;

    /// Compatibility: old ANY INNER == new SEMI LEFT
    if (strictness_ == JoinStrictness::Semi && isLeft(kind_) &&
        strictness() == JoinStrictness::RightAny && isInner(kind()))
        return true;
    if (strictness() == JoinStrictness::Semi && isLeft(kind()) &&
        strictness_ == JoinStrictness::RightAny && isInner(kind_))
        return true;

    return false;
}

bool TableJoin::oneDisjunct() const
{
    return clauses.size() == 1;
}

<<<<<<< HEAD
bool TableJoin::allowMergeJoin() const
{
    bool is_any = (strictness() == ASTTableJoin::Strictness::Any);
    bool is_all = (strictness() == ASTTableJoin::Strictness::All);
    bool is_semi = (strictness() == ASTTableJoin::Strictness::Semi);

    bool all_join = is_all && (isInner(kind()) || isLeft(kind()) || isRight(kind()) || isFull(kind()));
    bool special_left = isLeft(kind()) && (is_any || is_semi);

    return (all_join || special_left) && oneDisjunct();
}

bool TableJoin::allowGraceHashJoin() const
{
    bool enabled_in_config = grace_hash_join_allowed;
    bool is_asof = (strictness() == ASTTableJoin::Strictness::Asof);
    bool is_right_or_full = isRight(kind()) || isFull(kind());

    return enabled_in_config && !is_right_or_full && !is_asof && !isCrossOrComma(kind()) && oneDisjunct();
}

=======
>>>>>>> 7c4f42d0
bool TableJoin::needStreamWithNonJoinedRows() const
{
    if (strictness() == JoinStrictness::Asof ||
        strictness() == JoinStrictness::Semi)
        return false;
    return isRightOrFull(kind());
}

static void renameIfNeeded(String & name, const NameToNameMap & renames)
{
    if (const auto it = renames.find(name); it != renames.end())
        name = it->second;
}

std::pair<ActionsDAGPtr, ActionsDAGPtr>
TableJoin::createConvertingActions(
    const ColumnsWithTypeAndName & left_sample_columns,
    const ColumnsWithTypeAndName & right_sample_columns)
{
    inferJoinKeyCommonType(left_sample_columns, right_sample_columns, !isSpecialStorage(), isEnabledAlgorithm(JoinAlgorithm::FULL_SORTING_MERGE));

    NameToNameMap left_key_column_rename;
    NameToNameMap right_key_column_rename;
    auto left_converting_actions = applyKeyConvertToTable(
        left_sample_columns, left_type_map, left_key_column_rename, forceNullableLeft());
    auto right_converting_actions = applyKeyConvertToTable(
        right_sample_columns, right_type_map, right_key_column_rename, forceNullableRight());

    {
        auto log_actions = [](const String & side, const ActionsDAGPtr & dag)
        {
            if (dag)
            {
                /// Just debug message
                std::vector<std::string> input_cols;
                for (const auto & col : dag->getRequiredColumns())
                    input_cols.push_back(col.name + ": " + col.type->getName());

                std::vector<std::string> output_cols;
                for (const auto & col : dag->getResultColumns())
                    output_cols.push_back(col.name + ": " + col.type->getName());

                LOG_DEBUG(&Poco::Logger::get("TableJoin"), "{} JOIN converting actions: [{}] -> [{}]",
                    side, fmt::join(input_cols, ", "), fmt::join(output_cols, ", "));
            }
            else
            {
                LOG_DEBUG(&Poco::Logger::get("TableJoin"), "{} JOIN converting actions: empty", side);
                return;
            }
            auto format_cols = [](const auto & cols) -> std::string
            {
                std::vector<std::string> str_cols;
                str_cols.reserve(cols.size());
                for (const auto & col : cols)
                    str_cols.push_back(fmt::format("'{}': {}", col.name, col.type->getName()));
                return fmt::format("[{}]", fmt::join(str_cols, ", "));
            };
            LOG_DEBUG(&Poco::Logger::get("TableJoin"), "{} JOIN converting actions: {} -> {}",
                side, format_cols(dag->getRequiredColumns()), format_cols(dag->getResultColumns()));
        };
        log_actions("Left", left_converting_actions);
        log_actions("Right", right_converting_actions);
    }

    forAllKeys(clauses, [&](auto & left_key, auto & right_key)
    {
        renameIfNeeded(left_key, left_key_column_rename);
        renameIfNeeded(right_key, right_key_column_rename);
        return true;
    });

    return {left_converting_actions, right_converting_actions};
}

template <typename LeftNamesAndTypes, typename RightNamesAndTypes>
void TableJoin::inferJoinKeyCommonType(const LeftNamesAndTypes & left, const RightNamesAndTypes & right, bool allow_right, bool strict)
{
    if (!left_type_map.empty() || !right_type_map.empty())
        return;

    NameToTypeMap left_types;
    for (const auto & col : left)
        left_types[col.name] = col.type;

    NameToTypeMap right_types;
    for (const auto & col : right)
        right_types[renamedRightColumnName(col.name)] = col.type;

    if (strictness() == JoinStrictness::Asof)
    {
        if (clauses.size() != 1)
            throw DB::Exception("ASOF join over multiple keys is not supported", ErrorCodes::NOT_IMPLEMENTED);

        auto asof_key_type = right_types.find(clauses.back().key_names_right.back());
        if (asof_key_type != right_types.end() && asof_key_type->second->isNullable())
            throw DB::Exception("ASOF join over right table Nullable column is not implemented", ErrorCodes::NOT_IMPLEMENTED);
    }

    forAllKeys(clauses, [&](const auto & left_key_name, const auto & right_key_name)
    {
        auto ltypeit = left_types.find(left_key_name);
        auto rtypeit = right_types.find(right_key_name);
        if (ltypeit == left_types.end() || rtypeit == right_types.end())
        {
            /// Name mismatch, give up
            left_type_map.clear();
            right_type_map.clear();
            return false;
        }
        const auto & ltype = ltypeit->second;
        const auto & rtype = rtypeit->second;

        bool type_equals = strict ? ltype->equals(*rtype) : JoinCommon::typesEqualUpToNullability(ltype, rtype);
        if (type_equals)
            return true;

        DataTypePtr common_type;
        try
        {
            /// TODO(vdimir): use getMostSubtype if possible
            common_type = DB::getLeastSupertype(DataTypes{ltype, rtype});
        }
        catch (DB::Exception & ex)
        {
            throw DB::Exception(ErrorCodes::TYPE_MISMATCH,
                "Can't infer common type for joined columns: {}: {} at left, {}: {} at right. {}",
                left_key_name, ltype->getName(),
                right_key_name, rtype->getName(),
                ex.message());
        }

        if (!allow_right && !common_type->equals(*rtype))
        {
            throw DB::Exception(ErrorCodes::TYPE_MISMATCH,
                "Can't change type for right table: {}: {} -> {}.",
                right_key_name, rtype->getName(), common_type->getName());
        }
        left_type_map[left_key_name] = right_type_map[right_key_name] = common_type;

        return true;
    });

    if (!left_type_map.empty() || !right_type_map.empty())
    {
        LOG_TRACE(
            &Poco::Logger::get("TableJoin"),
            "Infer supertype for joined columns. Left: [{}], Right: [{}]",
            formatTypeMap(left_type_map, left_types),
            formatTypeMap(right_type_map, right_types));
    }
}

static ActionsDAGPtr changeKeyTypes(const ColumnsWithTypeAndName & cols_src,
                                    const TableJoin::NameToTypeMap & type_mapping,
                                    bool add_new_cols,
                                    NameToNameMap & key_column_rename)
{
    ColumnsWithTypeAndName cols_dst = cols_src;
    bool has_some_to_do = false;
    for (auto & col : cols_dst)
    {
        if (auto it = type_mapping.find(col.name); it != type_mapping.end() && col.type != it->second)
        {
            col.type = it->second;
            col.column = nullptr;
            has_some_to_do = true;
        }
    }
    if (!has_some_to_do)
        return nullptr;

    return ActionsDAG::makeConvertingActions(
        /* source= */ cols_src,
        /* result= */ cols_dst,
        /* mode= */ ActionsDAG::MatchColumnsMode::Name,
        /* ignore_constant_values= */ true,
        /* add_casted_columns= */ add_new_cols,
        /* new_names= */ &key_column_rename);
}

static ActionsDAGPtr changeTypesToNullable(
    const ColumnsWithTypeAndName & cols_src,
    const NameSet & exception_cols)
{
    ColumnsWithTypeAndName cols_dst = cols_src;
    bool has_some_to_do = false;
    for (auto & col : cols_dst)
    {
        if (exception_cols.contains(col.name))
            continue;
        col.type = JoinCommon::convertTypeToNullable(col.type);
        col.column = nullptr;
        has_some_to_do = true;
    }

    if (!has_some_to_do)
        return nullptr;

    return ActionsDAG::makeConvertingActions(
        /* source= */ cols_src,
        /* result= */ cols_dst,
        /* mode= */ ActionsDAG::MatchColumnsMode::Name,
        /* ignore_constant_values= */ true,
        /* add_casted_columns= */ false,
        /* new_names= */ nullptr);
}

ActionsDAGPtr TableJoin::applyKeyConvertToTable(
    const ColumnsWithTypeAndName & cols_src,
    const NameToTypeMap & type_mapping,
    NameToNameMap & key_column_rename,
    bool make_nullable) const
{
    /// Create DAG to convert key columns
    ActionsDAGPtr dag_stage1 = changeKeyTypes(cols_src, type_mapping, !hasUsing(), key_column_rename);

    /// Create DAG to make columns nullable if needed
    if (make_nullable)
    {
        /// Do not need to make nullable temporary columns that would be used only as join keys, but is not visible to user
        NameSet cols_not_nullable;
        for (const auto & t : key_column_rename)
            cols_not_nullable.insert(t.second);

        ColumnsWithTypeAndName input_cols = dag_stage1 ? dag_stage1->getResultColumns() : cols_src;
        ActionsDAGPtr dag_stage2 = changeTypesToNullable(input_cols, cols_not_nullable);

        /// Merge dags if we got two ones
        if (dag_stage1)
            return ActionsDAG::merge(std::move(*dag_stage1), std::move(*dag_stage2));
        else
            return dag_stage2;
    }
    return dag_stage1;
}

void TableJoin::setStorageJoin(std::shared_ptr<const IKeyValueEntity> storage)
{
    right_kv_storage = storage;
}

void TableJoin::setStorageJoin(std::shared_ptr<StorageJoin> storage)
{
    right_storage_join = storage;
}

void TableJoin::setRightStorageName(const std::string & storage_name)
{
    right_storage_name = storage_name;
}

const std::string & TableJoin::getRightStorageName() const
{
    return right_storage_name;
}

String TableJoin::renamedRightColumnName(const String & name) const
{
    if (const auto it = renames.find(name); it != renames.end())
        return it->second;
    return name;
}

void TableJoin::addKey(const String & left_name, const String & right_name, const ASTPtr & left_ast, const ASTPtr & right_ast)
{
    clauses.back().key_names_left.emplace_back(left_name);
    key_asts_left.emplace_back(left_ast);

    clauses.back().key_names_right.emplace_back(right_name);
    key_asts_right.emplace_back(right_ast ? right_ast : left_ast);
}

static void addJoinConditionWithAnd(ASTPtr & current_cond, const ASTPtr & new_cond)
{
    if (current_cond == nullptr)
        /// no conditions, set new one
        current_cond = new_cond;
    else if (const auto * func = current_cond->as<ASTFunction>(); func && func->name == "and")
        /// already have `and` in condition, just add new argument
        func->arguments->children.push_back(new_cond);
    else
        /// already have some conditions, unite it with `and`
        current_cond = makeASTFunction("and", current_cond, new_cond);
}

void TableJoin::addJoinCondition(const ASTPtr & ast, bool is_left)
{
    auto & cond_ast = is_left ? clauses.back().on_filter_condition_left : clauses.back().on_filter_condition_right;
    LOG_TRACE(&Poco::Logger::get("TableJoin"), "Adding join condition for {} table: {} -> {}",
              (is_left ? "left" : "right"), ast ? queryToString(ast) : "NULL", cond_ast ? queryToString(cond_ast) : "NULL");
    addJoinConditionWithAnd(cond_ast, ast);
}

std::unordered_map<String, String> TableJoin::leftToRightKeyRemap() const
{
    std::unordered_map<String, String> left_to_right_key_remap;
    if (hasUsing())
    {
        const auto & required_right_keys = requiredRightKeys();
        forAllKeys(clauses, [&](const auto & left_key_name, const auto & right_key_name)
        {
            if (!required_right_keys.contains(right_key_name))
                left_to_right_key_remap[left_key_name] = right_key_name;
            return true;
        });
    }
    return left_to_right_key_remap;
}

Names TableJoin::getAllNames(JoinTableSide side) const
{
    Names res;
    auto func = [&res](const auto & name) { res.emplace_back(name); return true; };
    if (side == JoinTableSide::Left)
        forAllKeys<LeftSideTag>(clauses, func);
    else
        forAllKeys<RightSideTag>(clauses, func);
    return res;
}

void TableJoin::assertHasOneOnExpr() const
{
    if (!oneDisjunct())
    {
        std::vector<String> text;
        for (const auto & onexpr : clauses)
            text.push_back(onexpr.formatDebug());
        throw DB::Exception(ErrorCodes::LOGICAL_ERROR, "Expected to have only one join clause, got {}: [{}], query: '{}'",
                            clauses.size(), fmt::join(text, " | "), queryToString(table_join));
    }
}

void TableJoin::resetToCross()
{
    this->resetKeys();
    this->table_join.kind = JoinKind::Cross;
}

bool TableJoin::allowParallelHashJoin() const
{
    if (!right_storage_name.empty() || !join_algorithm.isSet(JoinAlgorithm::PARALLEL_HASH))
        return false;
    if (table_join.kind != JoinKind::Left && table_join.kind != JoinKind::Inner)
        return false;
    if (table_join.strictness == JoinStrictness::Asof)
        return false;
    if (isSpecialStorage() || !oneDisjunct())
        return false;
    return true;
}

}<|MERGE_RESOLUTION|>--- conflicted
+++ resolved
@@ -409,12 +409,11 @@
     return clauses.size() == 1;
 }
 
-<<<<<<< HEAD
 bool TableJoin::allowMergeJoin() const
 {
-    bool is_any = (strictness() == ASTTableJoin::Strictness::Any);
-    bool is_all = (strictness() == ASTTableJoin::Strictness::All);
-    bool is_semi = (strictness() == ASTTableJoin::Strictness::Semi);
+    bool is_any = (strictness() == JoinStrictness::Any);
+    bool is_all = (strictness() == JoinStrictness::All);
+    bool is_semi = (strictness() == JoinStrictness::Semi);
 
     bool all_join = is_all && (isInner(kind()) || isLeft(kind()) || isRight(kind()) || isFull(kind()));
     bool special_left = isLeft(kind()) && (is_any || is_semi);
@@ -425,14 +424,12 @@
 bool TableJoin::allowGraceHashJoin() const
 {
     bool enabled_in_config = grace_hash_join_allowed;
-    bool is_asof = (strictness() == ASTTableJoin::Strictness::Asof);
+    bool is_asof = (strictness() == JoinStrictness::Asof);
     bool is_right_or_full = isRight(kind()) || isFull(kind());
 
     return enabled_in_config && !is_right_or_full && !is_asof && !isCrossOrComma(kind()) && oneDisjunct();
 }
 
-=======
->>>>>>> 7c4f42d0
 bool TableJoin::needStreamWithNonJoinedRows() const
 {
     if (strictness() == JoinStrictness::Asof ||
