#include <Interpreters/AsynchronousInsertQueue.h>

#include <Core/Settings.h>
#include <QueryPipeline/BlockIO.h>
#include <Interpreters/InterpreterInsertQuery.h>
#include <Interpreters/Context.h>
#include <Interpreters/AsynchronousInsertLog.h>
#include <Processors/Transforms/getSourceFromASTInsertQuery.h>
#include <Processors/Sources/SourceFromSingleChunk.h>
#include <Processors/Executors/StreamingFormatExecutor.h>
#include <Processors/Executors/CompletedPipelineExecutor.h>
#include <Processors/Transforms/AddingDefaultsTransform.h>
#include <IO/ConcatReadBuffer.h>
#include <IO/ReadBufferFromMemory.h>
#include <IO/ReadBufferFromString.h>
#include <IO/copyData.h>
#include <Parsers/ASTInsertQuery.h>
#include <Parsers/queryToString.h>
#include <Storages/IStorage.h>
#include <Common/SipHash.h>
#include <Common/FieldVisitorHash.h>
#include <Common/DateLUT.h>
#include <Access/Common/AccessFlags.h>
#include <Access/EnabledQuota.h>
#include <Formats/FormatFactory.h>
#include <Common/logger_useful.h>
#include <QueryPipeline/Pipe.h>
#include <QueryPipeline/QueryPipeline.h>


namespace CurrentMetrics
{
    extern const Metric PendingAsyncInsert;
}

namespace ProfileEvents
{
    extern const Event AsyncInsertQuery;
    extern const Event AsyncInsertBytes;
    extern const Event FailedAsyncInsertQuery;
}

namespace DB
{

namespace ErrorCodes
{
    extern const int TIMEOUT_EXCEEDED;
    extern const int UNKNOWN_EXCEPTION;
    extern const int UNKNOWN_FORMAT;
    extern const int BAD_ARGUMENTS;
}

AsynchronousInsertQueue::InsertQuery::InsertQuery(const ASTPtr & query_, const Settings & settings_)
    : query(query_->clone())
    , query_str(queryToString(query))
    , settings(settings_)
    , hash(calculateHash())
{
}

AsynchronousInsertQueue::InsertQuery::InsertQuery(const InsertQuery & other)
    : query(other.query->clone())
    , query_str(other.query_str)
    , settings(other.settings)
    , hash(other.hash)
{
}

AsynchronousInsertQueue::InsertQuery &
AsynchronousInsertQueue::InsertQuery::operator=(const InsertQuery & other)
{
    if (this != &other)
    {
        query = other.query->clone();
        query_str = other.query_str;
        settings = other.settings;
        hash = other.hash;
    }

    return *this;
}

UInt128 AsynchronousInsertQueue::InsertQuery::calculateHash() const
{
    SipHash siphash;
    query->updateTreeHash(siphash);

    for (const auto & setting : settings.allChanged())
    {
        siphash.update(setting.getName());
        applyVisitor(FieldVisitorHash(siphash), setting.getValue());
    }

    UInt128 res;
    siphash.get128(res);
    return res;
}

bool AsynchronousInsertQueue::InsertQuery::operator==(const InsertQuery & other) const
{
    return query_str == other.query_str && settings == other.settings;
}

AsynchronousInsertQueue::InsertData::Entry::Entry(String && bytes_, String && query_id_)
    : bytes(std::move(bytes_))
    , query_id(std::move(query_id_))
    , create_time(std::chrono::system_clock::now())
{
}

void AsynchronousInsertQueue::InsertData::Entry::finish(std::exception_ptr exception_)
{
    if (finished.exchange(true))
        return;

    if (exception_)
    {
        promise.set_exception(exception_);
        ProfileEvents::increment(ProfileEvents::FailedAsyncInsertQuery, 1);
    }
    else
    {
        promise.set_value();
    }
}

AsynchronousInsertQueue::AsynchronousInsertQueue(ContextPtr context_, size_t pool_size_)
    : WithContext(context_)
    , pool_size(pool_size_)
    , queue_shards(pool_size)
    , pool(pool_size)
{
    if (!pool_size)
        throw Exception(ErrorCodes::BAD_ARGUMENTS, "pool_size cannot be zero");

    for (size_t i = 0; i < pool_size; ++i)
        dump_by_first_update_threads.emplace_back([this, i] { processBatchDeadlines(i); });
}

AsynchronousInsertQueue::~AsynchronousInsertQueue()
{
    /// TODO: add a setting for graceful shutdown.

    LOG_TRACE(log, "Shutting down the asynchronous insertion queue");
    shutdown = true;

    for (size_t i = 0; i < pool_size; ++i)
    {
        auto & shard = queue_shards[i];

        shard.are_tasks_available.notify_one();
        assert(dump_by_first_update_threads[i].joinable());
        dump_by_first_update_threads[i].join();

        {
            std::lock_guard lock(shard.mutex);

            for (auto & [_, elem] : shard.queue)
            {
                for (const auto & entry : elem.data->entries)
                {
                    entry->finish(std::make_exception_ptr(Exception(
                        ErrorCodes::TIMEOUT_EXCEEDED, "Wait for async insert timeout exceeded)")));
                }
            }
        }
    }

    pool.wait();
    LOG_TRACE(log, "Asynchronous insertion queue finished");
}

void AsynchronousInsertQueue::scheduleDataProcessingJob(const InsertQuery & key, InsertDataPtr data, ContextPtr global_context)
{
    /// Wrap 'unique_ptr' with 'shared_ptr' to make this
    /// lambda copyable and allow to save it to the thread pool.
    pool.scheduleOrThrowOnError([key, global_context, data = std::make_shared<InsertDataPtr>(std::move(data))]() mutable
    {
        processData(key, std::move(*data), std::move(global_context));
    });
}

std::future<void> AsynchronousInsertQueue::push(ASTPtr query, ContextPtr query_context)
{
    query = query->clone();
    const auto & settings = query_context->getSettingsRef();
    auto & insert_query = query->as<ASTInsertQuery &>();

    InterpreterInsertQuery interpreter(query, query_context, settings.insert_allow_materialized_columns);
    auto table = interpreter.getTable(insert_query);
    auto sample_block = interpreter.getSampleBlock(insert_query, table, table->getInMemoryMetadataPtr());

    if (!FormatFactory::instance().isInputFormat(insert_query.format))
        throw Exception(ErrorCodes::UNKNOWN_FORMAT, "Unknown input format {}", insert_query.format);

    /// For table functions we check access while executing
    /// InterpreterInsertQuery::getTable() -> ITableFunction::execute().
    if (insert_query.table_id)
        query_context->checkAccess(AccessType::INSERT, insert_query.table_id, sample_block.getNames());

    String bytes;
    {
        auto read_buf = getReadBufferFromASTInsertQuery(query);
        WriteBufferFromString write_buf(bytes);
        copyData(*read_buf, write_buf);
    }

    if (auto quota = query_context->getQuota())
        quota->used(QuotaType::WRITTEN_BYTES, bytes.size());

    auto entry = std::make_shared<InsertData::Entry>(std::move(bytes), query_context->getCurrentQueryId());

    InsertQuery key{query, settings};
    InsertDataPtr data_to_process;
    std::future<void> insert_future;

    auto shard_num = key.hash % pool_size;
    auto & shard = queue_shards[shard_num];

    {
        std::lock_guard lock(shard.mutex);

        auto [it, inserted] = shard.iterators.try_emplace(key.hash);
        if (inserted)
        {
            auto now = std::chrono::steady_clock::now();
            auto timeout = now + Milliseconds{key.settings.async_insert_busy_timeout_ms};
            it->second = shard.queue.emplace(timeout, Container{key, std::make_unique<InsertData>()}).first;
        }

        auto queue_it = it->second;
        auto & data = queue_it->second.data;
        size_t entry_data_size = entry->bytes.size();

        assert(data);
        data->size_in_bytes += entry_data_size;
        data->entries.emplace_back(entry);
        insert_future = entry->getFuture();

        LOG_TRACE(log, "Have {} pending inserts with total {} bytes of data for query '{}'",
            data->entries.size(), data->size_in_bytes, key.query_str);

<<<<<<< HEAD
    ++data->query_number;
    data->size += entry_data_size;
    data->entries.emplace_back(entry);
=======
        /// Here we check whether we hit the limit on maximum data size in the buffer.
        /// And use setting from query context.
        /// It works, because queries with the same set of settings are already grouped together.
        if (data->size_in_bytes > key.settings.async_insert_max_data_size)
        {
            data_to_process = std::move(data);
            shard.iterators.erase(it);
            shard.queue.erase(queue_it);
        }
>>>>>>> 58557c87

        CurrentMetrics::add(CurrentMetrics::PendingAsyncInsert);
        ProfileEvents::increment(ProfileEvents::AsyncInsertQuery);
        ProfileEvents::increment(ProfileEvents::AsyncInsertBytes, entry_data_size);
    }

<<<<<<< HEAD
    LOG_TRACE(log, "Have {} pending inserts with total {} bytes of data for query '{}'",
        data->entries.size(), data->size, queryToString(it->first.query));

    /// Here we check whether we hit the limit on maximum data size in the buffer.
    /// And use setting from query context!
    /// It works, because queries with the same set of settings are already grouped together.
    if (data->size > it->first.settings.async_insert_max_data_size || data->query_number > it->first.settings.async_insert_max_query_number)
        scheduleDataProcessingJob(it->first, std::move(data), getContext());
=======
    if (data_to_process)
        scheduleDataProcessingJob(key, std::move(data_to_process), getContext());
    else
        shard.are_tasks_available.notify_one();
>>>>>>> 58557c87

    return insert_future;
}

void AsynchronousInsertQueue::processBatchDeadlines(size_t shard_num)
{
    auto & shard = queue_shards[shard_num];

    while (!shutdown)
    {
        std::vector<Container> entries_to_flush;
        {
            std::unique_lock lock(shard.mutex);

            shard.are_tasks_available.wait_for(lock,
                Milliseconds(getContext()->getSettingsRef().async_insert_busy_timeout_ms), [&shard, this]
            {
                if (shutdown)
                    return true;

                if (!shard.queue.empty() && shard.queue.begin()->first < std::chrono::steady_clock::now())
                    return true;

                return false;
            });

            if (shutdown)
                return;

            const auto now = std::chrono::steady_clock::now();

            while (true)
            {
                if (shard.queue.empty() || shard.queue.begin()->first > now)
                    break;

                auto it = shard.queue.begin();
                shard.iterators.erase(it->second.key.hash);

                entries_to_flush.emplace_back(std::move(it->second));
                shard.queue.erase(it);
            }
        }

        for (auto & entry : entries_to_flush)
            scheduleDataProcessingJob(entry.key, std::move(entry.data), getContext());
    }
}

static void appendElementsToLogSafe(
    AsynchronousInsertLog & log,
    std::vector<AsynchronousInsertLogElement> elements,
    std::chrono::time_point<std::chrono::system_clock> flush_time,
    const String & flush_query_id,
    const String & flush_exception)
try
{
    using Status = AsynchronousInsertLogElement::Status;

    for (auto & elem : elements)
    {
        elem.flush_time = timeInSeconds(flush_time);
        elem.flush_time_microseconds = timeInMicroseconds(flush_time);
        elem.flush_query_id = flush_query_id;
        elem.exception = flush_exception;
        elem.status = flush_exception.empty() ? Status::Ok : Status::FlushError;
        log.add(elem);
    }
}
catch (...)
{
    tryLogCurrentException("AsynchronousInsertQueue", "Failed to add elements to AsynchronousInsertLog");
}

// static
void AsynchronousInsertQueue::processData(InsertQuery key, InsertDataPtr data, ContextPtr global_context)
try
{
    if (!data)
        return;

    SCOPE_EXIT(CurrentMetrics::sub(CurrentMetrics::PendingAsyncInsert, data->entries.size()));

    const auto * log = &Poco::Logger::get("AsynchronousInsertQueue");
    const auto & insert_query = assert_cast<const ASTInsertQuery &>(*key.query);
    auto insert_context = Context::createCopy(global_context);

    /// 'resetParser' doesn't work for parallel parsing.
    key.settings.set("input_format_parallel_parsing", false);
    insert_context->makeQueryContext();
    insert_context->setSettings(key.settings);

    /// Set initial_query_id, because it's used in InterpreterInsertQuery for table lock.
    insert_context->getClientInfo().query_kind = ClientInfo::QueryKind::INITIAL_QUERY;
    insert_context->setCurrentQueryId("");

    InterpreterInsertQuery interpreter(key.query, insert_context, key.settings.insert_allow_materialized_columns, false, false, true);
    auto pipeline = interpreter.execute().pipeline;
    assert(pipeline.pushing());

    auto header = pipeline.getHeader();
    auto format = getInputFormatFromASTInsertQuery(key.query, false, header, insert_context, nullptr);

    size_t total_rows = 0;
    InsertData::EntryPtr current_entry;
    String current_exception;

    auto on_error = [&](const MutableColumns & result_columns, Exception & e)
    {
        current_exception = e.displayText();
        LOG_ERROR(log, "Failed parsing for query '{}' with query id {}. {}",
            key.query_str, current_entry->query_id, current_exception);

        for (const auto & column : result_columns)
            if (column->size() > total_rows)
                column->popBack(column->size() - total_rows);

        current_entry->finish(std::current_exception());
        return 0;
    };

    std::shared_ptr<ISimpleTransform> adding_defaults_transform;
    if (insert_context->getSettingsRef().input_format_defaults_for_omitted_fields && insert_query.table_id)
    {
        StoragePtr storage = DatabaseCatalog::instance().getTable(insert_query.table_id, insert_context);
        auto metadata_snapshot = storage->getInMemoryMetadataPtr();
        const auto & columns = metadata_snapshot->getColumns();
        if (columns.hasDefaults())
            adding_defaults_transform = std::make_shared<AddingDefaultsTransform>(header, columns, *format, insert_context);
    }

    auto insert_log = global_context->getAsynchronousInsertLog();
    std::vector<AsynchronousInsertLogElement> log_elements;

    if (insert_log)
        log_elements.reserve(data->entries.size());

    StreamingFormatExecutor executor(header, format, std::move(on_error), std::move(adding_defaults_transform));
    std::unique_ptr<ReadBuffer> last_buffer;
    auto chunk_info = std::make_shared<ChunkOffsets>();
    for (const auto & entry : data->entries)
    {
        auto buffer = std::make_unique<ReadBufferFromString>(entry->bytes);
        current_entry = entry;
        total_rows += executor.execute(*buffer);
        chunk_info->offsets.push_back(total_rows);

        /// Keep buffer, because it still can be used
        /// in destructor, while resetting buffer at next iteration.
        last_buffer = std::move(buffer);

        if (insert_log)
        {
            AsynchronousInsertLogElement elem;
            elem.event_time = timeInSeconds(entry->create_time);
            elem.event_time_microseconds = timeInMicroseconds(entry->create_time);
            elem.query = key.query;
            elem.query_id = entry->query_id;
            elem.bytes = entry->bytes.size();
            elem.exception = current_exception;
            current_exception.clear();

            /// If there was a parsing error,
            /// the entry won't be flushed anyway,
            /// so add the log element immediately.
            if (!elem.exception.empty())
            {
                elem.status = AsynchronousInsertLogElement::ParsingError;
                insert_log->add(elem);
            }
            else
            {
                log_elements.push_back(elem);
            }
        }
    }

    format->addBuffer(std::move(last_buffer));
    auto insert_query_id = insert_context->getCurrentQueryId();

    if (total_rows == 0)
        return;

    try
    {
        auto chunk = Chunk(executor.getResultColumns(), total_rows);
        chunk.setChunkInfo(std::move(chunk_info));
        size_t total_bytes = chunk.bytes();

        auto source = std::make_shared<SourceFromSingleChunk>(header, std::move(chunk));
        pipeline.complete(Pipe(std::move(source)));

        CompletedPipelineExecutor completed_executor(pipeline);
        completed_executor.execute();

        LOG_INFO(log, "Flushed {} rows, {} bytes for query '{}'",
            total_rows, total_bytes, key.query_str);
    }
    catch (...)
    {
        if (!log_elements.empty())
        {
            auto exception = getCurrentExceptionMessage(false);
            auto flush_time = std::chrono::system_clock::now();
            appendElementsToLogSafe(*insert_log, std::move(log_elements), flush_time, insert_query_id, exception);
        }
        throw;
    }

    for (const auto & entry : data->entries)
    {
        if (!entry->isFinished())
            entry->finish();
    }

    if (!log_elements.empty())
    {
        auto flush_time = std::chrono::system_clock::now();
        appendElementsToLogSafe(*insert_log, std::move(log_elements), flush_time, insert_query_id, "");
    }
}
catch (const Exception & e)
{
    finishWithException(key.query, data->entries, e);
}
catch (const Poco::Exception & e)
{
    finishWithException(key.query, data->entries, e);
}
catch (const std::exception & e)
{
    finishWithException(key.query, data->entries, e);
}
catch (...)
{
    finishWithException(key.query, data->entries, Exception(ErrorCodes::UNKNOWN_EXCEPTION, "Unknown exception"));
}

template <typename E>
void AsynchronousInsertQueue::finishWithException(
    const ASTPtr & query, const std::list<InsertData::EntryPtr> & entries, const E & exception)
{
    tryLogCurrentException("AsynchronousInsertQueue", fmt::format("Failed insertion for query '{}'", queryToString(query)));

    for (const auto & entry : entries)
    {
        if (!entry->isFinished())
        {
            /// Make a copy of exception to avoid concurrent usage of
            /// one exception object from several threads.
            entry->finish(std::make_exception_ptr(exception));
        }
    }
}

}<|MERGE_RESOLUTION|>--- conflicted
+++ resolved
@@ -235,48 +235,32 @@
 
         assert(data);
         data->size_in_bytes += entry_data_size;
+        ++data->query_number;
         data->entries.emplace_back(entry);
         insert_future = entry->getFuture();
 
         LOG_TRACE(log, "Have {} pending inserts with total {} bytes of data for query '{}'",
             data->entries.size(), data->size_in_bytes, key.query_str);
 
-<<<<<<< HEAD
-    ++data->query_number;
-    data->size += entry_data_size;
-    data->entries.emplace_back(entry);
-=======
         /// Here we check whether we hit the limit on maximum data size in the buffer.
         /// And use setting from query context.
         /// It works, because queries with the same set of settings are already grouped together.
-        if (data->size_in_bytes > key.settings.async_insert_max_data_size)
+        if (data->size_in_bytes > key.settings.async_insert_max_data_size || data->query_number > key.settings.async_insert_max_query_number)
         {
             data_to_process = std::move(data);
             shard.iterators.erase(it);
             shard.queue.erase(queue_it);
         }
->>>>>>> 58557c87
 
         CurrentMetrics::add(CurrentMetrics::PendingAsyncInsert);
         ProfileEvents::increment(ProfileEvents::AsyncInsertQuery);
         ProfileEvents::increment(ProfileEvents::AsyncInsertBytes, entry_data_size);
     }
 
-<<<<<<< HEAD
-    LOG_TRACE(log, "Have {} pending inserts with total {} bytes of data for query '{}'",
-        data->entries.size(), data->size, queryToString(it->first.query));
-
-    /// Here we check whether we hit the limit on maximum data size in the buffer.
-    /// And use setting from query context!
-    /// It works, because queries with the same set of settings are already grouped together.
-    if (data->size > it->first.settings.async_insert_max_data_size || data->query_number > it->first.settings.async_insert_max_query_number)
-        scheduleDataProcessingJob(it->first, std::move(data), getContext());
-=======
     if (data_to_process)
         scheduleDataProcessingJob(key, std::move(data_to_process), getContext());
     else
         shard.are_tasks_available.notify_one();
->>>>>>> 58557c87
 
     return insert_future;
 }
