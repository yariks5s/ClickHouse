--- conflicted
+++ resolved
@@ -412,18 +412,12 @@
     if (!running_group)
         running_group = std::make_shared<ThreadGroup>(getContext());
 
-<<<<<<< HEAD
     if (getContext()->getServerSettings().disable_insertion_and_mutation
         && query.table_id.database_name != DatabaseCatalog::SYSTEM_DATABASE)
         throw Exception(ErrorCodes::QUERY_IS_PROHIBITED, "Insert queries are prohibited");
 
-    StoragePtr inner_table;
-    if (const auto * mv = dynamic_cast<const StorageMaterializedView *>(table.get()))
-        inner_table = mv->getTargetTable();
-=======
     std::vector<Chain> sink_chains;
     std::vector<Chain> presink_chains;
->>>>>>> 3d6f9103
 
     for (size_t i = 0; i < sink_streams; ++i)
     {
