--- conflicted
+++ resolved
@@ -17,19 +17,12 @@
     factory.registerFunction<TableFunctionIcebergS3>(
         {.documentation
          = {.description = R"(The table function can be used to read the Iceberg table stored on S3 object store.)",
-<<<<<<< HEAD
-            .examples{{"iceberg", "SELECT * FROM iceberg(url, access_key_id, secret_access_key)", ""}},
-=======
             .examples{{"icebergS3", "SELECT * FROM icebergS3(url, access_key_id, secret_access_key)", ""}},
->>>>>>> 0c17de13
             .categories{"DataLake"}},
          .allow_readonly = false});
 
 #    endif
 #    if USE_AZURE_BLOB_STORAGE
-<<<<<<< HEAD
-#    endif
-=======
     factory.registerFunction<TableFunctionIcebergAzure>(
         {.documentation
          = {.description = R"(The table function can be used to read the Iceberg table stored on Azure object store.)",
@@ -43,7 +36,6 @@
             .examples{{"icebergLocal", "SELECT * FROM icebergLocal(filename)", ""}},
             .categories{"DataLake"}},
          .allow_readonly = false});
->>>>>>> 0c17de13
 }
 #endif
 
