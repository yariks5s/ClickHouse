--- conflicted
+++ resolved
@@ -31,40 +31,21 @@
         bool /*is_insert_query*/) const override
     {
         ColumnsDescription columns;
-<<<<<<< HEAD
-        if (TableFunction::configuration.structure != "auto")
-            columns = parseColumnsListFromString(TableFunction::configuration.structure, context);
-        else if (!structure_hint.empty())
-            columns = structure_hint;
-=======
         auto configuration = TableFunction::getConfiguration();
         if (configuration->structure != "auto")
             columns = parseColumnsListFromString(configuration->structure, context);
->>>>>>> b4c0a353
         else if (!cached_columns.empty())
             columns = cached_columns;
 
         StoragePtr storage = Storage::create(
-<<<<<<< HEAD
-            TableFunction::configuration, context, LoadingStrictnessLevel::CREATE,
-            columns, StorageID(TableFunction::getDatabaseName(), table_name),
-            ConstraintsDescription{}, String{}, std::nullopt);
-=======
             configuration, context, StorageID(TableFunction::getDatabaseName(), table_name),
             columns, ConstraintsDescription{}, String{}, std::nullopt, LoadingStrictnessLevel::CREATE);
->>>>>>> b4c0a353
 
         storage->startup();
         return storage;
     }
 
-<<<<<<< HEAD
-    void setStructureHint(const ColumnsDescription & structure_hint_) override { structure_hint = structure_hint_; }
-
-    const char * getStorageTypeName() const override { return Storage::name; }
-=======
     const char * getStorageTypeName() const override { return name; }
->>>>>>> b4c0a353
 
     ColumnsDescription getActualTableStructure(ContextPtr context, bool is_insert_query) const override
     {
