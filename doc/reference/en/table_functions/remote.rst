--- conflicted
+++ resolved
@@ -16,10 +16,7 @@
 Note: As an exception, when specifying an IPv6 address, the port is required.
 
 Examples:
-<<<<<<< HEAD
-=======
 
->>>>>>> 4cd9df27
 .. code-block:: text
 
   example01-01-1
@@ -32,29 +29,20 @@
 Multiple addresses can be comma-separated. In this case, the query goes to all the specified addresses (like to shards with different data) and uses distributed processing.
 
 Example:
-<<<<<<< HEAD
-=======
 
->>>>>>> 4cd9df27
 .. code-block:: text
 
   example01-01-1,example01-02-1
 
 Part of the expression can be specified in curly brackets. The previous example can be written as follows:
-<<<<<<< HEAD
-=======
 
->>>>>>> 4cd9df27
 .. code-block:: text
 
   example01-0{1,2}-1
 
 Curly brackets can contain a range of numbers separated by two dots (non-negative integers). In this case, the range is expanded to a set of values that generate shard addresses. If the first number starts with zero, the values are formed with the same zero alignment.
 The previous example can be written as follows:
-<<<<<<< HEAD
-=======
 
->>>>>>> 4cd9df27
 .. code-block:: text
 
   example01-{01..02}-1
@@ -64,10 +52,7 @@
 Addresses and fragments in curly brackets can be separated by the pipe (|) symbol. In this case, the corresponding sets of addresses are interpreted as replicas, and the query will be sent to the first healthy replica. The replicas are evaluated in the order currently set in the 'load_balancing' setting.
 
 Example:
-<<<<<<< HEAD
-=======
 
->>>>>>> 4cd9df27
 .. code-block:: text
 
   example01-{01..02}-{1|2}
