---
slug: /en/sql-reference/statements/create/user
sidebar_position: 39
sidebar_label: USER
title: "CREATE USER"
---

Creates [user accounts](../../../guides/sre/user-management/index.md#user-account-management).

Syntax:

``` sql
CREATE USER [IF NOT EXISTS | OR REPLACE] name1 [ON CLUSTER cluster_name1]
        [, name2 [ON CLUSTER cluster_name2] ...]
<<<<<<< HEAD
    [NOT IDENTIFIED | IDENTIFIED | ADD IDENTIFIED {[WITH {no_password | plaintext_password | sha256_password | sha256_hash | double_sha1_password | double_sha1_hash}] BY {'password' | 'hash'}} | {WITH ldap SERVER 'server_name'} | {WITH kerberos [REALM 'realm']} | {WITH ssl_certificate CN 'common_name'} | {WITH ssh_key BY KEY 'public_key' TYPE 'ssh-rsa|...'} | {WITH http SERVER 'server_name' [SCHEME 'Basic']}]
=======
    [NOT IDENTIFIED | IDENTIFIED {[WITH {no_password | plaintext_password | sha256_password | sha256_hash | double_sha1_password | double_sha1_hash}] BY {'password' | 'hash'}} | {WITH ldap SERVER 'server_name'} | {WITH kerberos [REALM 'realm']} | {WITH ssl_certificate CN 'common_name' | SAN 'TYPE:subject_alt_name'} | {WITH ssh_key BY KEY 'public_key' TYPE 'ssh-rsa|...'} | {WITH http SERVER 'server_name' [SCHEME 'Basic']}]
>>>>>>> 0d7ea528
    [HOST {LOCAL | NAME 'name' | REGEXP 'name_regexp' | IP 'address' | LIKE 'pattern'} [,...] | ANY | NONE]
    [VALID UNTIL datetime]
    [IN access_storage_type]
    [DEFAULT ROLE role [,...]]
    [DEFAULT DATABASE database | NONE]
    [GRANTEES {user | role | ANY | NONE} [,...] [EXCEPT {user | role} [,...]]]
    [SETTINGS variable [= value] [MIN [=] min_value] [MAX [=] max_value] [READONLY | WRITABLE] | PROFILE 'profile_name'] [,...]
```

`ON CLUSTER` clause allows creating users on a cluster, see [Distributed DDL](../../../sql-reference/distributed-ddl.md).

## Identification

There are multiple ways of user identification:

- `IDENTIFIED WITH no_password`
- `IDENTIFIED WITH plaintext_password BY 'qwerty'`
- `IDENTIFIED WITH sha256_password BY 'qwerty'` or `IDENTIFIED BY 'password'`
- `IDENTIFIED WITH sha256_hash BY 'hash'` or `IDENTIFIED WITH sha256_hash BY 'hash' SALT 'salt'`
- `IDENTIFIED WITH double_sha1_password BY 'qwerty'`
- `IDENTIFIED WITH double_sha1_hash BY 'hash'`
- `IDENTIFIED WITH bcrypt_password BY 'qwerty'`
- `IDENTIFIED WITH bcrypt_hash BY 'hash'`
- `IDENTIFIED WITH ldap SERVER 'server_name'`
- `IDENTIFIED WITH kerberos` or `IDENTIFIED WITH kerberos REALM 'realm'`
- `IDENTIFIED WITH ssl_certificate CN 'mysite.com:user'`
- `IDENTIFIED WITH ssh_key BY KEY 'public_key' TYPE 'ssh-rsa', KEY 'another_public_key' TYPE 'ssh-ed25519'`
- `IDENTIFIED WITH http SERVER 'http_server'` or `IDENTIFIED WITH http SERVER 'http_server' SCHEME 'basic'`
- `IDENTIFIED BY 'qwerty'`

Password complexity requirements can be edited in [config.xml](/docs/en/operations/configuration-files). Below is an example configuration that requires passwords to be at least 12 characters long and contain 1 number. Each password complexity rule requires a regex to match against passwords and a description of the rule.

```xml
<clickhouse>
    <password_complexity>
        <rule>
            <pattern>.{12}</pattern>
            <message>be at least 12 characters long</message>
        </rule>
        <rule>
            <pattern>\p{N}</pattern>
            <message>contain at least 1 numeric character</message>
        </rule>
    </password_complexity>
</clickhouse>
```

:::note
In ClickHouse Cloud, by default, passwords must meet the following complexity requirements:
- Be at least 12 characters long
- Contain at least 1 numeric character
- Contain at least 1 uppercase character
- Contain at least 1 lowercase character
- Contain at least 1 special character
:::

## Examples

1. The following username is `name1` and does not require a password - which obviously doesn't provide much security:

    ```sql
    CREATE USER name1 NOT IDENTIFIED
    ```

2. To specify a plaintext password:

    ```sql
    CREATE USER name2 IDENTIFIED WITH plaintext_password BY 'my_password'
    ```

    :::tip
    The password is stored in a SQL text file in `/var/lib/clickhouse/access`, so it's not a good idea to use `plaintext_password`. Try `sha256_password` instead, as demonstrated next...
    :::

3. The most common option is to use a password that is hashed using SHA-256. ClickHouse will hash the password for you when you specify `IDENTIFIED WITH sha256_password`. For example:

    ```sql
    CREATE USER name3 IDENTIFIED WITH sha256_password BY 'my_password'
    ```

    The `name3` user can now login using `my_password`, but the password is stored as the hashed value above. The following SQL file was created in `/var/lib/clickhouse/access` and gets executed at server startup:

    ```bash
    /var/lib/clickhouse/access $ cat 3843f510-6ebd-a52d-72ac-e021686d8a93.sql
    ATTACH USER name3 IDENTIFIED WITH sha256_hash BY '0C268556C1680BEF0640AAC1E7187566704208398DA31F03D18C74F5C5BE5053' SALT '4FB16307F5E10048196966DD7E6876AE53DE6A1D1F625488482C75F14A5097C7';
    ```

    :::tip
    If you have already created a hash value and corresponding salt value for a username, then you can use `IDENTIFIED WITH sha256_hash BY 'hash'` or `IDENTIFIED WITH sha256_hash BY 'hash' SALT 'salt'`. For identification with `sha256_hash` using `SALT` - hash must be calculated from concatenation of 'password' and 'salt'.
    :::

4. The `double_sha1_password` is not typically needed, but comes in handy when working with clients that require it (like the MySQL interface):

    ```sql
    CREATE USER name4 IDENTIFIED WITH double_sha1_password BY 'my_password'
    ```

    ClickHouse generates and runs the following query:

    ```response
    CREATE USER name4 IDENTIFIED WITH double_sha1_hash BY 'CCD3A959D6A004B9C3807B728BC2E55B67E10518'
    ```

5. The `bcrypt_password` is the most secure option for storing passwords. It uses the [bcrypt](https://en.wikipedia.org/wiki/Bcrypt) algorithm, which is resilient against brute force attacks even if the password hash is compromised.

    ```sql
    CREATE USER name5 IDENTIFIED WITH bcrypt_password BY 'my_password'
    ```

    The length of the password is limited to 72 characters with this method. The bcrypt work factor parameter, which defines the amount of computations and time needed to compute the hash and verify the password, can be modified in the server configuration:

    ```xml
    <bcrypt_workfactor>12</bcrypt_workfactor>
    ```

    The work factor must be between 4 and 31, with a default value of 12.

6. The type of the password can also be omitted:

    ```sql
    CREATE USER name6 IDENTIFIED BY 'my_password'
    ```

    In this case, ClickHouse will use the default password type specified in the server configuration:

    ```xml
    <default_password_type>sha256_password</default_password_type>
    ```

    The available password types are: `plaintext_password`, `sha256_password`, `double_sha1_password`.

7. Multiple authentication methods can be specified: 

   ```sql
   CREATE USER user1 IDENTIFIED WITH plaintext_password by '1' ADD IDENTIFIED WITH bcrypt_password by '2' ADD IDENTIFIED WITH plaintext_password by '3''
   ```

## User Host

User host is a host from which a connection to ClickHouse server could be established. The host can be specified in the `HOST` query section in the following ways:

- `HOST IP 'ip_address_or_subnetwork'` — User can connect to ClickHouse server only from the specified IP address or a [subnetwork](https://en.wikipedia.org/wiki/Subnetwork). Examples: `HOST IP '192.168.0.0/16'`, `HOST IP '2001:DB8::/32'`. For use in production, only specify `HOST IP` elements (IP addresses and their masks), since using `host` and `host_regexp` might cause extra latency.
- `HOST ANY` — User can connect from any location. This is a default option.
- `HOST LOCAL` — User can connect only locally.
- `HOST NAME 'fqdn'` — User host can be specified as FQDN. For example, `HOST NAME 'mysite.com'`.
- `HOST REGEXP 'regexp'` — You can use [pcre](http://www.pcre.org/) regular expressions when specifying user hosts. For example, `HOST REGEXP '.*\.mysite\.com'`.
- `HOST LIKE 'template'` — Allows you to use the [LIKE](../../../sql-reference/functions/string-search-functions.md#function-like) operator to filter the user hosts. For example, `HOST LIKE '%'` is equivalent to `HOST ANY`, `HOST LIKE '%.mysite.com'` filters all the hosts in the `mysite.com` domain.

Another way of specifying host is to use `@` syntax following the username. Examples:

- `CREATE USER mira@'127.0.0.1'` — Equivalent to the `HOST IP` syntax.
- `CREATE USER mira@'localhost'` — Equivalent to the `HOST LOCAL` syntax.
- `CREATE USER mira@'192.168.%.%'` — Equivalent to the `HOST LIKE` syntax.

:::tip
ClickHouse treats `user_name@'address'` as a username as a whole. Thus, technically you can create multiple users with the same `user_name` and different constructions after `@`. However, we do not recommend to do so.
:::

## VALID UNTIL Clause

Allows you to specify the expiration date and, optionally, the time for user credentials. It accepts a string as a parameter. It is recommended to use the `YYYY-MM-DD [hh:mm:ss] [timezone]` format for datetime. By default, this parameter equals `'infinity'`.

Examples:

- `CREATE USER name1 VALID UNTIL '2025-01-01'`
- `CREATE USER name1 VALID UNTIL '2025-01-01 12:00:00 UTC'`
- `CREATE USER name1 VALID UNTIL 'infinity'`

## GRANTEES Clause

Specifies users or roles which are allowed to receive [privileges](../../../sql-reference/statements/grant.md#privileges) from this user on the condition this user has also all required access granted with [GRANT OPTION](../../../sql-reference/statements/grant.md#granting-privilege-syntax). Options of the `GRANTEES` clause:

- `user` — Specifies a user this user can grant privileges to.
- `role` — Specifies a role this user can grant privileges to.
- `ANY` — This user can grant privileges to anyone. It's the default setting.
- `NONE` — This user can grant privileges to none.

You can exclude any user or role by using the `EXCEPT` expression. For example, `CREATE USER user1 GRANTEES ANY EXCEPT user2`. It means if `user1` has some privileges granted with `GRANT OPTION` it will be able to grant those privileges to anyone except `user2`.

## Examples

Create the user account `mira` protected by the password `qwerty`:

``` sql
CREATE USER mira HOST IP '127.0.0.1' IDENTIFIED WITH sha256_password BY 'qwerty';
```

`mira` should start client app at the host where the ClickHouse server runs.

Create the user account `john`, assign roles to it and make this roles default:

``` sql
CREATE USER john DEFAULT ROLE role1, role2;
```

Create the user account `john` and make all his future roles default:

``` sql
CREATE USER john DEFAULT ROLE ALL;
```

When some role is assigned to `john` in the future, it will become default automatically.

Create the user account `john` and make all his future roles default excepting `role1` and `role2`:

``` sql
CREATE USER john DEFAULT ROLE ALL EXCEPT role1, role2;
```

Create the user account `john` and allow him to grant his privileges to the user with `jack` account:

``` sql
CREATE USER john GRANTEES jack;
```<|MERGE_RESOLUTION|>--- conflicted
+++ resolved
@@ -12,11 +12,7 @@
 ``` sql
 CREATE USER [IF NOT EXISTS | OR REPLACE] name1 [ON CLUSTER cluster_name1]
         [, name2 [ON CLUSTER cluster_name2] ...]
-<<<<<<< HEAD
-    [NOT IDENTIFIED | IDENTIFIED | ADD IDENTIFIED {[WITH {no_password | plaintext_password | sha256_password | sha256_hash | double_sha1_password | double_sha1_hash}] BY {'password' | 'hash'}} | {WITH ldap SERVER 'server_name'} | {WITH kerberos [REALM 'realm']} | {WITH ssl_certificate CN 'common_name'} | {WITH ssh_key BY KEY 'public_key' TYPE 'ssh-rsa|...'} | {WITH http SERVER 'server_name' [SCHEME 'Basic']}]
-=======
-    [NOT IDENTIFIED | IDENTIFIED {[WITH {no_password | plaintext_password | sha256_password | sha256_hash | double_sha1_password | double_sha1_hash}] BY {'password' | 'hash'}} | {WITH ldap SERVER 'server_name'} | {WITH kerberos [REALM 'realm']} | {WITH ssl_certificate CN 'common_name' | SAN 'TYPE:subject_alt_name'} | {WITH ssh_key BY KEY 'public_key' TYPE 'ssh-rsa|...'} | {WITH http SERVER 'server_name' [SCHEME 'Basic']}]
->>>>>>> 0d7ea528
+    [NOT IDENTIFIED | IDENTIFIED | ADD IDENTIFIED {[WITH {no_password | plaintext_password | sha256_password | sha256_hash | double_sha1_password | double_sha1_hash}] BY {'password' | 'hash'}} | {WITH ldap SERVER 'server_name'} | {WITH kerberos [REALM 'realm']} | {WITH ssl_certificate CN 'common_name' | SAN 'TYPE:subject_alt_name'} | {WITH ssh_key BY KEY 'public_key' TYPE 'ssh-rsa|...'} | {WITH http SERVER 'server_name' [SCHEME 'Basic']}]
     [HOST {LOCAL | NAME 'name' | REGEXP 'name_regexp' | IP 'address' | LIKE 'pattern'} [,...] | ANY | NONE]
     [VALID UNTIL datetime]
     [IN access_storage_type]
