# Settings {#settings}

## distributed_product_mode {#distributed-product-mode}

Changes the behaviour of [distributed subqueries](../../sql-reference/operators/in.md).

ClickHouse applies this setting when the query contains the product of distributed tables, i.e. when the query for a distributed table contains a non-GLOBAL subquery for the distributed table.

Restrictions:

-   Only applied for IN and JOIN subqueries.
-   Only if the FROM section uses a distributed table containing more than one shard.
-   If the subquery concerns a distributed table containing more than one shard.
-   Not used for a table-valued [remote](../../sql-reference/table-functions/remote.md) function.

Possible values:

-   `deny` — Default value. Prohibits using these types of subqueries (returns the “Double-distributed in/JOIN subqueries is denied” exception).
-   `local` — Replaces the database and table in the subquery with local ones for the destination server (shard), leaving the normal `IN`/`JOIN.`
-   `global` — Replaces the `IN`/`JOIN` query with `GLOBAL IN`/`GLOBAL JOIN.`
-   `allow` — Allows the use of these types of subqueries.

## enable_optimize_predicate_expression {#enable-optimize-predicate-expression}

Turns on predicate pushdown in `SELECT` queries.

Predicate pushdown may significantly reduce network traffic for distributed queries.

Possible values:

-   0 — Disabled.
-   1 — Enabled.

Default value: 1.

Usage

Consider the following queries:

1.  `SELECT count() FROM test_table WHERE date = '2018-10-10'`
2.  `SELECT count() FROM (SELECT * FROM test_table) WHERE date = '2018-10-10'`

If `enable_optimize_predicate_expression = 1`, then the execution time of these queries is equal because ClickHouse applies `WHERE` to the subquery when processing it.

If `enable_optimize_predicate_expression = 0`, then the execution time of the second query is much longer because the `WHERE` clause applies to all the data after the subquery finishes.

## fallback_to_stale_replicas_for_distributed_queries {#settings-fallback_to_stale_replicas_for_distributed_queries}

Forces a query to an out-of-date replica if updated data is not available. See [Replication](../../engines/table-engines/mergetree-family/replication.md).

ClickHouse selects the most relevant from the outdated replicas of the table.

Used when performing `SELECT` from a distributed table that points to replicated tables.

By default, 1 (enabled).

## force_index_by_date {#settings-force_index_by_date}

Disables query execution if the index can’t be used by date.

Works with tables in the MergeTree family.

If `force_index_by_date=1`, ClickHouse checks whether the query has a date key condition that can be used for restricting data ranges. If there is no suitable condition, it throws an exception. However, it does not check whether the condition reduces the amount of data to read. For example, the condition `Date != ' 2000-01-01 '` is acceptable even when it matches all the data in the table (i.e., running the query requires a full scan). For more information about ranges of data in MergeTree tables, see [MergeTree](../../engines/table-engines/mergetree-family/mergetree.md).

## force_primary_key {#force-primary-key}

Disables query execution if indexing by the primary key is not possible.

Works with tables in the MergeTree family.

If `force_primary_key=1`, ClickHouse checks to see if the query has a primary key condition that can be used for restricting data ranges. If there is no suitable condition, it throws an exception. However, it does not check whether the condition reduces the amount of data to read. For more information about data ranges in MergeTree tables, see [MergeTree](../../engines/table-engines/mergetree-family/mergetree.md).

## force_data_skipping_indices {#settings-force_data_skipping_indices}

Disables query execution if passed data skipping indices wasn't used.

Consider the following example:

```sql
CREATE TABLE data
(
    key Int,
    d1 Int,
    d1_null Nullable(Int),
    INDEX d1_idx d1 TYPE minmax GRANULARITY 1,
    INDEX d1_null_idx assumeNotNull(d1_null) TYPE minmax GRANULARITY 1
)
Engine=MergeTree()
ORDER BY key;

SELECT * FROM data_01515;
SELECT * FROM data_01515 SETTINGS force_data_skipping_indices=''; -- query will produce CANNOT_PARSE_TEXT error.
SELECT * FROM data_01515 SETTINGS force_data_skipping_indices='d1_idx'; -- query will produce INDEX_NOT_USED error.
SELECT * FROM data_01515 WHERE d1 = 0 SETTINGS force_data_skipping_indices='d1_idx'; -- Ok.
SELECT * FROM data_01515 WHERE d1 = 0 SETTINGS force_data_skipping_indices='`d1_idx`'; -- Ok (example of full featured parser).
SELECT * FROM data_01515 WHERE d1 = 0 SETTINGS force_data_skipping_indices='`d1_idx`, d1_null_idx'; -- query will produce INDEX_NOT_USED error, since d1_null_idx is not used.
SELECT * FROM data_01515 WHERE d1 = 0 AND assumeNotNull(d1_null) = 0 SETTINGS force_data_skipping_indices='`d1_idx`, d1_null_idx'; -- Ok.
```

Works with tables in the MergeTree family.

## format_schema {#format-schema}

This parameter is useful when you are using formats that require a schema definition, such as [Cap’n Proto](https://capnproto.org/) or [Protobuf](https://developers.google.com/protocol-buffers/). The value depends on the format.

## fsync_metadata {#fsync-metadata}

Enables or disables [fsync](http://pubs.opengroup.org/onlinepubs/9699919799/functions/fsync.html) when writing `.sql` files. Enabled by default.

It makes sense to disable it if the server has millions of tiny tables that are constantly being created and destroyed.

## enable_http_compression {#settings-enable_http_compression}

Enables or disables data compression in the response to an HTTP request.

For more information, read the [HTTP interface description](../../interfaces/http.md).

Possible values:

-   0 — Disabled.
-   1 — Enabled.

Default value: 0.

## http_zlib_compression_level {#settings-http_zlib_compression_level}

Sets the level of data compression in the response to an HTTP request if [enable_http_compression = 1](#settings-enable_http_compression).

Possible values: Numbers from 1 to 9.

Default value: 3.

## http_native_compression_disable_checksumming_on_decompress {#settings-http_native_compression_disable_checksumming_on_decompress}

Enables or disables checksum verification when decompressing the HTTP POST data from the client. Used only for ClickHouse native compression format (not used with `gzip` or `deflate`).

For more information, read the [HTTP interface description](../../interfaces/http.md).

Possible values:

-   0 — Disabled.
-   1 — Enabled.

Default value: 0.

## send_progress_in_http_headers {#settings-send_progress_in_http_headers}

Enables or disables `X-ClickHouse-Progress` HTTP response headers in `clickhouse-server` responses.

For more information, read the [HTTP interface description](../../interfaces/http.md).

Possible values:

-   0 — Disabled.
-   1 — Enabled.

Default value: 0.

## max_http_get_redirects {#setting-max_http_get_redirects}

Limits the maximum number of HTTP GET redirect hops for [URL](../../engines/table-engines/special/url.md)-engine tables. The setting applies to both types of tables: those created by the [CREATE TABLE](../../sql-reference/statements/create/table.md) query and by the [url](../../sql-reference/table-functions/url.md) table function.

Possible values:

-   Any positive integer number of hops.
-   0 — No hops allowed.

Default value: 0.

## input_format_allow_errors_num {#settings-input_format_allow_errors_num}

Sets the maximum number of acceptable errors when reading from text formats (CSV, TSV, etc.).

The default value is 0.

Always pair it with `input_format_allow_errors_ratio`.

If an error occurred while reading rows but the error counter is still less than `input_format_allow_errors_num`, ClickHouse ignores the row and moves on to the next one.

If both `input_format_allow_errors_num` and `input_format_allow_errors_ratio` are exceeded, ClickHouse throws an exception.

## input_format_allow_errors_ratio {#settings-input_format_allow_errors_ratio}

Sets the maximum percentage of errors allowed when reading from text formats (CSV, TSV, etc.).
The percentage of errors is set as a floating-point number between 0 and 1.

The default value is 0.

Always pair it with `input_format_allow_errors_num`.

If an error occurred while reading rows but the error counter is still less than `input_format_allow_errors_ratio`, ClickHouse ignores the row and moves on to the next one.

If both `input_format_allow_errors_num` and `input_format_allow_errors_ratio` are exceeded, ClickHouse throws an exception.

## input_format_values_interpret_expressions {#settings-input_format_values_interpret_expressions}

Enables or disables the full SQL parser if the fast stream parser can’t parse the data. This setting is used only for the [Values](../../interfaces/formats.md#data-format-values) format at the data insertion. For more information about syntax parsing, see the [Syntax](../../sql-reference/syntax.md) section.

Possible values:

-   0 — Disabled.

    In this case, you must provide formatted data. See the [Formats](../../interfaces/formats.md) section.

-   1 — Enabled.

    In this case, you can use an SQL expression as a value, but data insertion is much slower this way. If you insert only formatted data, then ClickHouse behaves as if the setting value is 0.

Default value: 1.

Example of Use

Insert the [DateTime](../../sql-reference/data-types/datetime.md) type value with the different settings.

``` sql
SET input_format_values_interpret_expressions = 0;
INSERT INTO datetime_t VALUES (now())
```

``` text
Exception on client:
Code: 27. DB::Exception: Cannot parse input: expected ) before: now()): (at row 1)
```

``` sql
SET input_format_values_interpret_expressions = 1;
INSERT INTO datetime_t VALUES (now())
```

``` text
Ok.
```

The last query is equivalent to the following:

``` sql
SET input_format_values_interpret_expressions = 0;
INSERT INTO datetime_t SELECT now()
```

``` text
Ok.
```

## input_format_values_deduce_templates_of_expressions {#settings-input_format_values_deduce_templates_of_expressions}

Enables or disables template deduction for SQL expressions in [Values](../../interfaces/formats.md#data-format-values) format. It allows parsing and interpreting expressions in `Values` much faster if expressions in consecutive rows have the same structure. ClickHouse tries to deduce the template of an expression, parse the following rows using this template and evaluate the expression on a batch of successfully parsed rows.

Possible values:

-   0 — Disabled.
-   1 — Enabled.

Default value: 1.

For the following query:

``` sql
INSERT INTO test VALUES (lower('Hello')), (lower('world')), (lower('INSERT')), (upper('Values')), ...
```

-   If `input_format_values_interpret_expressions=1` and `format_values_deduce_templates_of_expressions=0`, expressions are interpreted separately for each row (this is very slow for large number of rows).
-   If `input_format_values_interpret_expressions=0` and `format_values_deduce_templates_of_expressions=1`, expressions in the first, second and third rows are parsed using template `lower(String)` and interpreted together, expression in the forth row is parsed with another template (`upper(String)`).
-   If `input_format_values_interpret_expressions=1` and `format_values_deduce_templates_of_expressions=1`, the same as in previous case, but also allows fallback to interpreting expressions separately if it’s not possible to deduce template.

## input_format_values_accurate_types_of_literals {#settings-input-format-values-accurate-types-of-literals}

This setting is used only when `input_format_values_deduce_templates_of_expressions = 1`. Expressions for some column may have the same structure, but contain numeric literals of different types, e.g.

``` sql
(..., abs(0), ...),             -- UInt64 literal
(..., abs(3.141592654), ...),   -- Float64 literal
(..., abs(-1), ...),            -- Int64 literal
```

Possible values:

-   0 — Disabled.

    In this case, ClickHouse may use a more general type for some literals (e.g., `Float64` or `Int64` instead of `UInt64` for `42`), but it may cause overflow and precision issues.

-   1 — Enabled.

    In this case, ClickHouse checks the actual type of literal and uses an expression template of the corresponding type. In some cases, it may significantly slow down expression evaluation in `Values`.

Default value: 1.

## input_format_defaults_for_omitted_fields {#session_settings-input_format_defaults_for_omitted_fields}

When performing `INSERT` queries, replace omitted input column values with default values of the respective columns. This option only applies to [JSONEachRow](../../interfaces/formats.md#jsoneachrow), [CSV](../../interfaces/formats.md#csv) and [TabSeparated](../../interfaces/formats.md#tabseparated) formats.

!!! note "Note"
    When this option is enabled, extended table metadata are sent from server to client. It consumes additional computing resources on the server and can reduce performance.

Possible values:

-   0 — Disabled.
-   1 — Enabled.

Default value: 1.

## input_format_tsv_empty_as_default {#settings-input-format-tsv-empty-as-default}

When enabled, replace empty input fields in TSV with default values. For complex default expressions `input_format_defaults_for_omitted_fields` must be enabled too.

Disabled by default.

## input_format_tsv_enum_as_number {#settings-input_format_tsv_enum_as_number}

Enables or disables parsing enum values as enum ids for TSV input format.

Possible values:

-   0 — Enum values are parsed as values.
-   1 — Enum values are parsed as enum IDs.

Default value: 0.

**Example**

Consider the table:

```sql
CREATE TABLE table_with_enum_column_for_tsv_insert (Id Int32,Value Enum('first' = 1, 'second' = 2)) ENGINE=Memory();
```

When the `input_format_tsv_enum_as_number` setting is enabled:

```sql
SET input_format_tsv_enum_as_number = 1;
INSERT INTO table_with_enum_column_for_tsv_insert FORMAT TSV 102	2;
INSERT INTO table_with_enum_column_for_tsv_insert FORMAT TSV 103	1;
SELECT * FROM table_with_enum_column_for_tsv_insert;
```

Result:

```text
┌──Id─┬─Value──┐
│ 102 │ second │
└─────┴────────┘
┌──Id─┬─Value──┐
│ 103 │ first  │
└─────┴────────┘
```

When the `input_format_tsv_enum_as_number` setting is disabled, the `INSERT` query:

```sql
SET input_format_tsv_enum_as_number = 0;
INSERT INTO table_with_enum_column_for_tsv_insert FORMAT TSV 102	2;
```

throws an exception.

## input_format_null_as_default {#settings-input-format-null-as-default}

Enables or disables using default values if input data contain `NULL`, but the data type of the corresponding column in not `Nullable(T)` (for text input formats).

## input_format_skip_unknown_fields {#settings-input-format-skip-unknown-fields}

Enables or disables skipping insertion of extra data.

When writing data, ClickHouse throws an exception if input data contain columns that do not exist in the target table. If skipping is enabled, ClickHouse doesn’t insert extra data and doesn’t throw an exception.

Supported formats:

-   [JSONEachRow](../../interfaces/formats.md#jsoneachrow)
-   [CSVWithNames](../../interfaces/formats.md#csvwithnames)
-   [TabSeparatedWithNames](../../interfaces/formats.md#tabseparatedwithnames)
-   [TSKV](../../interfaces/formats.md#tskv)

Possible values:

-   0 — Disabled.
-   1 — Enabled.

Default value: 0.

## input_format_import_nested_json {#settings-input_format_import_nested_json}

Enables or disables the insertion of JSON data with nested objects.

Supported formats:

-   [JSONEachRow](../../interfaces/formats.md#jsoneachrow)

Possible values:

-   0 — Disabled.
-   1 — Enabled.

Default value: 0.

See also:

-   [Usage of Nested Structures](../../interfaces/formats.md#jsoneachrow-nested) with the `JSONEachRow` format.

## input_format_with_names_use_header {#settings-input-format-with-names-use-header}

Enables or disables checking the column order when inserting data.

To improve insert performance, we recommend disabling this check if you are sure that the column order of the input data is the same as in the target table.

Supported formats:

-   [CSVWithNames](../../interfaces/formats.md#csvwithnames)
-   [TabSeparatedWithNames](../../interfaces/formats.md#tabseparatedwithnames)

Possible values:

-   0 — Disabled.
-   1 — Enabled.

Default value: 1.

## date_time_input_format {#settings-date_time_input_format}

Allows choosing a parser of the text representation of date and time.

The setting doesn’t apply to [date and time functions](../../sql-reference/functions/date-time-functions.md).

Possible values:

-   `'best_effort'` — Enables extended parsing.

    ClickHouse can parse the basic `YYYY-MM-DD HH:MM:SS` format and all [ISO 8601](https://en.wikipedia.org/wiki/ISO_8601) date and time formats. For example, `'2018-06-08T01:02:03.000Z'`.

-   `'basic'` — Use basic parser.

    ClickHouse can parse only the basic `YYYY-MM-DD HH:MM:SS` or `YYYY-MM-DD` format. For example, `2019-08-20 10:18:56` or `2019-08-20`.

Default value: `'basic'`.

See also:

-   [DateTime data type.](../../sql-reference/data-types/datetime.md)
-   [Functions for working with dates and times.](../../sql-reference/functions/date-time-functions.md)

## date_time_output_format {#settings-date_time_output_format}

Allows choosing different output formats of the text representation of date and time.

Possible values:

-   `simple` - Simple output format.

    Clickhouse output date and time `YYYY-MM-DD hh:mm:ss` format. For example, `2019-08-20 10:18:56`. The calculation is performed according to the data type's time zone (if present) or server time zone.

-   `iso` - ISO output format.

    Clickhouse output date and time in [ISO 8601](https://en.wikipedia.org/wiki/ISO_8601) `YYYY-MM-DDThh:mm:ssZ` format. For example, `2019-08-20T10:18:56Z`. Note that output is in UTC (`Z` means UTC).

-   `unix_timestamp` - Unix timestamp output format.

    Clickhouse output date and time in [Unix timestamp](https://en.wikipedia.org/wiki/Unix_time) format. For example `1566285536`.

Default value: `simple`.

See also:

-   [DateTime data type.](../../sql-reference/data-types/datetime.md)
-   [Functions for working with dates and times.](../../sql-reference/functions/date-time-functions.md)

## join_default_strictness {#settings-join_default_strictness}

Sets default strictness for [JOIN clauses](../../sql-reference/statements/select/join.md#select-join).

Possible values:

-   `ALL` — If the right table has several matching rows, ClickHouse creates a [Cartesian product](https://en.wikipedia.org/wiki/Cartesian_product) from matching rows. This is the normal `JOIN` behaviour from standard SQL.
-   `ANY` — If the right table has several matching rows, only the first one found is joined. If the right table has only one matching row, the results of `ANY` and `ALL` are the same.
-   `ASOF` — For joining sequences with an uncertain match.
-   `Empty string` — If `ALL` or `ANY` is not specified in the query, ClickHouse throws an exception.

Default value: `ALL`.

## join_any_take_last_row {#settings-join_any_take_last_row}

Changes behaviour of join operations with `ANY` strictness.

!!! warning "Attention"
    This setting applies only for `JOIN` operations with [Join](../../engines/table-engines/special/join.md) engine tables.

Possible values:

-   0 — If the right table has more than one matching row, only the first one found is joined.
-   1 — If the right table has more than one matching row, only the last one found is joined.

Default value: 0.

See also:

-   [JOIN clause](../../sql-reference/statements/select/join.md#select-join)
-   [Join table engine](../../engines/table-engines/special/join.md)
-   [join_default_strictness](#settings-join_default_strictness)

## join_use_nulls {#join_use_nulls}

Sets the type of [JOIN](../../sql-reference/statements/select/join.md) behaviour. When merging tables, empty cells may appear. ClickHouse fills them differently based on this setting.

Possible values:

-   0 — The empty cells are filled with the default value of the corresponding field type.
-   1 — `JOIN` behaves the same way as in standard SQL. The type of the corresponding field is converted to [Nullable](../../sql-reference/data-types/nullable.md#data_type-nullable), and empty cells are filled with [NULL](../../sql-reference/syntax.md).

Default value: 0.

## partial_merge_join_optimizations {#partial_merge_join_optimizations}

Disables optimizations in partial merge join algorithm for [JOIN](../../sql-reference/statements/select/join.md) queries.

By default, this setting enables improvements that could lead to wrong results. If you see suspicious results in your queries, disable optimizations by this setting. Optimizations can be different in different versions of the ClickHouse server.

Possible values:

-   0 — Optimizations disabled.
-   1 — Optimizations enabled.

Default value: 1.

## partial_merge_join_rows_in_right_blocks {#partial_merge_join_rows_in_right_blocks}

Limits sizes of right-hand join data blocks in partial merge join algorithm for [JOIN](../../sql-reference/statements/select/join.md) queries.

ClickHouse server:

1.  Splits right-hand join data into blocks with up to the specified number of rows.
2.  Indexes each block with its minimum and maximum values.
3.  Unloads prepared blocks to disk if it is possible.

Possible values:

-   Any positive integer. Recommended range of values: \[1000, 100000\].

Default value: 65536.

## join_on_disk_max_files_to_merge {#join_on_disk_max_files_to_merge}

Limits the number of files allowed for parallel sorting in MergeJoin operations when they are executed on disk.

The bigger the value of the setting, the more RAM used and the less disk I/O needed.

Possible values:

-   Any positive integer, starting from 2.

Default value: 64.

## any_join_distinct_right_table_keys {#any_join_distinct_right_table_keys}

Enables legacy ClickHouse server behaviour in `ANY INNER|LEFT JOIN` operations.

!!! note "Warning"
    Use this setting only for backward compatibility if your use cases depend on legacy `JOIN` behaviour.

When the legacy behaviour enabled:

-   Results of `t1 ANY LEFT JOIN t2` and `t2 ANY RIGHT JOIN t1` operations are not equal because ClickHouse uses the logic with many-to-one left-to-right table keys mapping.
-   Results of `ANY INNER JOIN` operations contain all rows from the left table like the `SEMI LEFT JOIN` operations do.

When the legacy behaviour disabled:

-   Results of `t1 ANY LEFT JOIN t2` and `t2 ANY RIGHT JOIN t1` operations are equal because ClickHouse uses the logic which provides one-to-many keys mapping in `ANY RIGHT JOIN` operations.
-   Results of `ANY INNER JOIN` operations contain one row per key from both the left and right tables.

Possible values:

-   0 — Legacy behaviour is disabled.
-   1 — Legacy behaviour is enabled.

Default value: 0.

See also:

-   [JOIN strictness](../../sql-reference/statements/select/join.md#join-settings)

## temporary_files_codec {#temporary_files_codec}

Sets compression codec for temporary files used in sorting and joining operations on disk.

Possible values:

-   LZ4 — [LZ4](https://en.wikipedia.org/wiki/LZ4_(compression_algorithm)) compression is applied.
-   NONE — No compression is applied.

Default value: LZ4.

## max_block_size {#setting-max_block_size}

In ClickHouse, data is processed by blocks (sets of column parts). The internal processing cycles for a single block are efficient enough, but there are noticeable expenditures on each block. The `max_block_size` setting is a recommendation for what size of the block (in a count of rows) to load from tables. The block size shouldn’t be too small, so that the expenditures on each block are still noticeable, but not too large so that the query with LIMIT that is completed after the first block is processed quickly. The goal is to avoid consuming too much memory when extracting a large number of columns in multiple threads and to preserve at least some cache locality.

Default value: 65,536.

Blocks the size of `max_block_size` are not always loaded from the table. If it is obvious that less data needs to be retrieved, a smaller block is processed.

## preferred_block_size_bytes {#preferred-block-size-bytes}

Used for the same purpose as `max_block_size`, but it sets the recommended block size in bytes by adapting it to the number of rows in the block.
However, the block size cannot be more than `max_block_size` rows.
By default: 1,000,000. It only works when reading from MergeTree engines.

## merge_tree_min_rows_for_concurrent_read {#setting-merge-tree-min-rows-for-concurrent-read}

If the number of rows to be read from a file of a [MergeTree](../../engines/table-engines/mergetree-family/mergetree.md) table exceeds `merge_tree_min_rows_for_concurrent_read` then ClickHouse tries to perform a concurrent reading from this file on several threads.

Possible values:

-   Any positive integer.

Default value: 163840.

## merge_tree_min_bytes_for_concurrent_read {#setting-merge-tree-min-bytes-for-concurrent-read}

If the number of bytes to read from one file of a [MergeTree](../../engines/table-engines/mergetree-family/mergetree.md)-engine table exceeds `merge_tree_min_bytes_for_concurrent_read`, then ClickHouse tries to concurrently read from this file in several threads.

Possible value:

-   Any positive integer.

Default value: 251658240.

## merge_tree_min_rows_for_seek {#setting-merge-tree-min-rows-for-seek}

If the distance between two data blocks to be read in one file is less than `merge_tree_min_rows_for_seek` rows, then ClickHouse does not seek through the file but reads the data sequentially.

Possible values:

-   Any positive integer.

Default value: 0.

## merge_tree_min_bytes_for_seek {#setting-merge-tree-min-bytes-for-seek}

If the distance between two data blocks to be read in one file is less than `merge_tree_min_bytes_for_seek` bytes, then ClickHouse sequentially reads a range of file that contains both blocks, thus avoiding extra seek.

Possible values:

-   Any positive integer.

Default value: 0.

## merge_tree_coarse_index_granularity {#setting-merge-tree-coarse-index-granularity}

When searching for data, ClickHouse checks the data marks in the index file. If ClickHouse finds that required keys are in some range, it divides this range into `merge_tree_coarse_index_granularity` subranges and searches the required keys there recursively.

Possible values:

-   Any positive even integer.

Default value: 8.

## merge_tree_max_rows_to_use_cache {#setting-merge-tree-max-rows-to-use-cache}

If ClickHouse should read more than `merge_tree_max_rows_to_use_cache` rows in one query, it doesn’t use the cache of uncompressed blocks.

The cache of uncompressed blocks stores data extracted for queries. ClickHouse uses this cache to speed up responses to repeated small queries. This setting protects the cache from trashing by queries that read a large amount of data. The [uncompressed_cache_size](../../operations/server-configuration-parameters/settings.md#server-settings-uncompressed_cache_size) server setting defines the size of the cache of uncompressed blocks.

Possible values:

-   Any positive integer.

Default value: 128 ✕ 8192.

## merge_tree_max_bytes_to_use_cache {#setting-merge-tree-max-bytes-to-use-cache}

If ClickHouse should read more than `merge_tree_max_bytes_to_use_cache` bytes in one query, it doesn’t use the cache of uncompressed blocks.

The cache of uncompressed blocks stores data extracted for queries. ClickHouse uses this cache to speed up responses to repeated small queries. This setting protects the cache from trashing by queries that read a large amount of data. The [uncompressed_cache_size](../../operations/server-configuration-parameters/settings.md#server-settings-uncompressed_cache_size) server setting defines the size of the cache of uncompressed blocks.

Possible value:

-   Any positive integer.

Default value: 2013265920.

## min_bytes_to_use_direct_io {#settings-min-bytes-to-use-direct-io}

The minimum data volume required for using direct I/O access to the storage disk.

ClickHouse uses this setting when reading data from tables. If the total storage volume of all the data to be read exceeds `min_bytes_to_use_direct_io` bytes, then ClickHouse reads the data from the storage disk with the `O_DIRECT` option.

Possible values:

-   0 — Direct I/O is disabled.
-   Positive integer.

Default value: 0.

## network_compression_method {#network_compression_method}

Sets the method of data compression that is used for communication between servers and between server and [clickhouse-client](../../interfaces/cli.md).

Possible values:

-   `LZ4` — sets LZ4 compression method.
-   `ZSTD` — sets ZSTD compression method.

Default value: `LZ4`.

**See Also**

-   [network_zstd_compression_level](#network_zstd_compression_level)

## network_zstd_compression_level {#network_zstd_compression_level}

Adjusts the level of ZSTD compression. Used only when [network_compression_method](#network_compression_method) is set to `ZSTD`.

Possible values:

-   Positive integer from 1 to 15.

Default value: `1`.

## log_queries {#settings-log-queries}

Setting up query logging.

Queries sent to ClickHouse with this setup are logged according to the rules in the [query_log](../../operations/server-configuration-parameters/settings.md#server_configuration_parameters-query-log) server configuration parameter.

Example:

``` text
log_queries=1
```

## log_queries_min_query_duration_ms {#settings-log-queries-min-query-duration-ms}

If enabled (non-zero), queries faster then the value of this setting will not be logged (you can think about this as a `long_query_time` for [MySQL Slow Query Log](https://dev.mysql.com/doc/refman/5.7/en/slow-query-log.html)), and this basically means that you will not find them in the following tables:

- `system.query_log`
- `system.query_thread_log`

Only the queries with the following type will get to the log:

- `QUERY_FINISH`
- `EXCEPTION_WHILE_PROCESSING`

-   Type: milliseconds
-   Default value: 0 (any query)

## log_queries_min_type {#settings-log-queries-min-type}

`query_log` minimal type to log.

Possible values:
- `QUERY_START` (`=1`)
- `QUERY_FINISH` (`=2`)
- `EXCEPTION_BEFORE_START` (`=3`)
- `EXCEPTION_WHILE_PROCESSING` (`=4`)

Default value: `QUERY_START`.

Can be used to limit which entities will go to `query_log`, say you are interested only in errors, then you can use `EXCEPTION_WHILE_PROCESSING`:

``` text
log_queries_min_type='EXCEPTION_WHILE_PROCESSING'
```

## log_query_threads {#settings-log-query-threads}

Setting up query threads logging.

Queries’ threads runned by ClickHouse with this setup are logged according to the rules in the [query_thread_log](../../operations/server-configuration-parameters/settings.md#server_configuration_parameters-query_thread_log) server configuration parameter.

Example:

``` text
log_query_threads=1
```

## log_comment {#settings-log-comment}

Specifies the value for the `log_comment` field of the [system.query_log](../system-tables/query_log.md) table and comment text for the server log.

It can be used to improve the readability of server logs. Additionally, it helps to select queries related to the test from the `system.query_log` after running [clickhouse-test](../../development/tests.md).

Possible values:

-   Any string no longer than [max_query_size](#settings-max_query_size). If length is exceeded, the server throws an exception.

Default value: empty string.

**Example**

Query:

``` sql
SET log_comment = 'log_comment test', log_queries = 1;
SELECT 1;
SYSTEM FLUSH LOGS;
SELECT type, query FROM system.query_log WHERE log_comment = 'log_comment test' AND event_date >= yesterday() ORDER BY event_time DESC LIMIT 2;
```

Result:

``` text
┌─type────────┬─query─────┐
│ QueryStart  │ SELECT 1; │
│ QueryFinish │ SELECT 1; │
└─────────────┴───────────┘
```

## max_insert_block_size {#settings-max_insert_block_size}

The size of blocks (in a count of rows) to form for insertion into a table.
This setting only applies in cases when the server forms the blocks.
For example, for an INSERT via the HTTP interface, the server parses the data format and forms blocks of the specified size.
But when using clickhouse-client, the client parses the data itself, and the ‘max_insert_block_size’ setting on the server doesn’t affect the size of the inserted blocks.
The setting also doesn’t have a purpose when using INSERT SELECT, since data is inserted using the same blocks that are formed after SELECT.

Default value: 1,048,576.

The default is slightly more than `max_block_size`. The reason for this is because certain table engines (`*MergeTree`) form a data part on the disk for each inserted block, which is a fairly large entity. Similarly, `*MergeTree` tables sort data during insertion, and a large enough block size allow sorting more data in RAM.

## min_insert_block_size_rows {#min-insert-block-size-rows}

Sets the minimum number of rows in the block which can be inserted into a table by an `INSERT` query. Smaller-sized blocks are squashed into bigger ones.

Possible values:

-   Positive integer.
-   0 — Squashing disabled.

Default value: 1048576.

## min_insert_block_size_bytes {#min-insert-block-size-bytes}

Sets the minimum number of bytes in the block which can be inserted into a table by an `INSERT` query. Smaller-sized blocks are squashed into bigger ones.

Possible values:

-   Positive integer.
-   0 — Squashing disabled.

Default value: 268435456.

## max_replica_delay_for_distributed_queries {#settings-max_replica_delay_for_distributed_queries}

Disables lagging replicas for distributed queries. See [Replication](../../engines/table-engines/mergetree-family/replication.md).

Sets the time in seconds. If a replica lags more than the set value, this replica is not used.

Default value: 300.

Used when performing `SELECT` from a distributed table that points to replicated tables.

## max_threads {#settings-max_threads}

The maximum number of query processing threads, excluding threads for retrieving data from remote servers (see the ‘max_distributed_connections’ parameter).

This parameter applies to threads that perform the same stages of the query processing pipeline in parallel.
For example, when reading from a table, if it is possible to evaluate expressions with functions, filter with WHERE and pre-aggregate for GROUP BY in parallel using at least ‘max_threads’ number of threads, then ‘max_threads’ are used.

Default value: the number of physical CPU cores.

For queries that are completed quickly because of a LIMIT, you can set a lower ‘max_threads’. For example, if the necessary number of entries are located in every block and max_threads = 8, then 8 blocks are retrieved, although it would have been enough to read just one.

The smaller the `max_threads` value, the less memory is consumed.

## max_insert_threads {#settings-max-insert-threads}

The maximum number of threads to execute the `INSERT SELECT` query.

Possible values:

-   0 (or 1) — `INSERT SELECT` no parallel execution.
-   Positive integer. Bigger than 1.

Default value: 0.

Parallel `INSERT SELECT` has effect only if the `SELECT` part is executed in parallel, see [max_threads](#settings-max_threads) setting.
Higher values will lead to higher memory usage.

## max_compress_block_size {#max-compress-block-size}

The maximum size of blocks of uncompressed data before compressing for writing to a table. By default, 1,048,576 (1 MiB). Specifying smaller block size generally leads to slightly reduced compression ratio, the compression and decompression speed increases slightly due to cache locality, and memory consumption is reduced.

!!! note "Warning"
    This is an expert-level setting, and you shouldn't change it if you're just getting started with Clickhouse.

Don’t confuse blocks for compression (a chunk of memory consisting of bytes) with blocks for query processing (a set of rows from a table).

## min_compress_block_size {#min-compress-block-size}

For [MergeTree](../../engines/table-engines/mergetree-family/mergetree.md) tables. In order to reduce latency when processing queries, a block is compressed when writing the next mark if its size is at least `min_compress_block_size`. By default, 65,536.

The actual size of the block, if the uncompressed data is less than `max_compress_block_size`, is no less than this value and no less than the volume of data for one mark.

Let’s look at an example. Assume that `index_granularity` was set to 8192 during table creation.

We are writing a UInt32-type column (4 bytes per value). When writing 8192 rows, the total will be 32 KB of data. Since min_compress_block_size = 65,536, a compressed block will be formed for every two marks.

We are writing a URL column with the String type (average size of 60 bytes per value). When writing 8192 rows, the average will be slightly less than 500 KB of data. Since this is more than 65,536, a compressed block will be formed for each mark. In this case, when reading data from the disk in the range of a single mark, extra data won’t be decompressed.

!!! note "Warning"
    This is an expert-level setting, and you shouldn't change it if you're just getting started with Clickhouse.

## max_query_size {#settings-max_query_size}

The maximum part of a query that can be taken to RAM for parsing with the SQL parser.
The INSERT query also contains data for INSERT that is processed by a separate stream parser (that consumes O(1) RAM), which is not included in this restriction.

Default value: 256 KiB.

## max_parser_depth {#max_parser_depth}

Limits maximum recursion depth in the recursive descent parser. Allows controlling the stack size.

Possible values:

-   Positive integer.
-   0 — Recursion depth is unlimited.

Default value: 1000.

## interactive_delay {#interactive-delay}

The interval in microseconds for checking whether request execution has been cancelled and sending the progress.

Default value: 100,000 (checks for cancelling and sends the progress ten times per second).

## connect_timeout, receive_timeout, send_timeout {#connect-timeout-receive-timeout-send-timeout}

Timeouts in seconds on the socket used for communicating with the client.

Default value: 10, 300, 300.

## cancel_http_readonly_queries_on_client_close {#cancel-http-readonly-queries-on-client-close}

Cancels HTTP read-only queries (e.g. SELECT) when a client closes the connection without waiting for the response.

Default value: 0

## poll_interval {#poll-interval}

Lock in a wait loop for the specified number of seconds.

Default value: 10.

## max_distributed_connections {#max-distributed-connections}

The maximum number of simultaneous connections with remote servers for distributed processing of a single query to a single Distributed table. We recommend setting a value no less than the number of servers in the cluster.

Default value: 1024.

The following parameters are only used when creating Distributed tables (and when launching a server), so there is no reason to change them at runtime.

## distributed_connections_pool_size {#distributed-connections-pool-size}

The maximum number of simultaneous connections with remote servers for distributed processing of all queries to a single Distributed table. We recommend setting a value no less than the number of servers in the cluster.

Default value: 1024.

## connect_timeout_with_failover_ms {#connect-timeout-with-failover-ms}

The timeout in milliseconds for connecting to a remote server for a Distributed table engine, if the ‘shard’ and ‘replica’ sections are used in the cluster definition.
If unsuccessful, several attempts are made to connect to various replicas.

Default value: 50.

## connection_pool_max_wait_ms {#connection-pool-max-wait-ms}

The wait time in milliseconds for a connection when the connection pool is full.

Possible values:

- Positive integer.
- 0 — Infinite timeout.

Default value: 0.

## connections_with_failover_max_tries {#connections-with-failover-max-tries}

The maximum number of connection attempts with each replica for the Distributed table engine.

Default value: 3.

## extremes {#extremes}

Whether to count extreme values (the minimums and maximums in columns of a query result). Accepts 0 or 1. By default, 0 (disabled).
For more information, see the section “Extreme values”.

## kafka_max_wait_ms {#kafka-max-wait-ms}

The wait time in milliseconds for reading messages from [Kafka](../../engines/table-engines/integrations/kafka.md#kafka) before retry.

Possible values:

- Positive integer.
- 0 — Infinite timeout.

Default value: 5000.

See also:

-   [Apache Kafka](https://kafka.apache.org/)

## use_uncompressed_cache {#setting-use_uncompressed_cache}

Whether to use a cache of uncompressed blocks. Accepts 0 or 1. By default, 0 (disabled).
Using the uncompressed cache (only for tables in the MergeTree family) can significantly reduce latency and increase throughput when working with a large number of short queries. Enable this setting for users who send frequent short requests. Also pay attention to the [uncompressed_cache_size](../../operations/server-configuration-parameters/settings.md#server-settings-uncompressed_cache_size) configuration parameter (only set in the config file) – the size of uncompressed cache blocks. By default, it is 8 GiB. The uncompressed cache is filled in as needed and the least-used data is automatically deleted.

For queries that read at least a somewhat large volume of data (one million rows or more), the uncompressed cache is disabled automatically to save space for truly small queries. This means that you can keep the ‘use_uncompressed_cache’ setting always set to 1.

## replace_running_query {#replace-running-query}

When using the HTTP interface, the ‘query_id’ parameter can be passed. This is any string that serves as the query identifier.
If a query from the same user with the same ‘query_id’ already exists at this time, the behaviour depends on the ‘replace_running_query’ parameter.

`0` (default) – Throw an exception (don’t allow the query to run if a query with the same ‘query_id’ is already running).

`1` – Cancel the old query and start running the new one.

Yandex.Metrica uses this parameter set to 1 for implementing suggestions for segmentation conditions. After entering the next character, if the old query hasn’t finished yet, it should be cancelled.

## replace_running_query_max_wait_ms {#replace-running-query-max-wait-ms}

The wait time for running the query with the same `query_id` to finish, when the [replace_running_query](#replace-running-query) setting is active.

Possible values:

- Positive integer.
- 0 — Throwing an exception that does not allow to run a new query if the server already executes a query with the same `query_id`.

Default value: 5000.

## stream_flush_interval_ms {#stream-flush-interval-ms}

Works for tables with streaming in the case of a timeout, or when a thread generates [max_insert_block_size](#settings-max_insert_block_size) rows.

The default value is 7500.

The smaller the value, the more often data is flushed into the table. Setting the value too low leads to poor performance.

## load_balancing {#settings-load_balancing}

Specifies the algorithm of replicas selection that is used for distributed query processing.

ClickHouse supports the following algorithms of choosing replicas:

-   [Random](#load_balancing-random) (by default)
-   [Nearest hostname](#load_balancing-nearest_hostname)
-   [In order](#load_balancing-in_order)
-   [First or random](#load_balancing-first_or_random)
-   [Round robin](#load_balancing-round_robin)

See also:

-   [distributed_replica_max_ignored_errors](#settings-distributed_replica_max_ignored_errors)

### Random (by Default) {#load_balancing-random}

``` sql
load_balancing = random
```

The number of errors is counted for each replica. The query is sent to the replica with the fewest errors, and if there are several of these, to anyone of them.
Disadvantages: Server proximity is not accounted for; if the replicas have different data, you will also get different data.

### Nearest Hostname {#load_balancing-nearest_hostname}

``` sql
load_balancing = nearest_hostname
```

The number of errors is counted for each replica. Every 5 minutes, the number of errors is integrally divided by 2. Thus, the number of errors is calculated for a recent time with exponential smoothing. If there is one replica with a minimal number of errors (i.e. errors occurred recently on the other replicas), the query is sent to it. If there are multiple replicas with the same minimal number of errors, the query is sent to the replica with a hostname that is most similar to the server’s hostname in the config file (for the number of different characters in identical positions, up to the minimum length of both hostnames).

For instance, example01-01-1 and example01-01-2.yandex.ru are different in one position, while example01-01-1 and example01-02-2 differ in two places.
This method might seem primitive, but it doesn’t require external data about network topology, and it doesn’t compare IP addresses, which would be complicated for our IPv6 addresses.

Thus, if there are equivalent replicas, the closest one by name is preferred.
We can also assume that when sending a query to the same server, in the absence of failures, a distributed query will also go to the same servers. So even if different data is placed on the replicas, the query will return mostly the same results.

### In Order {#load_balancing-in_order}

``` sql
load_balancing = in_order
```

Replicas with the same number of errors are accessed in the same order as they are specified in the configuration.
This method is appropriate when you know exactly which replica is preferable.

### First or Random {#load_balancing-first_or_random}

``` sql
load_balancing = first_or_random
```

This algorithm chooses the first replica in the set or a random replica if the first is unavailable. It’s effective in cross-replication topology setups, but useless in other configurations.

The `first_or_random` algorithm solves the problem of the `in_order` algorithm. With `in_order`, if one replica goes down, the next one gets a double load while the remaining replicas handle the usual amount of traffic. When using the `first_or_random` algorithm, the load is evenly distributed among replicas that are still available.

It's possible to explicitly define what the first replica is by using the setting `load_balancing_first_offset`. This gives more control to rebalance query workloads among replicas.

### Round Robin {#load_balancing-round_robin}

``` sql
load_balancing = round_robin
```

This algorithm uses a round-robin policy across replicas with the same number of errors (only the queries with `round_robin` policy is accounted).

## prefer_localhost_replica {#settings-prefer-localhost-replica}

Enables/disables preferable using the localhost replica when processing distributed queries.

Possible values:

-   1 — ClickHouse always sends a query to the localhost replica if it exists.
-   0 — ClickHouse uses the balancing strategy specified by the [load_balancing](#settings-load_balancing) setting.

Default value: 1.

!!! warning "Warning"
    Disable this setting if you use [max_parallel_replicas](#settings-max_parallel_replicas).

## totals_mode {#totals-mode}

How to calculate TOTALS when HAVING is present, as well as when max_rows_to_group_by and group_by_overflow_mode = ‘any’ are present.
See the section “WITH TOTALS modifier”.

## totals_auto_threshold {#totals-auto-threshold}

The threshold for `totals_mode = 'auto'`.
See the section “WITH TOTALS modifier”.

## max_parallel_replicas {#settings-max_parallel_replicas}

The maximum number of replicas for each shard when executing a query.

Possible values:

-   Positive integer.

Default value: `1`.

**Additional Info** 

This setting is useful for replicated tables with a sampling key. A query may be processed faster if it is executed on several servers in parallel. But the query performance may degrade in the following cases:

- The position of the sampling key in the partitioning key doesn't allow efficient range scans.
- Adding a sampling key to the table makes filtering by other columns less efficient.
- The sampling key is an expression that is expensive to calculate.
- The cluster latency distribution has a long tail, so that querying more servers increases the query overall latency.

!!! warning "Warning"
    This setting will produce incorrect results when joins or subqueries are involved, and all tables don't meet certain requirements. See [Distributed Subqueries and max_parallel_replicas](../../sql-reference/operators/in.md#max_parallel_replica-subqueries) for more details.

## compile {#compile}

Enable compilation of queries. By default, 0 (disabled).

The compilation is only used for part of the query-processing pipeline: for the first stage of aggregation (GROUP BY).
If this portion of the pipeline was compiled, the query may run faster due to the deployment of short cycles and inlining aggregate function calls. The maximum performance improvement (up to four times faster in rare cases) is seen for queries with multiple simple aggregate functions. Typically, the performance gain is insignificant. In very rare cases, it may slow down query execution.

## min_count_to_compile {#min-count-to-compile}

How many times to potentially use a compiled chunk of code before running compilation. By default, 3.
For testing, the value can be set to 0: compilation runs synchronously and the query waits for the end of the compilation process before continuing execution. For all other cases, use values ​​starting with 1. Compilation normally takes about 5-10 seconds.
If the value is 1 or more, compilation occurs asynchronously in a separate thread. The result will be used as soon as it is ready, including queries that are currently running.

Compiled code is required for each different combination of aggregate functions used in the query and the type of keys in the GROUP BY clause.
The results of the compilation are saved in the build directory in the form of .so files. There is no restriction on the number of compilation results since they don’t use very much space. Old results will be used after server restarts, except in the case of a server upgrade – in this case, the old results are deleted.

## output_format_json_quote_64bit_integers {#session_settings-output_format_json_quote_64bit_integers}

If the value is true, integers appear in quotes when using JSON\* Int64 and UInt64 formats (for compatibility with most JavaScript implementations); otherwise, integers are output without the quotes.

## output_format_json_quote_denormals {#settings-output_format_json_quote_denormals}

Enables `+nan`, `-nan`, `+inf`, `-inf` outputs in [JSON](../../interfaces/formats.md#json) output format.

Possible values:

-   0 — Disabled.
-   1 — Enabled.

Default value: 0.

**Example**

Consider the following table `account_orders`:

```text
┌─id─┬─name───┬─duration─┬─period─┬─area─┐
│  1 │ Andrew │       20 │      0 │  400 │
│  2 │ John   │       40 │      0 │    0 │
│  3 │ Bob    │       15 │      0 │ -100 │
└────┴────────┴──────────┴────────┴──────┘
```

When `output_format_json_quote_denormals = 0`, the query returns `null` values in output:

```sql
SELECT area/period FROM account_orders FORMAT JSON;
```

```json
{
        "meta":
        [
                {
                        "name": "divide(area, period)",
                        "type": "Float64"
                }
        ],

        "data":
        [
                {
                        "divide(area, period)": null
                },
                {
                        "divide(area, period)": null
                },
                {
                        "divide(area, period)": null
                }
        ],

        "rows": 3,

        "statistics":
        {
                "elapsed": 0.003648093,
                "rows_read": 3,
                "bytes_read": 24
        }
}
```

When `output_format_json_quote_denormals = 1`, the query returns:

```json
{
        "meta":
        [
                {
                        "name": "divide(area, period)",
                        "type": "Float64"
                }
        ],

        "data":
        [
                {
                        "divide(area, period)": "inf"
                },
                {
                        "divide(area, period)": "-nan"
                },
                {
                        "divide(area, period)": "-inf"
                }
        ],

        "rows": 3,

        "statistics":
        {
                "elapsed": 0.000070241,
                "rows_read": 3,
                "bytes_read": 24
        }
}
```

## format_csv_delimiter {#settings-format_csv_delimiter}

The character is interpreted as a delimiter in the CSV data. By default, the delimiter is `,`.

## input_format_csv_unquoted_null_literal_as_null {#settings-input_format_csv_unquoted_null_literal_as_null}

For CSV input format enables or disables parsing of unquoted `NULL` as literal (synonym for `\N`).

## input_format_csv_enum_as_number {#settings-input_format_csv_enum_as_number}

Enables or disables parsing enum values as enum ids for CSV input format.

Possible values:

-   0 — Enum values are parsed as values.
-   1 — Enum values are parsed as enum IDs.

Default value: 0.

**Examples**

Consider the table:

```sql
CREATE TABLE table_with_enum_column_for_csv_insert (Id Int32,Value Enum('first' = 1, 'second' = 2)) ENGINE=Memory();
```

When the `input_format_csv_enum_as_number` setting is enabled:

```sql
SET input_format_csv_enum_as_number = 1;
INSERT INTO table_with_enum_column_for_csv_insert FORMAT CSV 102,2;
SELECT * FROM table_with_enum_column_for_csv_insert;
```

Result:

```text
┌──Id─┬─Value─────┐
│ 102 │ second    │
└─────┴───────────┘
```

When the `input_format_csv_enum_as_number` setting is disabled, the `INSERT` query:

```sql
SET input_format_csv_enum_as_number = 0;
INSERT INTO table_with_enum_column_for_csv_insert FORMAT CSV 102,2;
```

throws an exception.

## output_format_csv_crlf_end_of_line {#settings-output-format-csv-crlf-end-of-line}

Use DOS/Windows-style line separator (CRLF) in CSV instead of Unix style (LF).

## output_format_tsv_crlf_end_of_line {#settings-output-format-tsv-crlf-end-of-line}

Use DOC/Windows-style line separator (CRLF) in TSV instead of Unix style (LF).

## insert_quorum {#settings-insert_quorum}

Enables the quorum writes.

-   If `insert_quorum < 2`, the quorum writes are disabled.
-   If `insert_quorum >= 2`, the quorum writes are enabled.

Default value: 0.

Quorum writes

`INSERT` succeeds only when ClickHouse manages to correctly write data to the `insert_quorum` of replicas during the `insert_quorum_timeout`. If for any reason the number of replicas with successful writes does not reach the `insert_quorum`, the write is considered failed and ClickHouse will delete the inserted block from all the replicas where data has already been written.

All the replicas in the quorum are consistent, i.e., they contain data from all previous `INSERT` queries. The `INSERT` sequence is linearized.

When reading the data written from the `insert_quorum`, you can use the [select_sequential_consistency](#settings-select_sequential_consistency) option.

ClickHouse generates an exception

-   If the number of available replicas at the time of the query is less than the `insert_quorum`.
-   At an attempt to write data when the previous block has not yet been inserted in the `insert_quorum` of replicas. This situation may occur if the user tries to perform an `INSERT` before the previous one with the `insert_quorum` is completed.

See also:

-   [insert_quorum_timeout](#settings-insert_quorum_timeout)
-   [select_sequential_consistency](#settings-select_sequential_consistency)

## insert_quorum_timeout {#settings-insert_quorum_timeout}

Write to a quorum timeout in milliseconds. If the timeout has passed and no write has taken place yet, ClickHouse will generate an exception and the client must repeat the query to write the same block to the same or any other replica.

Default value: 600 000 milliseconds (ten minutes).

See also:

-   [insert_quorum](#settings-insert_quorum)
-   [select_sequential_consistency](#settings-select_sequential_consistency)

## select_sequential_consistency {#settings-select_sequential_consistency}

Enables or disables sequential consistency for `SELECT` queries:

Possible values:

-   0 — Disabled.
-   1 — Enabled.

Default value: 0.

Usage

When sequential consistency is enabled, ClickHouse allows the client to execute the `SELECT` query only for those replicas that contain data from all previous `INSERT` queries executed with `insert_quorum`. If the client refers to a partial replica, ClickHouse will generate an exception. The SELECT query will not include data that has not yet been written to the quorum of replicas.

See also:

-   [insert_quorum](#settings-insert_quorum)
-   [insert_quorum_timeout](#settings-insert_quorum_timeout)

## insert_deduplicate {#settings-insert-deduplicate}

Enables or disables block deduplication of `INSERT` (for Replicated\* tables).

Possible values:

-   0 — Disabled.
-   1 — Enabled.

Default value: 1.

By default, blocks inserted into replicated tables by the `INSERT` statement are deduplicated (see [Data Replication](../../engines/table-engines/mergetree-family/replication.md)).

## deduplicate_blocks_in_dependent_materialized_views {#settings-deduplicate-blocks-in-dependent-materialized-views}

Enables or disables the deduplication check for materialized views that receive data from Replicated\* tables.

Possible values:

      0 — Disabled.
      1 — Enabled.

Default value: 0.

Usage

By default, deduplication is not performed for materialized views but is done upstream, in the source table.
If an INSERTed block is skipped due to deduplication in the source table, there will be no insertion into attached materialized views. This behaviour exists to enable the insertion of highly aggregated data into materialized views, for cases where inserted blocks are the same after materialized view aggregation but derived from different INSERTs into the source table.
At the same time, this behaviour “breaks” `INSERT` idempotency. If an `INSERT` into the main table was successful and `INSERT` into a materialized view failed (e.g. because of communication failure with Zookeeper) a client will get an error and can retry the operation. However, the materialized view won’t receive the second insert because it will be discarded by deduplication in the main (source) table. The setting `deduplicate_blocks_in_dependent_materialized_views` allows for changing this behaviour. On retry, a materialized view will receive the repeat insert and will perform a deduplication check by itself,
ignoring check result for the source table, and will insert rows lost because of the first failure.

## max_network_bytes {#settings-max-network-bytes}

Limits the data volume (in bytes) that is received or transmitted over the network when executing a query. This setting applies to every individual query.

Possible values:

-   Positive integer.
-   0 — Data volume control is disabled.

Default value: 0.

## max_network_bandwidth {#settings-max-network-bandwidth}

Limits the speed of the data exchange over the network in bytes per second. This setting applies to every query.

Possible values:

-   Positive integer.
-   0 — Bandwidth control is disabled.

Default value: 0.

## max_network_bandwidth_for_user {#settings-max-network-bandwidth-for-user}

Limits the speed of the data exchange over the network in bytes per second. This setting applies to all concurrently running queries performed by a single user.

Possible values:

-   Positive integer.
-   0 — Control of the data speed is disabled.

Default value: 0.

## max_network_bandwidth_for_all_users {#settings-max-network-bandwidth-for-all-users}

Limits the speed that data is exchanged at over the network in bytes per second. This setting applies to all concurrently running queries on the server.

Possible values:

-   Positive integer.
-   0 — Control of the data speed is disabled.

Default value: 0.

## count_distinct_implementation {#settings-count_distinct_implementation}

Specifies which of the `uniq*` functions should be used to perform the [COUNT(DISTINCT …)](../../sql-reference/aggregate-functions/reference/count.md#agg_function-count) construction.

Possible values:

-   [uniq](../../sql-reference/aggregate-functions/reference/uniq.md#agg_function-uniq)
-   [uniqCombined](../../sql-reference/aggregate-functions/reference/uniqcombined.md#agg_function-uniqcombined)
-   [uniqCombined64](../../sql-reference/aggregate-functions/reference/uniqcombined64.md#agg_function-uniqcombined64)
-   [uniqHLL12](../../sql-reference/aggregate-functions/reference/uniqhll12.md#agg_function-uniqhll12)
-   [uniqExact](../../sql-reference/aggregate-functions/reference/uniqexact.md#agg_function-uniqexact)

Default value: `uniqExact`.

## skip_unavailable_shards {#settings-skip_unavailable_shards}

Enables or disables silently skipping of unavailable shards.

Shard is considered unavailable if all its replicas are unavailable. A replica is unavailable in the following cases:

-   ClickHouse can’t connect to replica for any reason.

    When connecting to a replica, ClickHouse performs several attempts. If all these attempts fail, the replica is considered unavailable.

-   Replica can’t be resolved through DNS.

    If replica’s hostname can’t be resolved through DNS, it can indicate the following situations:

    -   Replica’s host has no DNS record. It can occur in systems with dynamic DNS, for example, [Kubernetes](https://kubernetes.io), where nodes can be unresolvable during downtime, and this is not an error.

    -   Configuration error. ClickHouse configuration file contains a wrong hostname.

Possible values:

-   1 — skipping enabled.

    If a shard is unavailable, ClickHouse returns a result based on partial data and doesn’t report node availability issues.

-   0 — skipping disabled.

    If a shard is unavailable, ClickHouse throws an exception.

Default value: 0.

## distributed_group_by_no_merge {#distributed-group-by-no-merge}

Do not merge aggregation states from different servers for distributed query processing, you can use this in case it is for certain that there are different keys on different shards

Possible values:

-   0 — Disabled (final query processing is done on the initiator node).
-   1 - Do not merge aggregation states from different servers for distributed query processing (query completelly processed on the shard, initiator only proxy the data).
-   2 - Same as 1 but apply `ORDER BY` and `LIMIT` on the initiator (can be used for queries with `ORDER BY` and/or `LIMIT`).

**Example**

```sql
SELECT *
FROM remote('127.0.0.{2,3}', system.one)
GROUP BY dummy
LIMIT 1
SETTINGS distributed_group_by_no_merge = 1
FORMAT PrettyCompactMonoBlock

┌─dummy─┐
│     0 │
│     0 │
└───────┘
```

```sql
SELECT *
FROM remote('127.0.0.{2,3}', system.one)
GROUP BY dummy
LIMIT 1
SETTINGS distributed_group_by_no_merge = 2
FORMAT PrettyCompactMonoBlock

┌─dummy─┐
│     0 │
└───────┘
```

Default value: 0

## optimize_skip_unused_shards_limit {#optimize-skip-unused-shards-limit}

Limit for number of sharding key values, turns off `optimize_skip_unused_shards` if the limit is reached.

Too many values may require significant amount for processing, while the benefit is doubtful, since if you have huge number of values in `IN (...)`, then most likely the query will be sent to all shards anyway.

Default value: 1000

## optimize_skip_unused_shards {#optimize-skip-unused-shards}

Enables or disables skipping of unused shards for [SELECT](../../sql-reference/statements/select/index.md) queries that have sharding key condition in `WHERE/PREWHERE` (assuming that the data is distributed by sharding key, otherwise does nothing).

Possible values:

-   0 — Disabled.
-   1 — Enabled.

Default value: 0

## optimize_skip_unused_shards_rewrite_in {#optimize-skip-unused-shardslrewrite-in}

Rewrite IN in query for remote shards to exclude values that does not belong to the shard (requires optimize_skip_unused_shards).

Possible values:

-   0 — Disabled.
-   1 — Enabled.

Default value: 1 (since it requires `optimize_skip_unused_shards` anyway, which `0` by default)

## allow_nondeterministic_optimize_skip_unused_shards {#allow-nondeterministic-optimize-skip-unused-shards}

Allow nondeterministic (like `rand` or `dictGet`, since later has some caveats with updates) functions in sharding key.

Possible values:

-   0 — Disallowed.
-   1 — Allowed.

Default value: 0

## optimize_skip_unused_shards_nesting {#optimize-skip-unused-shards-nesting}

Controls [`optimize_skip_unused_shards`](#optimize-skip-unused-shards) (hence still requires [`optimize_skip_unused_shards`](#optimize-skip-unused-shards)) depends on the nesting level of the distributed query (case when you have `Distributed` table that look into another `Distributed` table).

Possible values:

-   0 — Disabled, `optimize_skip_unused_shards` works always.
-   1 — Enables `optimize_skip_unused_shards` only for the first level.
-   2 — Enables `optimize_skip_unused_shards` up to the second level.

Default value: 0

## force_optimize_skip_unused_shards {#force-optimize-skip-unused-shards}

Enables or disables query execution if [optimize_skip_unused_shards](#optimize-skip-unused-shards) is enabled and skipping of unused shards is not possible. If the skipping is not possible and the setting is enabled, an exception will be thrown.

Possible values:

-   0 — Disabled. ClickHouse doesn’t throw an exception.
-   1 — Enabled. Query execution is disabled only if the table has a sharding key.
-   2 — Enabled. Query execution is disabled regardless of whether a sharding key is defined for the table.

Default value: 0

## force_optimize_skip_unused_shards_nesting {#settings-force_optimize_skip_unused_shards_nesting}

Controls [`force_optimize_skip_unused_shards`](#force-optimize-skip-unused-shards) (hence still requires [`force_optimize_skip_unused_shards`](#force-optimize-skip-unused-shards)) depends on the nesting level of the distributed query (case when you have `Distributed` table that look into another `Distributed` table).

Possible values:

-   0 - Disabled, `force_optimize_skip_unused_shards` works always.
-   1 — Enables `force_optimize_skip_unused_shards` only for the first level.
-   2 — Enables `force_optimize_skip_unused_shards` up to the second level.

Default value: 0

## optimize_distributed_group_by_sharding_key {#optimize-distributed-group-by-sharding-key}

Optimize `GROUP BY sharding_key` queries, by avoiding costly aggregation on the initiator server (which will reduce memory usage for the query on the initiator server).

The following types of queries are supported (and all combinations of them):

- `SELECT DISTINCT [..., ]sharding_key[, ...] FROM dist`
- `SELECT ... FROM dist GROUP BY sharding_key[, ...]`
- `SELECT ... FROM dist GROUP BY sharding_key[, ...] ORDER BY x`
- `SELECT ... FROM dist GROUP BY sharding_key[, ...] LIMIT 1`
- `SELECT ... FROM dist GROUP BY sharding_key[, ...] LIMIT 1 BY x`

The following types of queries are not supported (support for some of them may be added later):

- `SELECT ... GROUP BY sharding_key[, ...] WITH TOTALS`
- `SELECT ... GROUP BY sharding_key[, ...] WITH ROLLUP`
- `SELECT ... GROUP BY sharding_key[, ...] WITH CUBE`
- `SELECT ... GROUP BY sharding_key[, ...] SETTINGS extremes=1`

Possible values:

-   0 — Disabled.
-   1 — Enabled.

Default value: 0

See also:

-   [distributed_group_by_no_merge](#distributed-group-by-no-merge)
-   [optimize_skip_unused_shards](#optimize-skip-unused-shards)

!!! note "Note"
    Right now it requires `optimize_skip_unused_shards` (the reason behind this is that one day it may be enabled by default, and it will work correctly only if data was inserted via Distributed table, i.e. data is distributed according to sharding_key).

## optimize_throw_if_noop {#setting-optimize_throw_if_noop}

Enables or disables throwing an exception if an [OPTIMIZE](../../sql-reference/statements/misc.md#misc_operations-optimize) query didn’t perform a merge.

By default, `OPTIMIZE` returns successfully even if it didn’t do anything. This setting lets you differentiate these situations and get the reason in an exception message.

Possible values:

-   1 — Throwing an exception is enabled.
-   0 — Throwing an exception is disabled.

Default value: 0.

## distributed_replica_error_half_life {#settings-distributed_replica_error_half_life}

-   Type: seconds
-   Default value: 60 seconds

Controls how fast errors in distributed tables are zeroed. If a replica is unavailable for some time, accumulates 5 errors, and distributed_replica_error_half_life is set to 1 second, then the replica is considered normal 3 seconds after the last error.

See also:

-   [load_balancing](#load_balancing-round_robin)
-   [Table engine Distributed](../../engines/table-engines/special/distributed.md)
-   [distributed_replica_error_cap](#settings-distributed_replica_error_cap)
-   [distributed_replica_max_ignored_errors](#settings-distributed_replica_max_ignored_errors)

## distributed_replica_error_cap {#settings-distributed_replica_error_cap}

-   Type: unsigned int
-   Default value: 1000

The error count of each replica is capped at this value, preventing a single replica from accumulating too many errors.

See also:

-   [load_balancing](#load_balancing-round_robin)
-   [Table engine Distributed](../../engines/table-engines/special/distributed.md)
-   [distributed_replica_error_half_life](#settings-distributed_replica_error_half_life)
-   [distributed_replica_max_ignored_errors](#settings-distributed_replica_max_ignored_errors)

## distributed_replica_max_ignored_errors {#settings-distributed_replica_max_ignored_errors}

-   Type: unsigned int
-   Default value: 0

The number of errors that will be ignored while choosing replicas (according to `load_balancing` algorithm).

See also:

-   [load_balancing](#load_balancing-round_robin)
-   [Table engine Distributed](../../engines/table-engines/special/distributed.md)
-   [distributed_replica_error_cap](#settings-distributed_replica_error_cap)
-   [distributed_replica_error_half_life](#settings-distributed_replica_error_half_life)

## distributed_directory_monitor_sleep_time_ms {#distributed_directory_monitor_sleep_time_ms}

Base interval for the [Distributed](../../engines/table-engines/special/distributed.md) table engine to send data. The actual interval grows exponentially in the event of errors.

Possible values:

-   A positive integer number of milliseconds.

Default value: 100 milliseconds.

## distributed_directory_monitor_max_sleep_time_ms {#distributed_directory_monitor_max_sleep_time_ms}

Maximum interval for the [Distributed](../../engines/table-engines/special/distributed.md) table engine to send data. Limits exponential growth of the interval set in the [distributed_directory_monitor_sleep_time_ms](#distributed_directory_monitor_sleep_time_ms) setting.

Possible values:

-   A positive integer number of milliseconds.

Default value: 30000 milliseconds (30 seconds).

## distributed_directory_monitor_batch_inserts {#distributed_directory_monitor_batch_inserts}

Enables/disables inserted data sending in batches.

When batch sending is enabled, the [Distributed](../../engines/table-engines/special/distributed.md) table engine tries to send multiple files of inserted data in one operation instead of sending them separately. Batch sending improves cluster performance by better-utilizing server and network resources.

Possible values:

-   1 — Enabled.
-   0 — Disabled.

Default value: 0.

## os_thread_priority {#setting-os-thread-priority}

Sets the priority ([nice](https://en.wikipedia.org/wiki/Nice_(Unix))) for threads that execute queries. The OS scheduler considers this priority when choosing the next thread to run on each available CPU core.

!!! warning "Warning"
    To use this setting, you need to set the `CAP_SYS_NICE` capability. The `clickhouse-server` package sets it up during installation. Some virtual environments don’t allow you to set the `CAP_SYS_NICE` capability. In this case, `clickhouse-server` shows a message about it at the start.

Possible values:

-   You can set values in the range `[-20, 19]`.

Lower values mean higher priority. Threads with low `nice` priority values are executed more frequently than threads with high values. High values are preferable for long-running non-interactive queries because it allows them to quickly give up resources in favour of short interactive queries when they arrive.

Default value: 0.

## query_profiler_real_time_period_ns {#query_profiler_real_time_period_ns}

Sets the period for a real clock timer of the [query profiler](../../operations/optimizing-performance/sampling-query-profiler.md). Real clock timer counts wall-clock time.

Possible values:

-   Positive integer number, in nanoseconds.

    Recommended values:

            - 10000000 (100 times a second) nanoseconds and less for single queries.
            - 1000000000 (once a second) for cluster-wide profiling.

-   0 for turning off the timer.

Type: [UInt64](../../sql-reference/data-types/int-uint.md).

Default value: 1000000000 nanoseconds (once a second).

See also:

-   System table [trace_log](../../operations/system-tables/trace_log.md#system_tables-trace_log)

## query_profiler_cpu_time_period_ns {#query_profiler_cpu_time_period_ns}

Sets the period for a CPU clock timer of the [query profiler](../../operations/optimizing-performance/sampling-query-profiler.md). This timer counts only CPU time.

Possible values:

-   A positive integer number of nanoseconds.

    Recommended values:

            - 10000000 (100 times a second) nanoseconds and more for single queries.
            - 1000000000 (once a second) for cluster-wide profiling.

-   0 for turning off the timer.

Type: [UInt64](../../sql-reference/data-types/int-uint.md).

Default value: 1000000000 nanoseconds.

See also:

-   System table [trace_log](../../operations/system-tables/trace_log.md#system_tables-trace_log)

## allow_introspection_functions {#settings-allow_introspection_functions}

Enables or disables [introspections functions](../../sql-reference/functions/introspection.md) for query profiling.

Possible values:

-   1 — Introspection functions enabled.
-   0 — Introspection functions disabled.

Default value: 0.

**See Also**

-   [Sampling Query Profiler](../../operations/optimizing-performance/sampling-query-profiler.md)
-   System table [trace_log](../../operations/system-tables/trace_log.md#system_tables-trace_log)

## input_format_parallel_parsing {#input-format-parallel-parsing}

-   Type: bool
-   Default value: True

Enable order-preserving parallel parsing of data formats. Supported only for TSV, TKSV, CSV, and JSONEachRow formats.

## min_chunk_bytes_for_parallel_parsing {#min-chunk-bytes-for-parallel-parsing}

-   Type: unsigned int
-   Default value: 1 MiB

The minimum chunk size in bytes, which each thread will parse in parallel.

## output_format_avro_codec {#settings-output_format_avro_codec}

Sets the compression codec used for output Avro file.

Type: string

Possible values:

-   `null` — No compression
-   `deflate` — Compress with Deflate (zlib)
-   `snappy` — Compress with [Snappy](https://google.github.io/snappy/)

Default value: `snappy` (if available) or `deflate`.

## output_format_avro_sync_interval {#settings-output_format_avro_sync_interval}

Sets minimum data size (in bytes) between synchronization markers for output Avro file.

Type: unsigned int

Possible values: 32 (32 bytes) - 1073741824 (1 GiB)

Default value: 32768 (32 KiB)

## format_avro_schema_registry_url {#format_avro_schema_registry_url}

Sets [Confluent Schema Registry](https://docs.confluent.io/current/schema-registry/index.html) URL to use with [AvroConfluent](../../interfaces/formats.md#data-format-avro-confluent) format.

Default value: `Empty`.

## input_format_avro_allow_missing_fields {#input_format_avro_allow_missing_fields}

Enables using fields that are not specified in [Avro](../../interfaces/formats.md#data-format-avro) or [AvroConfluent](../../interfaces/formats.md#data-format-avro-confluent) format schema. When a field is not found in the schema, ClickHouse uses the default value instead of throwing an exception.

Possible values:

-   0 — Disabled.
-   1 — Enabled.

Default value: 0.

## background_pool_size {#background_pool_size}

Sets the number of threads performing background operations in table engines (for example, merges in [MergeTree engine](../../engines/table-engines/mergetree-family/index.md) tables). This setting is applied from the `default` profile at the ClickHouse server start and can’t be changed in a user session. By adjusting this setting, you manage CPU and disk load. Smaller pool size utilizes less CPU and disk resources, but background processes advance slower which might eventually impact query performance.

Before changing it, please also take a look at related [MergeTree settings](../../operations/server-configuration-parameters/settings.md#server_configuration_parameters-merge_tree), such as `number_of_free_entries_in_pool_to_lower_max_size_of_merge` and `number_of_free_entries_in_pool_to_execute_mutation`.

Possible values:

-   Any positive integer.

Default value: 16.

## parallel_distributed_insert_select {#parallel_distributed_insert_select}

Enables parallel distributed `INSERT ... SELECT` query.

If we execute `INSERT INTO distributed_table_a SELECT ... FROM distributed_table_b` queries and both tables use the same cluster, and both tables are either [replicated](../../engines/table-engines/mergetree-family/replication.md) or non-replicated, then this query is processed locally on every shard.

Possible values:

-   0 — Disabled.
-   1 — `SELECT` will be executed on each shard from the underlying table of the distributed engine.
-   2 — `SELECT` and `INSERT` will be executed on each shard from/to the underlying table of the distributed engine.

Default value: 0.

## insert_distributed_sync {#insert_distributed_sync}

Enables or disables synchronous data insertion into a [Distributed](../../engines/table-engines/special/distributed.md#distributed) table.

By default, when inserting data into a `Distributed` table, the ClickHouse server sends data to cluster nodes in asynchronous mode. When `insert_distributed_sync=1`, the data is processed synchronously, and the `INSERT` operation succeeds only after all the data is saved on all shards (at least one replica for each shard if `internal_replication` is true).

Possible values:

-   0 — Data is inserted in asynchronous mode.
-   1 — Data is inserted in synchronous mode.

Default value: `0`.

**See Also**

-   [Distributed Table Engine](../../engines/table-engines/special/distributed.md#distributed)
-   [Managing Distributed Tables](../../sql-reference/statements/system.md#query-language-system-distributed)

## insert_distributed_one_random_shard {#insert_distributed_one_random_shard}

Enables or disables random shard insertion into a [Distributed](../../engines/table-engines/special/distributed.md#distributed) table when there is no distributed key.

By default, when inserting data into a `Distributed` table with more than one shard, the ClickHouse server will reject any insertion request if there is no distributed key. When `insert_distributed_one_random_shard = 1`, insertions are allowed and data is forwarded randomly among all shards.

Possible values:

-   0 — Insertion is rejected if there are multiple shards and no distributed key is given.
-   1 — Insertion is done randomly among all available shards when no distributed key is given.

Default value: `0`.

## insert_shard_id {#insert_shard_id}

If not `0`, specifies the shard of [Distributed](../../engines/table-engines/special/distributed.md#distributed) table into which the data will be inserted synchronously.

If `insert_shard_id` value is incorrect, the server will throw an exception.

To get the number of shards on `requested_cluster`, you can check server config or use this query:

``` sql
SELECT uniq(shard_num) FROM system.clusters WHERE cluster = 'requested_cluster';
```

Possible values:

-   0 — Disabled.
-   Any number from `1` to `shards_num` of corresponding [Distributed](../../engines/table-engines/special/distributed.md#distributed) table.

Default value: `0`.

**Example**

Query:

```sql
CREATE TABLE x AS system.numbers ENGINE = MergeTree ORDER BY number;
CREATE TABLE x_dist AS x ENGINE = Distributed('test_cluster_two_shards_localhost', currentDatabase(), x);
INSERT INTO x_dist SELECT * FROM numbers(5) SETTINGS insert_shard_id = 1;
SELECT * FROM x_dist ORDER BY number ASC;
```

Result:

``` text
┌─number─┐
│      0 │
│      0 │
│      1 │
│      1 │
│      2 │
│      2 │
│      3 │
│      3 │
│      4 │
│      4 │
└────────┘
```

## use_compact_format_in_distributed_parts_names {#use_compact_format_in_distributed_parts_names}

Uses compact format for storing blocks for async (`insert_distributed_sync`) INSERT into tables with `Distributed` engine.

Possible values:

-   0 — Uses `user[:password]@host:port#default_database` directory format.
-   1 — Uses `[shard{shard_index}[_replica{replica_index}]]` directory format.

Default value: `1`.

!!! note "Note"
    - with `use_compact_format_in_distributed_parts_names=0` changes from cluster definition will not be applied for async INSERT.
    - with `use_compact_format_in_distributed_parts_names=1` changing the order of the nodes in the cluster definition, will change the `shard_index`/`replica_index` so be aware.

## background_buffer_flush_schedule_pool_size {#background_buffer_flush_schedule_pool_size}

Sets the number of threads performing background flush in [Buffer](../../engines/table-engines/special/buffer.md)-engine tables. This setting is applied at the ClickHouse server start and can’t be changed in a user session.

Possible values:

-   Any positive integer.

Default value: 16.

## background_move_pool_size {#background_move_pool_size}

Sets the number of threads performing background moves of data parts for [MergeTree](../../engines/table-engines/mergetree-family/mergetree.md#table_engine-mergetree-multiple-volumes)-engine tables. This setting is applied at the ClickHouse server start and can’t be changed in a user session.

Possible values:

-   Any positive integer.

Default value: 8.

## background_schedule_pool_size {#background_schedule_pool_size}

Sets the number of threads performing background tasks for [replicated](../../engines/table-engines/mergetree-family/replication.md) tables, [Kafka](../../engines/table-engines/integrations/kafka.md) streaming, [DNS cache updates](../../operations/server-configuration-parameters/settings.md#server-settings-dns-cache-update-period). This setting is applied at ClickHouse server start and can’t be changed in a user session.

Possible values:

-   Any positive integer.

Default value: 16.

## always_fetch_merged_part {#always_fetch_merged_part}

Prohibits data parts merging in [Replicated\*MergeTree](../../engines/table-engines/mergetree-family/replication.md)-engine tables.

When merging is prohibited, the replica never merges parts and always downloads merged parts from other replicas. If there is no required data yet, the replica waits for it. CPU and disk load on the replica server decreases, but the network load on the cluster increases. This setting can be useful on servers with relatively weak CPUs or slow disks, such as servers for backups storage.

Possible values:

-   0 — `Replicated*MergeTree`-engine tables merge data parts at the replica.
-   1 — `Replicated*MergeTree`-engine tables don’t merge data parts at the replica. The tables download merged data parts from other replicas.

Default value: 0.

**See Also**

-   [Data Replication](../../engines/table-engines/mergetree-family/replication.md)

## background_distributed_schedule_pool_size {#background_distributed_schedule_pool_size}

Sets the number of threads performing background tasks for [distributed](../../engines/table-engines/special/distributed.md) sends. This setting is applied at the ClickHouse server start and can’t be changed in a user session.

Possible values:

-   Any positive integer.

Default value: 16.

## background_message_broker_schedule_pool_size {#background_message_broker_schedule_pool_size}

Sets the number of threads performing background tasks for message streaming. This setting is applied at the ClickHouse server start and can’t be changed in a user session.

Possible values:

-   Any positive integer.

Default value: 16.

**See Also**

-   [Kafka](../../engines/table-engines/integrations/kafka.md#kafka) engine.
-   [RabbitMQ](../../engines/table-engines/integrations/rabbitmq.md#rabbitmq-engine) engine.

## validate_polygons {#validate_polygons}

Enables or disables throwing an exception in the [pointInPolygon](../../sql-reference/functions/geo/index.md#pointinpolygon) function, if the polygon is self-intersecting or self-tangent.

Possible values:

- 0 — Throwing an exception is disabled. `pointInPolygon` accepts invalid polygons and returns possibly incorrect results for them.
- 1 — Throwing an exception is enabled.

Default value: 1.

## transform_null_in {#transform_null_in}

Enables equality of [NULL](../../sql-reference/syntax.md#null-literal) values for [IN](../../sql-reference/operators/in.md) operator.

By default, `NULL` values can’t be compared because `NULL` means undefined value. Thus, comparison `expr = NULL` must always return `false`. With this setting `NULL = NULL` returns `true` for `IN` operator.

Possible values:

-   0 — Comparison of `NULL` values in `IN` operator returns `false`.
-   1 — Comparison of `NULL` values in `IN` operator returns `true`.

Default value: 0.

**Example**

Consider the `null_in` table:

``` text
┌──idx─┬─────i─┐
│    1 │     1 │
│    2 │  NULL │
│    3 │     3 │
└──────┴───────┘
```

Query:

``` sql
SELECT idx, i FROM null_in WHERE i IN (1, NULL) SETTINGS transform_null_in = 0;
```

Result:

``` text
┌──idx─┬────i─┐
│    1 │    1 │
└──────┴──────┘
```

Query:

``` sql
SELECT idx, i FROM null_in WHERE i IN (1, NULL) SETTINGS transform_null_in = 1;
```

Result:

``` text
┌──idx─┬─────i─┐
│    1 │     1 │
│    2 │  NULL │
└──────┴───────┘
```

**See Also**

-   [NULL Processing in IN Operators](../../sql-reference/operators/in.md#in-null-processing)

## low_cardinality_max_dictionary_size {#low_cardinality_max_dictionary_size}

Sets a maximum size in rows of a shared global dictionary for the [LowCardinality](../../sql-reference/data-types/lowcardinality.md) data type that can be written to a storage file system. This setting prevents issues with RAM in case of unlimited dictionary growth. All the data that can’t be encoded due to maximum dictionary size limitation ClickHouse writes in an ordinary method.

Possible values:

-   Any positive integer.

Default value: 8192.

## low_cardinality_use_single_dictionary_for_part {#low_cardinality_use_single_dictionary_for_part}

Turns on or turns off using of single dictionary for the data part.

By default, the ClickHouse server monitors the size of dictionaries and if a dictionary overflows then the server starts to write the next one. To prohibit creating several dictionaries set `low_cardinality_use_single_dictionary_for_part = 1`.

Possible values:

-   1 — Creating several dictionaries for the data part is prohibited.
-   0 — Creating several dictionaries for the data part is not prohibited.

Default value: 0.

## low_cardinality_allow_in_native_format {#low_cardinality_allow_in_native_format}

Allows or restricts using the [LowCardinality](../../sql-reference/data-types/lowcardinality.md) data type with the [Native](../../interfaces/formats.md#native) format.

If usage of `LowCardinality` is restricted, ClickHouse server converts `LowCardinality`-columns to ordinary ones for `SELECT` queries, and convert ordinary columns to `LowCardinality`-columns for `INSERT` queries.

This setting is required mainly for third-party clients which don’t support `LowCardinality` data type.

Possible values:

-   1 — Usage of `LowCardinality` is not restricted.
-   0 — Usage of `LowCardinality` is restricted.

Default value: 1.

## allow_suspicious_low_cardinality_types {#allow_suspicious_low_cardinality_types}

Allows or restricts using [LowCardinality](../../sql-reference/data-types/lowcardinality.md) with data types with fixed size of 8 bytes or less: numeric data types and `FixedString(8_bytes_or_less)`.

For small fixed values using of `LowCardinality` is usually inefficient, because ClickHouse stores a numeric index for each row. As a result:

-   Disk space usage can rise.
-   RAM consumption can be higher, depending on a dictionary size.
-   Some functions can work slower due to extra coding/encoding operations.

Merge times in [MergeTree](../../engines/table-engines/mergetree-family/mergetree.md)-engine tables can grow due to all the reasons described above.

Possible values:

-   1 — Usage of `LowCardinality` is not restricted.
-   0 — Usage of `LowCardinality` is restricted.

Default value: 0.

## min_insert_block_size_rows_for_materialized_views {#min-insert-block-size-rows-for-materialized-views}

Sets the minimum number of rows in the block which can be inserted into a table by an `INSERT` query. Smaller-sized blocks are squashed into bigger ones. This setting is applied only for blocks inserted into [materialized view](../../sql-reference/statements/create/view.md). By adjusting this setting, you control blocks squashing while pushing to materialized view and avoid excessive memory usage.

Possible values:

-   Any positive integer.
-   0 — Squashing disabled.

Default value: 1048576.

**See Also**

-   [min_insert_block_size_rows](#min-insert-block-size-rows)

## min_insert_block_size_bytes_for_materialized_views {#min-insert-block-size-bytes-for-materialized-views}

Sets the minimum number of bytes in the block which can be inserted into a table by an `INSERT` query. Smaller-sized blocks are squashed into bigger ones. This setting is applied only for blocks inserted into [materialized view](../../sql-reference/statements/create/view.md). By adjusting this setting, you control blocks squashing while pushing to materialized view and avoid excessive memory usage.

Possible values:

-   Any positive integer.
-   0 — Squashing disabled.

Default value: 268435456.

**See also**

-   [min_insert_block_size_bytes](#min-insert-block-size-bytes)

## output_format_pretty_grid_charset {#output-format-pretty-grid-charset}

Allows changing a charset which is used for printing grids borders. Available charsets are UTF-8, ASCII.

**Example**

``` text
SET output_format_pretty_grid_charset = 'UTF-8';
SELECT * FROM a;
┌─a─┐
│ 1 │
└───┘

SET output_format_pretty_grid_charset = 'ASCII';
SELECT * FROM a;
+-a-+
| 1 |
+---+
```
## optimize_read_in_order {#optimize_read_in_order}

Enables [ORDER BY](../../sql-reference/statements/select/order-by.md#optimize_read_in_order) optimization in [SELECT](../../sql-reference/statements/select/index.md) queries for reading data from [MergeTree](../../engines/table-engines/mergetree-family/mergetree.md) tables.

Possible values:

-   0 — `ORDER BY` optimization is disabled.
-   1 — `ORDER BY` optimization is enabled.

Default value: `1`.

**See Also**

-   [ORDER BY Clause](../../sql-reference/statements/select/order-by.md#optimize_read_in_order)

## optimize_aggregation_in_order {#optimize_aggregation_in_order}

Enables [GROUP BY](../../sql-reference/statements/select/group-by.md) optimization in [SELECT](../../sql-reference/statements/select/index.md) queries for aggregating data in corresponding order in [MergeTree](../../engines/table-engines/mergetree-family/mergetree.md) tables.

Possible values:

-   0 — `GROUP BY` optimization is disabled.
-   1 — `GROUP BY` optimization is enabled.

Default value: `0`.

**See Also**

-   [GROUP BY optimization](../../sql-reference/statements/select/group-by.md#aggregation-in-order)

## mutations_sync {#mutations_sync}

Allows to execute `ALTER TABLE ... UPDATE|DELETE` queries ([mutations](../../sql-reference/statements/alter/index.md#mutations)) synchronously.

Possible values:

-   0 - Mutations execute asynchronously.
-   1 - The query waits for all mutations to complete on the current server.
-   2 - The query waits for all mutations to complete on all replicas (if they exist).

Default value: `0`.

**See Also**

-   [Synchronicity of ALTER Queries](../../sql-reference/statements/alter/index.md#synchronicity-of-alter-queries)
-   [Mutations](../../sql-reference/statements/alter/index.md#mutations)

## ttl_only_drop_parts {#ttl_only_drop_parts}

Enables or disables complete dropping of data parts where all rows are expired in [MergeTree](../../engines/table-engines/mergetree-family/mergetree.md) tables.

When `ttl_only_drop_parts` is disabled (by default), the ClickHouse server only deletes expired rows according to their TTL.

When `ttl_only_drop_parts` is enabled, the ClickHouse server drops a whole part when all rows in it are expired.

Dropping whole parts instead of partial cleaning TTL-d rows allows having shorter `merge_with_ttl_timeout` times and lower impact on system performance.

Possible values:

-   0 — The complete dropping of data parts is disabled.
-   1 — The complete dropping of data parts is enabled.

Default value: `0`.

**See Also**

-   [CREATE TABLE query clauses and settings](../../engines/table-engines/mergetree-family/mergetree.md#mergetree-query-clauses) (`merge_with_ttl_timeout` setting)
-   [Table TTL](../../engines/table-engines/mergetree-family/mergetree.md#mergetree-table-ttl)

## lock_acquire_timeout {#lock_acquire_timeout}

Defines how many seconds a locking request waits before failing.

Locking timeout is used to protect from deadlocks while executing read/write operations with tables. When the timeout expires and the locking request fails, the ClickHouse server throws an exception "Locking attempt timed out! Possible deadlock avoided. Client should retry." with error code `DEADLOCK_AVOIDED`.

Possible values:

-   Positive integer (in seconds).
-   0 — No locking timeout.

Default value: `120` seconds.

## cast_keep_nullable {#cast_keep_nullable}

Enables or disables keeping of the `Nullable` data type in [CAST](../../sql-reference/functions/type-conversion-functions.md#type_conversion_function-cast) operations.

When the setting is enabled and the argument of `CAST` function is `Nullable`, the result is also transformed to `Nullable` type. When the setting is disabled, the result always has the destination type exactly.

Possible values:

-  0 — The `CAST` result has exactly the destination type specified.
-  1 — If the argument type is `Nullable`, the `CAST` result is transformed to `Nullable(DestinationDataType)`.

Default value: `0`.

**Examples**

The following query results in the destination data type exactly:

```sql
SET cast_keep_nullable = 0;
SELECT CAST(toNullable(toInt32(0)) AS Int32) as x, toTypeName(x);
```

Result:

```text
┌─x─┬─toTypeName(CAST(toNullable(toInt32(0)), 'Int32'))─┐
│ 0 │ Int32                                             │
└───┴───────────────────────────────────────────────────┘
```

The following query results in the `Nullable` modification on the destination data type:

```sql
SET cast_keep_nullable = 1;
SELECT CAST(toNullable(toInt32(0)) AS Int32) as x, toTypeName(x);
```

Result:

```text
┌─x─┬─toTypeName(CAST(toNullable(toInt32(0)), 'Int32'))─┐
│ 0 │ Nullable(Int32)                                   │
└───┴───────────────────────────────────────────────────┘
```

**See Also**

-   [CAST](../../sql-reference/functions/type-conversion-functions.md#type_conversion_function-cast) function

## output_format_pretty_max_value_width {#output_format_pretty_max_value_width}

Limits the width of value displayed in [Pretty](../../interfaces/formats.md#pretty) formats. If the value width exceeds the limit, the value is cut.

Possible values:

-   Positive integer.
-   0 — The value is cut completely.

Default value: `10000` symbols.

**Examples**

Query:
```sql
SET output_format_pretty_max_value_width = 10;
SELECT range(number) FROM system.numbers LIMIT 10 FORMAT PrettyCompactNoEscapes;
```
Result:
```text
┌─range(number)─┐
│ []            │
│ [0]           │
│ [0,1]         │
│ [0,1,2]       │
│ [0,1,2,3]     │
│ [0,1,2,3,4⋯   │
│ [0,1,2,3,4⋯   │
│ [0,1,2,3,4⋯   │
│ [0,1,2,3,4⋯   │
│ [0,1,2,3,4⋯   │
└───────────────┘
```

Query with zero width:
```sql
SET output_format_pretty_max_value_width = 0;
SELECT range(number) FROM system.numbers LIMIT 5 FORMAT PrettyCompactNoEscapes;
```
Result:
```text
┌─range(number)─┐
│ ⋯             │
│ ⋯             │
│ ⋯             │
│ ⋯             │
│ ⋯             │
└───────────────┘
```

## output_format_pretty_row_numbers {#output_format_pretty_row_numbers}

Adds row numbers to output in the [Pretty](../../interfaces/formats.md#pretty) format.

Possible values:

-   0 — Output without row numbers.
-   1 — Output with row numbers.

Default value: `0`.

**Example**

Query:

```sql
SET output_format_pretty_row_numbers = 1;
SELECT TOP 3 name, value FROM system.settings;
```

Result:
```text
   ┌─name────────────────────┬─value───┐
1. │ min_compress_block_size │ 65536   │
2. │ max_compress_block_size │ 1048576 │
3. │ max_block_size          │ 65505   │
   └─────────────────────────┴─────────┘
```

## system_events_show_zero_values {#system_events_show_zero_values}

Allows to select zero-valued events from [`system.events`](../../operations/system-tables/events.md).

Some monitoring systems require passing all the metrics values to them for each checkpoint, even if the metric value is zero.

Possible values:

-   0 — Disabled.
-   1 — Enabled.

Default value: `0`.

**Examples**

Query

```sql
SELECT * FROM system.events WHERE event='QueryMemoryLimitExceeded';
```

Result

```text
Ok.
```

Query
```sql
SET system_events_show_zero_values = 1;
SELECT * FROM system.events WHERE event='QueryMemoryLimitExceeded';
```

Result

```text
┌─event────────────────────┬─value─┬─description───────────────────────────────────────────┐
│ QueryMemoryLimitExceeded │     0 │ Number of times when memory limit exceeded for query. │
└──────────────────────────┴───────┴───────────────────────────────────────────────────────┘
```

## allow_experimental_bigint_types {#allow_experimental_bigint_types}

Enables or disables integer values exceeding the range that is supported by the int data type.

Possible values:

-   1 — The bigint data type is enabled.
-   0 — The bigint data type is disabled.

Default value: `0`.

## persistent {#persistent}

Disables persistency for the [Set](../../engines/table-engines/special/set.md#set) and [Join](../../engines/table-engines/special/join.md#join) table engines.

Reduces the I/O overhead. Suitable for scenarios that pursue performance and do not require persistence.

Possible values:

- 1 — Enabled.
- 0 — Disabled.

Default value: `1`.

## output_format_tsv_null_representation {#output_format_tsv_null_representation}

Defines the representation of `NULL` for [TSV](../../interfaces/formats.md#tabseparated) output format. User can set any string as a value, for example, `My NULL`.

Default value: `\N`.

**Examples**

Query

```sql
SELECT * FROM tsv_custom_null FORMAT TSV;
```

Result

```text
788
\N
\N
```

Query

```sql
SET output_format_tsv_null_representation = 'My NULL';
SELECT * FROM tsv_custom_null FORMAT TSV;
```

Result

```text
788
My NULL
My NULL
```

## output_format_json_array_of_rows {#output-format-json-array-of-rows}

Enables the ability to output all rows as a JSON array in the [JSONEachRow](../../interfaces/formats.md#jsoneachrow) format.

Possible values:

-   1 — ClickHouse outputs all rows as an array, each row in the `JSONEachRow` format.
-   0 — ClickHouse outputs each row separately in the `JSONEachRow` format.

Default value: `0`.

**Example of a query with the enabled setting**

Query:

```sql
SET output_format_json_array_of_rows = 1;
SELECT number FROM numbers(3) FORMAT JSONEachRow;
```

Result:

```text
[
{"number":"0"},
{"number":"1"},
{"number":"2"}
]
```

**Example of a query with the disabled setting**

Query:

```sql
SET output_format_json_array_of_rows = 0;
SELECT number FROM numbers(3) FORMAT JSONEachRow;
```

Result:

```text
{"number":"0"}
{"number":"1"}
{"number":"2"}
```

## allow_nullable_key {#allow-nullable-key}

Allows using of the [Nullable](../../sql-reference/data-types/nullable.md#data_type-nullable)-typed values in a sorting and a primary key for [MergeTree](../../engines/table-engines/mergetree-family/mergetree.md#table_engines-mergetree) tables.

Possible values:

- 1 — `Nullable`-type expressions are allowed in keys.
- 0 — `Nullable`-type expressions are not allowed in keys.

Default value: `0`.

## aggregate_functions_null_for_empty {#aggregate_functions_null_for_empty}

Enables or disables rewriting all aggregate functions in a query, adding [-OrNull](../../sql-reference/aggregate-functions/combinators.md#agg-functions-combinator-ornull) suffix to them. Enable it for SQL standard compatibility.
It is implemented via query rewrite (similar to [count_distinct_implementation](#settings-count_distinct_implementation) setting) to get consistent results for distributed queries. 

Possible values:

-   0 — Disabled.
-   1 — Enabled.

Default value: 0.

**Example**

Consider the following query with aggregate functions:
```sql
SELECT SUM(-1), MAX(0) FROM system.one WHERE 0;
```

With `aggregate_functions_null_for_empty = 0` it would produce:
```text
┌─SUM(-1)─┬─MAX(0)─┐
│       0 │      0 │
└─────────┴────────┘
```

With `aggregate_functions_null_for_empty = 1` the result would be:
```text
┌─SUMOrNull(-1)─┬─MAXOrNull(0)─┐
│          NULL │         NULL │
└───────────────┴──────────────┘
```

## union_default_mode {#union-default-mode}

Sets a mode for combining `SELECT` query results. The setting is only used when shared with [UNION](../../sql-reference/statements/select/union.md) without explicitly specifying the `UNION ALL` or `UNION DISTINCT`.

Possible values:

-   `'DISTINCT'` — ClickHouse outputs rows as a result of combining queries removing duplicate rows.
-   `'ALL'` — ClickHouse outputs all rows as a result of combining queries including duplicate rows.
-   `''` — Clickhouse generates an exception when used with `UNION`.

Default value: `''`.

See examples in [UNION](../../sql-reference/statements/select/union.md).

## data_type_default_nullable {#data_type_default_nullable}

Allows data types without explicit modifiers [NULL or NOT NULL](../../sql-reference/statements/create/table.md#null-modifiers) in column definition will be [Nullable](../../sql-reference/data-types/nullable.md#data_type-nullable).

Possible values:

- 1 — The data types in column definitions are set to `Nullable` by default.
- 0 — The data types in column definitions are set to not `Nullable` by default.

Default value: `0`.

## execute_merges_on_single_replica_time_threshold {#execute-merges-on-single-replica-time-threshold}

Enables special logic to perform merges on replicas.

Possible values:

-   Positive integer (in seconds).
-   0 — Special merges logic is not used. Merges happen in the usual way on all the replicas.

Default value: `0`.

**Usage**

Selects one replica to perform the merge on. Sets the time threshold from the start of the merge. Other replicas wait for the merge to finish, then download the result. If the time threshold passes and the selected replica does not perform the merge, then the merge is performed on other replicas as usual.

High values for that threshold may lead to replication delays.

It can be useful when merges are CPU bounded not IO bounded (performing heavy data compression, calculating aggregate functions or default expressions that require a large amount of calculations, or just very high number of tiny merges).

## max_final_threads {#max-final-threads}

Sets the maximum number of parallel threads for the `SELECT` query data read phase with the [FINAL](../../sql-reference/statements/select/from.md#select-from-final) modifier.

Possible values:

-   Positive integer.
-   0 or 1 — Disabled. `SELECT` queries are executed in a single thread.

Default value: `16`.

## opentelemetry_start_trace_probability {#opentelemetry-start-trace-probability}

Sets the probability that the ClickHouse can start a trace for executed queries (if no parent [trace context](https://www.w3.org/TR/trace-context/) is supplied).

Possible values:

-   0 — The trace for all executed queries is disabled (if no parent trace context is supplied).
-   Positive floating-point number in the range [0..1]. For example, if the setting value is `0,5`, ClickHouse can start a trace on average for half of the queries.
-   1 — The trace for all executed queries is enabled.

Default value: `0`.

## optimize_on_insert {#optimize-on-insert}

Enables or disables data transformation before the insertion, as if merge was done on this block (according to table engine).

Possible values:

-   0 — Disabled.
-   1 — Enabled.

Default value: 1.

**Example**

The difference between enabled and disabled:

Query:

```sql
SET optimize_on_insert = 1;

CREATE TABLE test1 (`FirstTable` UInt32) ENGINE = ReplacingMergeTree ORDER BY FirstTable;

INSERT INTO test1 SELECT number % 2 FROM numbers(5);

SELECT * FROM test1;

SET optimize_on_insert = 0;

CREATE TABLE test2 (`SecondTable` UInt32) ENGINE = ReplacingMergeTree ORDER BY SecondTable;

INSERT INTO test2 SELECT number % 2 FROM numbers(5);

SELECT * FROM test2;
```

Result:

``` text
┌─FirstTable─┐
│          0 │
│          1 │
└────────────┘

┌─SecondTable─┐
│           0 │
│           0 │
│           0 │
│           1 │
│           1 │
└─────────────┘
```

Note that this setting influences [Materialized view](../../sql-reference/statements/create/view.md#materialized) and [MaterializeMySQL](../../engines/database-engines/materialize-mysql.md) behaviour.

## engine_file_empty_if_not_exists {#engine-file-empty_if-not-exists}

Allows to select data from a file engine table without file.

Possible values:
- 0 — `SELECT` throws exception.
- 1 — `SELECT` returns empty result.

Default value: `0`.

## engine_file_truncate_on_insert {#engine-file-truncate-on-insert}

Enables or disables truncate before insert in [File](../../engines/table-engines/special/file.md) engine tables.

Possible values:
- 0 — `INSERT` query appends new data to the end of the file.
- 1 — `INSERT` replaces existing content of the file with the new data.

Default value: `0`.

## allow_experimental_geo_types {#allow-experimental-geo-types}

Allows working with experimental [geo data types](../../sql-reference/data-types/geo.md).

Possible values:

-   0 — Working with geo data types is disabled.
-   1 — Working with geo data types is enabled.

Default value: `0`.

## database_atomic_wait_for_drop_and_detach_synchronously {#database_atomic_wait_for_drop_and_detach_synchronously}

Adds a modifier `SYNC` to all `DROP` and `DETACH` queries. 

Possible values:

-   0 — Queries will be executed with delay.
-   1 — Queries will be executed without delay.

Default value: `0`.

## show_table_uuid_in_table_create_query_if_not_nil {#show_table_uuid_in_table_create_query_if_not_nil}

Sets the `SHOW TABLE` query display.

Possible values:

-   0 — The query will be displayed without table UUID.
-   1 — The query will be displayed with table UUID.

Default value: `0`.

## allow_experimental_live_view {#allow-experimental-live-view}

Allows creation of experimental [live views](../../sql-reference/statements/create/view.md#live-view).

Possible values:

-   0 — Working with live views is disabled.
-   1 — Working with live views is enabled.

Default value: `0`.

## live_view_heartbeat_interval {#live-view-heartbeat-interval}

Sets the heartbeat interval in seconds to indicate [live view](../../sql-reference/statements/create/view.md#live-view) is alive .

Default value: `15`.

## max_live_view_insert_blocks_before_refresh {#max-live-view-insert-blocks-before-refresh}

Sets the maximum number of inserted blocks after which mergeable blocks are dropped and query for [live view](../../sql-reference/statements/create/view.md#live-view) is re-executed.

Default value: `64`.

## temporary_live_view_timeout {#temporary-live-view-timeout}

Sets the interval in seconds after which [live view](../../sql-reference/statements/create/view.md#live-view) with timeout is deleted.

Default value: `5`.

## periodic_live_view_refresh {#periodic-live-view-refresh}

Sets the interval in seconds after which periodically refreshed [live view](../../sql-reference/statements/create/view.md#live-view) is forced to refresh.

Default value: `60`.

<<<<<<< HEAD
## limit {#limit}

Sets the number of rows to get from the query result. It adjust the limit previously set by the [LIMIT](../../sql-reference/statements/select/limit.md#limit-clause) clause.

Possible values:

-   0 — Limit is not set.
-   Positive integer.

Default value: `0`.

## offset {#offset}

Sets the number of rows to skip before starting to return rows from the query. It adjust the offset previously set by the [OFFSET](../../sql-reference/statements/select/offset.md#offset-fetch) clause.

Possible values:

-   0 — Offset is not set.
-   Positive integer.

Default value: `0`.

**Example**

Input table:

``` sql
CREATE TABLE test (i UInt64) ENGINE = MergeTree() ORDER BY i;
INSERT INTO test SELECT number FROM numbers(500);
```

Query:

``` sql
SET limit = 5;
SET offset = 7;
SELECT * FROM test LIMIT 10 OFFSET 100;
```

Result:

``` text
┌───i─┐
│ 107 │
│ 108 │
│ 109 │
└─────┘
```

=======
## check_query_single_value_result {#check_query_single_value_result}

Defines the level of detail for the [CHECK TABLE](../../sql-reference/statements/check-table.md#checking-mergetree-tables) query result for `MergeTree` family engines .

Possible values:

-   0 — the query shows a check status for every individual data part of a table.
-   1 — the query shows the general table check status.

Default value: `0`.

>>>>>>> f00f4728
[Original article](https://clickhouse.tech/docs/en/operations/settings/settings/) <!-- hide --><|MERGE_RESOLUTION|>--- conflicted
+++ resolved
@@ -2853,7 +2853,17 @@
 
 Default value: `60`.
 
-<<<<<<< HEAD
+## check_query_single_value_result {#check_query_single_value_result}
+
+Defines the level of detail for the [CHECK TABLE](../../sql-reference/statements/check-table.md#checking-mergetree-tables) query result for `MergeTree` family engines .
+
+Possible values:
+
+-   0 — the query shows a check status for every individual data part of a table.
+-   1 — the query shows the general table check status.
+
+Default value: `0`.
+
 ## limit {#limit}
 
 Sets the number of rows to get from the query result. It adjust the limit previously set by the [LIMIT](../../sql-reference/statements/select/limit.md#limit-clause) clause.
@@ -2903,17 +2913,4 @@
 └─────┘
 ```
 
-=======
-## check_query_single_value_result {#check_query_single_value_result}
-
-Defines the level of detail for the [CHECK TABLE](../../sql-reference/statements/check-table.md#checking-mergetree-tables) query result for `MergeTree` family engines .
-
-Possible values:
-
--   0 — the query shows a check status for every individual data part of a table.
--   1 — the query shows the general table check status.
-
-Default value: `0`.
-
->>>>>>> f00f4728
 [Original article](https://clickhouse.tech/docs/en/operations/settings/settings/) <!-- hide -->