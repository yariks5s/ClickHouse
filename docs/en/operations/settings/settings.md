---
sidebar_label: Core Settings
sidebar_position: 2
slug: /en/operations/settings/settings
toc_max_heading_level: 2
---

# Core Settings

All below settings are also available in table [system.settings](/docs/en/operations/system-tables/settings).

## additional_table_filters

An additional filter expression that is applied after reading
from the specified table.

Default value: 0.

**Example**

``` sql
INSERT INTO table_1 VALUES (1, 'a'), (2, 'bb'), (3, 'ccc'), (4, 'dddd');
SELECT * FROM table_1;
```
```response
┌─x─┬─y────┐
│ 1 │ a    │
│ 2 │ bb   │
│ 3 │ ccc  │
│ 4 │ dddd │
└───┴──────┘
```
```sql
SELECT *
FROM table_1
SETTINGS additional_table_filters = {'table_1': 'x != 2'}
```
```response
┌─x─┬─y────┐
│ 1 │ a    │
│ 3 │ ccc  │
│ 4 │ dddd │
└───┴──────┘
```

## additional_result_filter

An additional filter expression to apply to the result of `SELECT` query.
This setting is not applied to any subquery.

Default value: `''`.

**Example**

``` sql
INSERT INTO table_1 VALUES (1, 'a'), (2, 'bb'), (3, 'ccc'), (4, 'dddd');
SElECT * FROM table_1;
```
```response
┌─x─┬─y────┐
│ 1 │ a    │
│ 2 │ bb   │
│ 3 │ ccc  │
│ 4 │ dddd │
└───┴──────┘
```
```sql
SELECT *
FROM table_1
SETTINGS additional_result_filter = 'x != 2'
```
```response
┌─x─┬─y────┐
│ 1 │ a    │
│ 3 │ ccc  │
│ 4 │ dddd │
└───┴──────┘
```

## allow_nondeterministic_mutations {#allow_nondeterministic_mutations}

User-level setting that allows mutations on replicated tables to make use of non-deterministic functions such as `dictGet`.

Given that, for example, dictionaries, can be out of sync across nodes, mutations that pull values from them are disallowed on replicated tables by default. Enabling this setting allows this behavior, making it the user's responsibility to ensure that the data used is in sync across all nodes.

Default value: 0.

**Example**

``` xml
<profiles>
    <default>
        <allow_nondeterministic_mutations>1</allow_nondeterministic_mutations>

        <!-- ... -->
    </default>

    <!-- ... -->

</profiles>
```

## mutations_execute_nondeterministic_on_initiator {#mutations_execute_nondeterministic_on_initiator}

If true constant nondeterministic functions (e.g. function `now()`) are executed on initiator and replaced to literals in `UPDATE` and `DELETE` queries. It helps to keep data in sync on replicas while executing mutations with constant nondeterministic functions. Default value: `false`.

## mutations_execute_subqueries_on_initiator {#mutations_execute_subqueries_on_initiator}

If true scalar subqueries are executed on initiator and replaced to literals in `UPDATE` and `DELETE` queries. Default value: `false`.

## mutations_max_literal_size_to_replace {#mutations_max_literal_size_to_replace}

The maximum size of serialized literal in bytes to replace in `UPDATE` and `DELETE` queries. Takes effect only if at least one the two settings above is enabled. Default value: 16384 (16 KiB).

## distributed_product_mode {#distributed-product-mode}

Changes the behaviour of [distributed subqueries](../../sql-reference/operators/in.md).

ClickHouse applies this setting when the query contains the product of distributed tables, i.e. when the query for a distributed table contains a non-GLOBAL subquery for the distributed table.

Restrictions:

- Only applied for IN and JOIN subqueries.
- Only if the FROM section uses a distributed table containing more than one shard.
- If the subquery concerns a distributed table containing more than one shard.
- Not used for a table-valued [remote](../../sql-reference/table-functions/remote.md) function.

Possible values:

- `deny` — Default value. Prohibits using these types of subqueries (returns the “Double-distributed in/JOIN subqueries is denied” exception).
- `local` — Replaces the database and table in the subquery with local ones for the destination server (shard), leaving the normal `IN`/`JOIN.`
- `global` — Replaces the `IN`/`JOIN` query with `GLOBAL IN`/`GLOBAL JOIN.`
- `allow` — Allows the use of these types of subqueries.

## prefer_global_in_and_join {#prefer-global-in-and-join}

Enables the replacement of `IN`/`JOIN` operators with `GLOBAL IN`/`GLOBAL JOIN`.

Possible values:

- 0 — Disabled. `IN`/`JOIN` operators are not replaced with `GLOBAL IN`/`GLOBAL JOIN`.
- 1 — Enabled. `IN`/`JOIN` operators are replaced with `GLOBAL IN`/`GLOBAL JOIN`.

Default value: `0`.

**Usage**

Although `SET distributed_product_mode=global` can change the queries behavior for the distributed tables, it's not suitable for local tables or tables from external resources. Here is when the `prefer_global_in_and_join` setting comes into play.

For example, we have query serving nodes that contain local tables, which are not suitable for distribution. We need to scatter their data on the fly during distributed processing with the `GLOBAL` keyword — `GLOBAL IN`/`GLOBAL JOIN`.

Another use case of `prefer_global_in_and_join` is accessing tables created by external engines. This setting helps to reduce the number of calls to external sources while joining such tables: only one call per query.

**See also:**

- [Distributed subqueries](../../sql-reference/operators/in.md/#select-distributed-subqueries) for more information on how to use `GLOBAL IN`/`GLOBAL JOIN`

## enable_optimize_predicate_expression {#enable-optimize-predicate-expression}

Turns on predicate pushdown in `SELECT` queries.

Predicate pushdown may significantly reduce network traffic for distributed queries.

Possible values:

- 0 — Disabled.
- 1 — Enabled.

Default value: 1.

Usage

Consider the following queries:

1.  `SELECT count() FROM test_table WHERE date = '2018-10-10'`
2.  `SELECT count() FROM (SELECT * FROM test_table) WHERE date = '2018-10-10'`

If `enable_optimize_predicate_expression = 1`, then the execution time of these queries is equal because ClickHouse applies `WHERE` to the subquery when processing it.

If `enable_optimize_predicate_expression = 0`, then the execution time of the second query is much longer because the `WHERE` clause applies to all the data after the subquery finishes.

## fallback_to_stale_replicas_for_distributed_queries {#fallback_to_stale_replicas_for_distributed_queries}

Forces a query to an out-of-date replica if updated data is not available. See [Replication](../../engines/table-engines/mergetree-family/replication.md).

ClickHouse selects the most relevant from the outdated replicas of the table.

Used when performing `SELECT` from a distributed table that points to replicated tables.

By default, 1 (enabled).

## force_index_by_date {#force_index_by_date}

Disables query execution if the index can’t be used by date.

Works with tables in the MergeTree family.

If `force_index_by_date=1`, ClickHouse checks whether the query has a date key condition that can be used for restricting data ranges. If there is no suitable condition, it throws an exception. However, it does not check whether the condition reduces the amount of data to read. For example, the condition `Date != ' 2000-01-01 '` is acceptable even when it matches all the data in the table (i.e., running the query requires a full scan). For more information about ranges of data in MergeTree tables, see [MergeTree](../../engines/table-engines/mergetree-family/mergetree.md).

## force_primary_key {#force-primary-key}

Disables query execution if indexing by the primary key is not possible.

Works with tables in the MergeTree family.

If `force_primary_key=1`, ClickHouse checks to see if the query has a primary key condition that can be used for restricting data ranges. If there is no suitable condition, it throws an exception. However, it does not check whether the condition reduces the amount of data to read. For more information about data ranges in MergeTree tables, see [MergeTree](../../engines/table-engines/mergetree-family/mergetree.md).

## use_skip_indexes {#use_skip_indexes}

Use data skipping indexes during query execution.

Possible values:

- 0 — Disabled.
- 1 — Enabled.

Default value: 1.

## force_data_skipping_indices {#force_data_skipping_indices}

Disables query execution if passed data skipping indices wasn't used.

Consider the following example:

```sql
CREATE TABLE data
(
    key Int,
    d1 Int,
    d1_null Nullable(Int),
    INDEX d1_idx d1 TYPE minmax GRANULARITY 1,
    INDEX d1_null_idx assumeNotNull(d1_null) TYPE minmax GRANULARITY 1
)
Engine=MergeTree()
ORDER BY key;

SELECT * FROM data_01515;
SELECT * FROM data_01515 SETTINGS force_data_skipping_indices=''; -- query will produce CANNOT_PARSE_TEXT error.
SELECT * FROM data_01515 SETTINGS force_data_skipping_indices='d1_idx'; -- query will produce INDEX_NOT_USED error.
SELECT * FROM data_01515 WHERE d1 = 0 SETTINGS force_data_skipping_indices='d1_idx'; -- Ok.
SELECT * FROM data_01515 WHERE d1 = 0 SETTINGS force_data_skipping_indices='`d1_idx`'; -- Ok (example of full featured parser).
SELECT * FROM data_01515 WHERE d1 = 0 SETTINGS force_data_skipping_indices='`d1_idx`, d1_null_idx'; -- query will produce INDEX_NOT_USED error, since d1_null_idx is not used.
SELECT * FROM data_01515 WHERE d1 = 0 AND assumeNotNull(d1_null) = 0 SETTINGS force_data_skipping_indices='`d1_idx`, d1_null_idx'; -- Ok.
```

## ignore_data_skipping_indices {#ignore_data_skipping_indices}

Ignores the skipping indexes specified if used by the query.

Consider the following example:

```sql
CREATE TABLE data
(
    key Int,
    x Int,
    y Int,
    INDEX x_idx x TYPE minmax GRANULARITY 1,
    INDEX y_idx y TYPE minmax GRANULARITY 1,
    INDEX xy_idx (x,y) TYPE minmax GRANULARITY 1
)
Engine=MergeTree()
ORDER BY key;

INSERT INTO data VALUES (1, 2, 3);

SELECT * FROM data;
SELECT * FROM data SETTINGS ignore_data_skipping_indices=''; -- query will produce CANNOT_PARSE_TEXT error.
SELECT * FROM data SETTINGS ignore_data_skipping_indices='x_idx'; -- Ok.
SELECT * FROM data SETTINGS ignore_data_skipping_indices='na_idx'; -- Ok.

SELECT * FROM data WHERE x = 1 AND y = 1 SETTINGS ignore_data_skipping_indices='xy_idx',force_data_skipping_indices='xy_idx' ; -- query will produce INDEX_NOT_USED error, since xy_idx is explictly ignored.
SELECT * FROM data WHERE x = 1 AND y = 2 SETTINGS ignore_data_skipping_indices='xy_idx';
```

The query without ignoring any indexes:
```sql
EXPLAIN indexes = 1 SELECT * FROM data WHERE x = 1 AND y = 2;

Expression ((Projection + Before ORDER BY))
  Filter (WHERE)
    ReadFromMergeTree (default.data)
    Indexes:
      PrimaryKey
        Condition: true
        Parts: 1/1
        Granules: 1/1
      Skip
        Name: x_idx
        Description: minmax GRANULARITY 1
        Parts: 0/1
        Granules: 0/1
      Skip
        Name: y_idx
        Description: minmax GRANULARITY 1
        Parts: 0/0
        Granules: 0/0
      Skip
        Name: xy_idx
        Description: minmax GRANULARITY 1
        Parts: 0/0
        Granules: 0/0
```

Ignoring the `xy_idx` index:
```sql
EXPLAIN indexes = 1 SELECT * FROM data WHERE x = 1 AND y = 2 SETTINGS ignore_data_skipping_indices='xy_idx';

Expression ((Projection + Before ORDER BY))
  Filter (WHERE)
    ReadFromMergeTree (default.data)
    Indexes:
      PrimaryKey
        Condition: true
        Parts: 1/1
        Granules: 1/1
      Skip
        Name: x_idx
        Description: minmax GRANULARITY 1
        Parts: 0/1
        Granules: 0/1
      Skip
        Name: y_idx
        Description: minmax GRANULARITY 1
        Parts: 0/0
        Granules: 0/0
```

Works with tables in the MergeTree family.

## convert_query_to_cnf {#convert_query_to_cnf}

When set to `true`, a `SELECT` query will be converted to conjuctive normal form (CNF). There are scenarios where rewriting a query in CNF may execute faster (view this [Github issue](https://github.com/ClickHouse/ClickHouse/issues/11749) for an explanation).

For example, notice how the following `SELECT` query is not modified (the default behavior):

```sql
EXPLAIN SYNTAX
SELECT *
FROM
(
    SELECT number AS x
    FROM numbers(20)
) AS a
WHERE ((x >= 1) AND (x <= 5)) OR ((x >= 10) AND (x <= 15))
SETTINGS convert_query_to_cnf = false;
```

The result is:

```response
┌─explain────────────────────────────────────────────────────────┐
│ SELECT x                                                       │
│ FROM                                                           │
│ (                                                              │
│     SELECT number AS x                                         │
│     FROM numbers(20)                                           │
│     WHERE ((x >= 1) AND (x <= 5)) OR ((x >= 10) AND (x <= 15)) │
│ ) AS a                                                         │
│ WHERE ((x >= 1) AND (x <= 5)) OR ((x >= 10) AND (x <= 15))     │
│ SETTINGS convert_query_to_cnf = 0                              │
└────────────────────────────────────────────────────────────────┘
```

Let's set `convert_query_to_cnf` to `true` and see what changes:

```sql
EXPLAIN SYNTAX
SELECT *
FROM
(
    SELECT number AS x
    FROM numbers(20)
) AS a
WHERE ((x >= 1) AND (x <= 5)) OR ((x >= 10) AND (x <= 15))
SETTINGS convert_query_to_cnf = true;
```

Notice the `WHERE` clause is rewritten in CNF, but the result set is the identical - the Boolean logic is unchanged:

```response
┌─explain───────────────────────────────────────────────────────────────────────────────────────────────────────────────┐
│ SELECT x                                                                                                              │
│ FROM                                                                                                                  │
│ (                                                                                                                     │
│     SELECT number AS x                                                                                                │
│     FROM numbers(20)                                                                                                  │
│     WHERE ((x <= 15) OR (x <= 5)) AND ((x <= 15) OR (x >= 1)) AND ((x >= 10) OR (x <= 5)) AND ((x >= 10) OR (x >= 1)) │
│ ) AS a                                                                                                                │
│ WHERE ((x >= 10) OR (x >= 1)) AND ((x >= 10) OR (x <= 5)) AND ((x <= 15) OR (x >= 1)) AND ((x <= 15) OR (x <= 5))     │
│ SETTINGS convert_query_to_cnf = 1                                                                                     │
└───────────────────────────────────────────────────────────────────────────────────────────────────────────────────────┘
```

Possible values: true, false

Default value: false


## fsync_metadata {#fsync-metadata}

Enables or disables [fsync](http://pubs.opengroup.org/onlinepubs/9699919799/functions/fsync.html) when writing `.sql` files. Enabled by default.

It makes sense to disable it if the server has millions of tiny tables that are constantly being created and destroyed.

## function_range_max_elements_in_block {#function_range_max_elements_in_block}

Sets the safety threshold for data volume generated by function [range](../../sql-reference/functions/array-functions.md/#range). Defines the maximum number of values generated by function per block of data (sum of array sizes for every row in a block).

Possible values:

- Positive integer.

Default value: `500,000,000`.

**See Also**

- [max_block_size](#setting-max_block_size)
- [min_insert_block_size_rows](#min-insert-block-size-rows)

## enable_http_compression {#enable_http_compression}

Enables or disables data compression in the response to an HTTP request.

For more information, read the [HTTP interface description](../../interfaces/http.md).

Possible values:

- 0 — Disabled.
- 1 — Enabled.

Default value: 0.

## http_zlib_compression_level {#http_zlib_compression_level}

Sets the level of data compression in the response to an HTTP request if [enable_http_compression = 1](#enable_http_compression).

Possible values: Numbers from 1 to 9.

Default value: 3.

## http_native_compression_disable_checksumming_on_decompress {#http_native_compression_disable_checksumming_on_decompress}

Enables or disables checksum verification when decompressing the HTTP POST data from the client. Used only for ClickHouse native compression format (not used with `gzip` or `deflate`).

For more information, read the [HTTP interface description](../../interfaces/http.md).

Possible values:

- 0 — Disabled.
- 1 — Enabled.

Default value: 0.

## http_max_uri_size {#http-max-uri-size}

Sets the maximum URI length of an HTTP request.

Possible values:

- Positive integer.

Default value: 1048576.

## http_make_head_request {#http-make-head-request}

The `http_make_head_request` setting allows the execution of a `HEAD` request while reading data from HTTP to retrieve information about the file to be read, such as its size. Since it's enabled by default, it may be desirable to disable this setting in cases where the server does not support `HEAD` requests.

Default value: `true`.

## table_function_remote_max_addresses {#table_function_remote_max_addresses}

Sets the maximum number of addresses generated from patterns for the [remote](../../sql-reference/table-functions/remote.md) function.

Possible values:

- Positive integer.

Default value: `1000`.

##  glob_expansion_max_elements  {#glob_expansion_max_elements}

Sets the maximum number of addresses generated from patterns for external storages and table functions (like [url](../../sql-reference/table-functions/url.md)) except the `remote` function.

Possible values:

- Positive integer.

Default value: `1000`.

## send_progress_in_http_headers {#send_progress_in_http_headers}

Enables or disables `X-ClickHouse-Progress` HTTP response headers in `clickhouse-server` responses.

For more information, read the [HTTP interface description](../../interfaces/http.md).

Possible values:

- 0 — Disabled.
- 1 — Enabled.

Default value: 0.

## max_http_get_redirects {#setting-max_http_get_redirects}

Limits the maximum number of HTTP GET redirect hops for [URL](../../engines/table-engines/special/url.md)-engine tables. The setting applies to both types of tables: those created by the [CREATE TABLE](../../sql-reference/statements/create/table.md) query and by the [url](../../sql-reference/table-functions/url.md) table function.

Possible values:

- Any positive integer number of hops.
- 0 — No hops allowed.

Default value: `0`.

Cloud default value: `10`.

## insert_null_as_default {#insert_null_as_default}

Enables or disables the insertion of [default values](../../sql-reference/statements/create/table.md/#create-default-values) instead of [NULL](../../sql-reference/syntax.md/#null-literal) into columns with not [nullable](../../sql-reference/data-types/nullable.md/#data_type-nullable) data type.
If column type is not nullable and this setting is disabled, then inserting `NULL` causes an exception. If column type is nullable, then `NULL` values are inserted as is, regardless of this setting.

This setting is applicable to [INSERT ... SELECT](../../sql-reference/statements/insert-into.md/#inserting-the-results-of-select) queries. Note that `SELECT` subqueries may be concatenated with `UNION ALL` clause.

Possible values:

- 0 — Inserting `NULL` into a not nullable column causes an exception.
- 1 — Default column value is inserted instead of `NULL`.

Default value: `1`.

## join_default_strictness {#join_default_strictness}

Sets default strictness for [JOIN clauses](../../sql-reference/statements/select/join.md/#select-join).

Possible values:

- `ALL` — If the right table has several matching rows, ClickHouse creates a [Cartesian product](https://en.wikipedia.org/wiki/Cartesian_product) from matching rows. This is the normal `JOIN` behaviour from standard SQL.
- `ANY` — If the right table has several matching rows, only the first one found is joined. If the right table has only one matching row, the results of `ANY` and `ALL` are the same.
- `ASOF` — For joining sequences with an uncertain match.
- `Empty string` — If `ALL` or `ANY` is not specified in the query, ClickHouse throws an exception.

Default value: `ALL`.

## join_algorithm {#join_algorithm}

Specifies which [JOIN](../../sql-reference/statements/select/join.md) algorithm is used.

Several algorithms can be specified, and an available one would be chosen for a particular query based on kind/strictness and table engine.

Possible values:

- default

 This is the equivalent of `hash` or `direct`, if possible (same as `direct,hash`)

- grace_hash

 [Grace hash join](https://en.wikipedia.org/wiki/Hash_join#Grace_hash_join) is used.  Grace hash provides an algorithm option that provides performant complex joins while limiting memory use.

 The first phase of a grace join reads the right table and splits it into N buckets depending on the hash value of key columns (initially, N is `grace_hash_join_initial_buckets`). This is done in a way to ensure that each bucket can be processed independently. Rows from the first bucket are added to an in-memory hash table while the others are saved to disk. If the hash table grows beyond the memory limit (e.g., as set by [`max_bytes_in_join`](/docs/en/operations/settings/query-complexity.md/#max_bytes_in_join)), the number of buckets is increased and the assigned bucket for each row. Any rows which don’t belong to the current bucket are flushed and reassigned.

 Supports `INNER/LEFT/RIGHT/FULL ALL/ANY JOIN`.

- hash

 [Hash join algorithm](https://en.wikipedia.org/wiki/Hash_join) is used. The most generic implementation that supports all combinations of kind and strictness and multiple join keys that are combined with `OR` in the `JOIN ON` section.

- parallel_hash

 A variation of `hash` join that splits the data into buckets and builds several hashtables instead of one concurrently to speed up this process.

 When using the `hash` algorithm, the right part of `JOIN` is uploaded into RAM.

- partial_merge

 A variation of the [sort-merge algorithm](https://en.wikipedia.org/wiki/Sort-merge_join), where only the right table is fully sorted.

 The `RIGHT JOIN` and `FULL JOIN` are supported only with `ALL` strictness (`SEMI`, `ANTI`, `ANY`, and `ASOF` are not supported).

 When using the `partial_merge` algorithm, ClickHouse sorts the data and dumps it to the disk. The `partial_merge` algorithm in ClickHouse differs slightly from the classic realization. First, ClickHouse sorts the right table by joining keys in blocks and creates a min-max index for sorted blocks. Then it sorts parts of the left table by the `join key` and joins them over the right table. The min-max index is also used to skip unneeded right table blocks.

- direct

 This algorithm can be applied when the storage for the right table supports key-value requests.

 The `direct` algorithm performs a lookup in the right table using rows from the left table as keys. It's supported only by special storage such as [Dictionary](../../engines/table-engines/special/dictionary.md/#dictionary) or [EmbeddedRocksDB](../../engines/table-engines/integrations/embedded-rocksdb.md) and only the `LEFT` and `INNER` JOINs.

- auto

 When set to `auto`, `hash` join is tried first, and the algorithm is switched on the fly to another algorithm if the memory limit is violated.

- full_sorting_merge

 [Sort-merge algorithm](https://en.wikipedia.org/wiki/Sort-merge_join) with full sorting joined tables before joining.

- prefer_partial_merge

 ClickHouse always tries to use `partial_merge` join if possible, otherwise, it uses `hash`. *Deprecated*, same as `partial_merge,hash`.


## join_any_take_last_row {#join_any_take_last_row}

Changes the behaviour of join operations with `ANY` strictness.

:::note
This setting applies only for `JOIN` operations with [Join](../../engines/table-engines/special/join.md) engine tables.
:::

Possible values:

- 0 — If the right table has more than one matching row, only the first one found is joined.
- 1 — If the right table has more than one matching row, only the last one found is joined.

Default value: 0.

See also:

- [JOIN clause](../../sql-reference/statements/select/join.md/#select-join)
- [Join table engine](../../engines/table-engines/special/join.md)
- [join_default_strictness](#join_default_strictness)

## join_use_nulls {#join_use_nulls}

Sets the type of [JOIN](../../sql-reference/statements/select/join.md) behaviour. When merging tables, empty cells may appear. ClickHouse fills them differently based on this setting.

Possible values:

- 0 — The empty cells are filled with the default value of the corresponding field type.
- 1 — `JOIN` behaves the same way as in standard SQL. The type of the corresponding field is converted to [Nullable](../../sql-reference/data-types/nullable.md/#data_type-nullable), and empty cells are filled with [NULL](../../sql-reference/syntax.md).

Default value: 0.

## group_by_use_nulls {#group_by_use_nulls}

Changes the way the [GROUP BY clause](/docs/en/sql-reference/statements/select/group-by.md) treats the types of aggregation keys.
When the `ROLLUP`, `CUBE`, or `GROUPING SETS` specifiers are used, some aggregation keys may not be used to produce some result rows.
Columns for these keys are filled with either default value or `NULL` in corresponding rows depending on this setting.

Possible values:

- 0 — The default value for the aggregation key type is used to produce missing values.
- 1 — ClickHouse executes `GROUP BY` the same way as the SQL standard says. The types of aggregation keys are converted to [Nullable](/docs/en/sql-reference/data-types/nullable.md/#data_type-nullable). Columns for corresponding aggregation keys are filled with [NULL](/docs/en/sql-reference/syntax.md) for rows that didn't use it.

Default value: 0.

See also:

- [GROUP BY clause](/docs/en/sql-reference/statements/select/group-by.md)

## partial_merge_join_optimizations {#partial_merge_join_optimizations}

Disables optimizations in partial merge join algorithm for [JOIN](../../sql-reference/statements/select/join.md) queries.

By default, this setting enables improvements that could lead to wrong results. If you see suspicious results in your queries, disable optimizations by this setting. Optimizations can be different in different versions of the ClickHouse server.

Possible values:

- 0 — Optimizations disabled.
- 1 — Optimizations enabled.

Default value: 1.

## partial_merge_join_rows_in_right_blocks {#partial_merge_join_rows_in_right_blocks}

Limits sizes of right-hand join data blocks in partial merge join algorithm for [JOIN](../../sql-reference/statements/select/join.md) queries.

ClickHouse server:

1.  Splits right-hand join data into blocks with up to the specified number of rows.
2.  Indexes each block with its minimum and maximum values.
3.  Unloads prepared blocks to disk if it is possible.

Possible values:

- Any positive integer. Recommended range of values: \[1000, 100000\].

Default value: 65536.

## join_on_disk_max_files_to_merge {#join_on_disk_max_files_to_merge}

Limits the number of files allowed for parallel sorting in MergeJoin operations when they are executed on disk.

The bigger the value of the setting, the more RAM is used and the less disk I/O is needed.

Possible values:

- Any positive integer, starting from 2.

Default value: 64.

## any_join_distinct_right_table_keys {#any_join_distinct_right_table_keys}

Enables legacy ClickHouse server behaviour in `ANY INNER|LEFT JOIN` operations.

:::note
Use this setting only for backward compatibility if your use cases depend on legacy `JOIN` behaviour.
:::

When the legacy behaviour is enabled:

- Results of `t1 ANY LEFT JOIN t2` and `t2 ANY RIGHT JOIN t1` operations are not equal because ClickHouse uses the logic with many-to-one left-to-right table keys mapping.
- Results of `ANY INNER JOIN` operations contain all rows from the left table like the `SEMI LEFT JOIN` operations do.

When the legacy behaviour is disabled:

- Results of `t1 ANY LEFT JOIN t2` and `t2 ANY RIGHT JOIN t1` operations are equal because ClickHouse uses the logic which provides one-to-many keys mapping in `ANY RIGHT JOIN` operations.
- Results of `ANY INNER JOIN` operations contain one row per key from both the left and right tables.

Possible values:

- 0 — Legacy behaviour is disabled.
- 1 — Legacy behaviour is enabled.

Default value: 0.

See also:

- [JOIN strictness](../../sql-reference/statements/select/join.md/#join-settings)

## max_rows_in_set_to_optimize_join

Maximal size of the set to filter joined tables by each other's row sets before joining.

Possible values:

- 0 — Disable.
- Any positive integer.

Default value: 100000.

## temporary_files_codec {#temporary_files_codec}

Sets compression codec for temporary files used in sorting and joining operations on disk.

Possible values:

- LZ4 — [LZ4](https://en.wikipedia.org/wiki/LZ4_(compression_algorithm)) compression is applied.
- NONE — No compression is applied.

Default value: LZ4.

## max_block_size {#setting-max_block_size}

In ClickHouse, data is processed by blocks, which are sets of column parts. The internal processing cycles for a single block are efficient but there are noticeable costs when processing each block.

The `max_block_size` setting indicates the recommended maximum number of rows to include in a single block when loading data from tables. Blocks the size of `max_block_size` are not always loaded from the table: if ClickHouse determines that less data needs to be retrieved, a smaller block is processed.

The block size should not be too small to avoid noticeable costs when processing each block. It should also not be too large to ensure that queries with a LIMIT clause execute quickly after processing the first block. When setting `max_block_size`, the goal should be to avoid consuming too much memory when extracting a large number of columns in multiple threads and to preserve at least some cache locality.

Default value: `65,409`

## preferred_block_size_bytes {#preferred-block-size-bytes}

Used for the same purpose as `max_block_size`, but it sets the recommended block size in bytes by adapting it to the number of rows in the block.
However, the block size cannot be more than `max_block_size` rows.
By default: 1,000,000. It only works when reading from MergeTree engines.

## max_concurrent_queries_for_user {#max-concurrent-queries-for-user}

The maximum number of simultaneously processed queries per user.

Possible values:

- Positive integer.
- 0 — No limit.

Default value: `0`.

**Example**

``` xml
<max_concurrent_queries_for_user>5</max_concurrent_queries_for_user>
```

## max_concurrent_queries_for_all_users {#max-concurrent-queries-for-all-users}

Throw exception if the value of this setting is less or equal than the current number of simultaneously processed queries.

Example: `max_concurrent_queries_for_all_users` can be set to 99 for all users and database administrator can set it to 100 for itself to run queries for investigation even when the server is overloaded.

Modifying the setting for one query or user does not affect other queries.

Possible values:

- Positive integer.
- 0 — No limit.

Default value: `0`.

**Example**

``` xml
<max_concurrent_queries_for_all_users>99</max_concurrent_queries_for_all_users>
```

**See Also**

- [max_concurrent_queries](/docs/en/operations/server-configuration-parameters/settings.md/#max_concurrent_queries)

## merge_tree_min_rows_for_concurrent_read {#setting-merge-tree-min-rows-for-concurrent-read}

If the number of rows to be read from a file of a [MergeTree](../../engines/table-engines/mergetree-family/mergetree.md) table exceeds `merge_tree_min_rows_for_concurrent_read` then ClickHouse tries to perform a concurrent reading from this file on several threads.

Possible values:

- Positive integer.

Default value: `163840`.

## merge_tree_min_rows_for_concurrent_read_for_remote_filesystem {#merge-tree-min-rows-for-concurrent-read-for-remote-filesystem}

The minimum number of lines to read from one file before the [MergeTree](../../engines/table-engines/mergetree-family/mergetree.md) engine can parallelize reading, when reading from remote filesystem.

Possible values:

- Positive integer.

Default value: `163840`.

## merge_tree_min_bytes_for_concurrent_read {#setting-merge-tree-min-bytes-for-concurrent-read}

If the number of bytes to read from one file of a [MergeTree](../../engines/table-engines/mergetree-family/mergetree.md)-engine table exceeds `merge_tree_min_bytes_for_concurrent_read`, then ClickHouse tries to concurrently read from this file in several threads.

Possible value:

- Positive integer.

Default value: `251658240`.

## merge_tree_min_bytes_for_concurrent_read_for_remote_filesystem {#merge-tree-min-bytes-for-concurrent-read-for-remote-filesystem}

The minimum number of bytes to read from one file before [MergeTree](../../engines/table-engines/mergetree-family/mergetree.md) engine can parallelize reading, when reading from remote filesystem.

Possible values:

- Positive integer.

Default value: `251658240`.

## merge_tree_min_rows_for_seek {#setting-merge-tree-min-rows-for-seek}

If the distance between two data blocks to be read in one file is less than `merge_tree_min_rows_for_seek` rows, then ClickHouse does not seek through the file but reads the data sequentially.

Possible values:

- Any positive integer.

Default value: 0.

## merge_tree_min_bytes_for_seek {#setting-merge-tree-min-bytes-for-seek}

If the distance between two data blocks to be read in one file is less than `merge_tree_min_bytes_for_seek` bytes, then ClickHouse sequentially reads a range of file that contains both blocks, thus avoiding extra seek.

Possible values:

- Any positive integer.

Default value: 0.

## merge_tree_coarse_index_granularity {#setting-merge-tree-coarse-index-granularity}

When searching for data, ClickHouse checks the data marks in the index file. If ClickHouse finds that required keys are in some range, it divides this range into `merge_tree_coarse_index_granularity` subranges and searches the required keys there recursively.

Possible values:

- Any positive even integer.

Default value: 8.

## merge_tree_max_rows_to_use_cache {#setting-merge-tree-max-rows-to-use-cache}

If ClickHouse should read more than `merge_tree_max_rows_to_use_cache` rows in one query, it does not use the cache of uncompressed blocks.

The cache of uncompressed blocks stores data extracted for queries. ClickHouse uses this cache to speed up responses to repeated small queries. This setting protects the cache from trashing by queries that read a large amount of data. The [uncompressed_cache_size](../../operations/server-configuration-parameters/settings.md/#server-settings-uncompressed_cache_size) server setting defines the size of the cache of uncompressed blocks.

Possible values:

- Any positive integer.

Default value: 128 ✕ 8192.

## merge_tree_max_bytes_to_use_cache {#setting-merge-tree-max-bytes-to-use-cache}

If ClickHouse should read more than `merge_tree_max_bytes_to_use_cache` bytes in one query, it does not use the cache of uncompressed blocks.

The cache of uncompressed blocks stores data extracted for queries. ClickHouse uses this cache to speed up responses to repeated small queries. This setting protects the cache from trashing by queries that read a large amount of data. The [uncompressed_cache_size](../../operations/server-configuration-parameters/settings.md/#server-settings-uncompressed_cache_size) server setting defines the size of the cache of uncompressed blocks.

Possible values:

- Any positive integer.

Default value: 2013265920.

## min_bytes_to_use_direct_io {#min-bytes-to-use-direct-io}

The minimum data volume required for using direct I/O access to the storage disk.

ClickHouse uses this setting when reading data from tables. If the total storage volume of all the data to be read exceeds `min_bytes_to_use_direct_io` bytes, then ClickHouse reads the data from the storage disk with the `O_DIRECT` option.

Possible values:

- 0 — Direct I/O is disabled.
- Positive integer.

Default value: 0.

## network_compression_method {#network_compression_method}

Sets the method of data compression that is used for communication between servers and between server and [clickhouse-client](../../interfaces/cli.md).

Possible values:

- `LZ4` — sets LZ4 compression method.
- `ZSTD` — sets ZSTD compression method.

Default value: `LZ4`.

**See Also**

- [network_zstd_compression_level](#network_zstd_compression_level)

## network_zstd_compression_level {#network_zstd_compression_level}

Adjusts the level of ZSTD compression. Used only when [network_compression_method](#network_compression_method) is set to `ZSTD`.

Possible values:

- Positive integer from 1 to 15.

Default value: `1`.

## log_queries {#log-queries}

Setting up query logging.

Queries sent to ClickHouse with this setup are logged according to the rules in the [query_log](../../operations/server-configuration-parameters/settings.md/#server_configuration_parameters-query-log) server configuration parameter.

Example:

``` text
log_queries=1
```

## log_queries_min_query_duration_ms {#log-queries-min-query-duration-ms}

If enabled (non-zero), queries faster than the value of this setting will not be logged (you can think about this as a `long_query_time` for [MySQL Slow Query Log](https://dev.mysql.com/doc/refman/5.7/en/slow-query-log.html)), and this basically means that you will not find them in the following tables:

- `system.query_log`
- `system.query_thread_log`

Only the queries with the following type will get to the log:

- `QUERY_FINISH`
- `EXCEPTION_WHILE_PROCESSING`

- Type: milliseconds
- Default value: 0 (any query)

## log_queries_min_type {#log-queries-min-type}

`query_log` minimal type to log.

Possible values:
- `QUERY_START` (`=1`)
- `QUERY_FINISH` (`=2`)
- `EXCEPTION_BEFORE_START` (`=3`)
- `EXCEPTION_WHILE_PROCESSING` (`=4`)

Default value: `QUERY_START`.

Can be used to limit which entities will go to `query_log`, say you are interested only in errors, then you can use `EXCEPTION_WHILE_PROCESSING`:

``` text
log_queries_min_type='EXCEPTION_WHILE_PROCESSING'
```

## log_query_threads {#log-query-threads}

Setting up query threads logging.

Query threads log into the [system.query_thread_log](../../operations/system-tables/query_thread_log.md) table. This setting has effect only when [log_queries](#log-queries) is true. Queries’ threads run by ClickHouse with this setup are logged according to the rules in the [query_thread_log](../../operations/server-configuration-parameters/settings.md/#server_configuration_parameters-query_thread_log) server configuration parameter.

Possible values:

- 0 — Disabled.
- 1 — Enabled.

Default value: `1`.

**Example**

``` text
log_query_threads=1
```

## log_query_views {#log-query-views}

Setting up query views logging.

When a query run by ClickHouse with this setting enabled has associated views (materialized or live views), they are logged in the [query_views_log](../../operations/server-configuration-parameters/settings.md/#server_configuration_parameters-query_views_log) server configuration parameter.

Example:

``` text
log_query_views=1
```

## log_formatted_queries {#log-formatted-queries}

Allows to log formatted queries to the [system.query_log](../../operations/system-tables/query_log.md) system table (populates `formatted_query` column in the [system.query_log](../../operations/system-tables/query_log.md)).

Possible values:

- 0 — Formatted queries are not logged in the system table.
- 1 — Formatted queries are logged in the system table.

Default value: `0`.

## log_comment {#log-comment}

Specifies the value for the `log_comment` field of the [system.query_log](../system-tables/query_log.md) table and comment text for the server log.

It can be used to improve the readability of server logs. Additionally, it helps to select queries related to the test from the `system.query_log` after running [clickhouse-test](../../development/tests.md).

Possible values:

- Any string no longer than [max_query_size](#max_query_size). If the max_query_size is exceeded, the server throws an exception.

Default value: empty string.

**Example**

Query:

``` sql
SET log_comment = 'log_comment test', log_queries = 1;
SELECT 1;
SYSTEM FLUSH LOGS;
SELECT type, query FROM system.query_log WHERE log_comment = 'log_comment test' AND event_date >= yesterday() ORDER BY event_time DESC LIMIT 2;
```

Result:

``` text
┌─type────────┬─query─────┐
│ QueryStart  │ SELECT 1; │
│ QueryFinish │ SELECT 1; │
└─────────────┴───────────┘
```

## log_processors_profiles {#log_processors_profiles}

Write time that processor spent during execution/waiting for data to `system.processors_profile_log` table.

See also:

- [`system.processors_profile_log`](../../operations/system-tables/processors_profile_log.md)
- [`EXPLAIN PIPELINE`](../../sql-reference/statements/explain.md#explain-pipeline)

## max_insert_block_size {#max_insert_block_size}

The size of blocks (in a count of rows) to form for insertion into a table.
This setting only applies in cases when the server forms the blocks.
For example, for an INSERT via the HTTP interface, the server parses the data format and forms blocks of the specified size.
But when using clickhouse-client, the client parses the data itself, and the ‘max_insert_block_size’ setting on the server does not affect the size of the inserted blocks.
The setting also does not have a purpose when using INSERT SELECT, since data is inserted using the same blocks that are formed after SELECT.

Default value: 1,048,576.

The default is slightly more than `max_block_size`. The reason for this is that certain table engines (`*MergeTree`) form a data part on the disk for each inserted block, which is a fairly large entity. Similarly, `*MergeTree` tables sort data during insertion, and a large enough block size allow sorting more data in RAM.

## min_insert_block_size_rows {#min-insert-block-size-rows}

Sets the minimum number of rows in the block that can be inserted into a table by an `INSERT` query. Smaller-sized blocks are squashed into bigger ones.

Possible values:

- Positive integer.
- 0 — Squashing disabled.

Default value: 1048576.

## min_insert_block_size_bytes {#min-insert-block-size-bytes}

Sets the minimum number of bytes in the block which can be inserted into a table by an `INSERT` query. Smaller-sized blocks are squashed into bigger ones.

Possible values:

- Positive integer.
- 0 — Squashing disabled.

Default value: 268435456.

## max_replica_delay_for_distributed_queries {#max_replica_delay_for_distributed_queries}

Disables lagging replicas for distributed queries. See [Replication](../../engines/table-engines/mergetree-family/replication.md).

Sets the time in seconds. If a replica's lag is greater than or equal to the set value, this replica is not used.

Possible values:

- Positive integer.
- 0 — Replica lags are not checked.

To prevent the use of any replica with a non-zero lag, set this parameter to 1.

Default value: 300.

Used when performing `SELECT` from a distributed table that points to replicated tables.

## max_threads {#max_threads}

The maximum number of query processing threads, excluding threads for retrieving data from remote servers (see the ‘max_distributed_connections’ parameter).

This parameter applies to threads that perform the same stages of the query processing pipeline in parallel.
For example, when reading from a table, if it is possible to evaluate expressions with functions, filter with WHERE and pre-aggregate for GROUP BY in parallel using at least ‘max_threads’ number of threads, then ‘max_threads’ are used.

Default value: the number of physical CPU cores.

For queries that are completed quickly because of a LIMIT, you can set a lower ‘max_threads’. For example, if the necessary number of entries are located in every block and max_threads = 8, then 8 blocks are retrieved, although it would have been enough to read just one.

The smaller the `max_threads` value, the less memory is consumed.

## max_insert_threads {#max-insert-threads}

The maximum number of threads to execute the `INSERT SELECT` query.

Possible values:

- 0 (or 1) — `INSERT SELECT` no parallel execution.
- Positive integer. Bigger than 1.

Default value: `0`.

Cloud default value: from `2` to `4`, depending on the service size.

Parallel `INSERT SELECT` has effect only if the `SELECT` part is executed in parallel, see [max_threads](#max_threads) setting.
Higher values will lead to higher memory usage.

## max_compress_block_size {#max-compress-block-size}

The maximum size of blocks of uncompressed data before compressing for writing to a table. By default, 1,048,576 (1 MiB). Specifying a smaller block size generally leads to slightly reduced compression ratio, the compression and decompression speed increases slightly due to cache locality, and memory consumption is reduced.

:::note
This is an expert-level setting, and you shouldn't change it if you're just getting started with ClickHouse.
:::

Don’t confuse blocks for compression (a chunk of memory consisting of bytes) with blocks for query processing (a set of rows from a table).

## min_compress_block_size {#min-compress-block-size}

For [MergeTree](../../engines/table-engines/mergetree-family/mergetree.md) tables. In order to reduce latency when processing queries, a block is compressed when writing the next mark if its size is at least `min_compress_block_size`. By default, 65,536.

The actual size of the block, if the uncompressed data is less than `max_compress_block_size`, is no less than this value and no less than the volume of data for one mark.

Let’s look at an example. Assume that `index_granularity` was set to 8192 during table creation.

We are writing a UInt32-type column (4 bytes per value). When writing 8192 rows, the total will be 32 KB of data. Since min_compress_block_size = 65,536, a compressed block will be formed for every two marks.

We are writing a URL column with the String type (average size of 60 bytes per value). When writing 8192 rows, the average will be slightly less than 500 KB of data. Since this is more than 65,536, a compressed block will be formed for each mark. In this case, when reading data from the disk in the range of a single mark, extra data won’t be decompressed.

:::note
This is an expert-level setting, and you shouldn't change it if you're just getting started with ClickHouse.
:::

## max_query_size {#max_query_size}

The maximum number of bytes of a query string parsed by the SQL parser.
Data in the VALUES clause of INSERT queries is processed by a separate stream parser (that consumes O(1) RAM) and not affected by this restriction.

Default value: 262144 (= 256 KiB).

:::note
`max_query_size` cannot be set within an SQL query (e.g., `SELECT now() SETTINGS max_query_size=10000`) because ClickHouse needs to allocate a buffer to parse the query, and this buffer size is determined by the `max_query_size` setting, which must be configured before the query is executed.
:::

## max_parser_depth {#max_parser_depth}

Limits maximum recursion depth in the recursive descent parser. Allows controlling the stack size.

Possible values:

- Positive integer.
- 0 — Recursion depth is unlimited.

Default value: 1000.

## interactive_delay {#interactive-delay}

The interval in microseconds for checking whether request execution has been canceled and sending the progress.

Default value: 100,000 (checks for cancelling and sends the progress ten times per second).

## idle_connection_timeout {#idle_connection_timeout}

Timeout to close idle TCP connections after specified number of seconds.

Possible values:

- Positive integer (0 - close immediately, after 0 seconds).

Default value: 3600.

## connect_timeout, receive_timeout, send_timeout {#connect-timeout-receive-timeout-send-timeout}

Timeouts in seconds on the socket used for communicating with the client.

Default value: 10, 300, 300.

## handshake_timeout_ms {#handshake-timeout-ms}

Timeout in milliseconds for receiving Hello packet from replicas during handshake.

Default value: 10000.

## cancel_http_readonly_queries_on_client_close {#cancel-http-readonly-queries-on-client-close}

Cancels HTTP read-only queries (e.g. SELECT) when a client closes the connection without waiting for the response.

Default value: `0`.

Cloud default value: `1`.

## poll_interval {#poll-interval}

Lock in a wait loop for the specified number of seconds.

Default value: 10.

## max_distributed_connections {#max-distributed-connections}

The maximum number of simultaneous connections with remote servers for distributed processing of a single query to a single Distributed table. We recommend setting a value no less than the number of servers in the cluster.

Default value: 1024.

The following parameters are only used when creating Distributed tables (and when launching a server), so there is no reason to change them at runtime.

## distributed_connections_pool_size {#distributed-connections-pool-size}

The maximum number of simultaneous connections with remote servers for distributed processing of all queries to a single Distributed table. We recommend setting a value no less than the number of servers in the cluster.

Default value: 1024.

## max_distributed_depth {#max-distributed-depth}

Limits the maximum depth of recursive queries for [Distributed](../../engines/table-engines/special/distributed.md) tables.

If the value is exceeded, the server throws an exception.

Possible values:

- Positive integer.
- 0 — Unlimited depth.

Default value: `5`.

## max_replicated_fetches_network_bandwidth_for_server {#max_replicated_fetches_network_bandwidth_for_server}

Limits the maximum speed of data exchange over the network in bytes per second for [replicated](../../engines/table-engines/mergetree-family/replication.md) fetches for the server. Only has meaning at server startup. You can also limit the speed for a particular table with [max_replicated_fetches_network_bandwidth](../../operations/settings/merge-tree-settings.md/#max_replicated_fetches_network_bandwidth) setting.

The setting isn't followed perfectly accurately.

Possible values:

- Positive integer.
- 0 — Unlimited.

Default value: `0`.

**Usage**

Could be used for throttling speed when replicating the data to add or replace new nodes.

:::note
60000000 bytes/s approximately corresponds to 457 Mbps (60000000 / 1024 / 1024 * 8).
:::

## max_replicated_sends_network_bandwidth_for_server {#max_replicated_sends_network_bandwidth_for_server}

Limits the maximum speed of data exchange over the network in bytes per second for [replicated](../../engines/table-engines/mergetree-family/replication.md) sends for the server. Only has meaning at server startup.  You can also limit the speed for a particular table with [max_replicated_sends_network_bandwidth](../../operations/settings/merge-tree-settings.md/#max_replicated_sends_network_bandwidth) setting.

The setting isn't followed perfectly accurately.

Possible values:

- Positive integer.
- 0 — Unlimited.

Default value: `0`.

**Usage**

Could be used for throttling speed when replicating the data to add or replace new nodes.

:::note
60000000 bytes/s approximately corresponds to 457 Mbps (60000000 / 1024 / 1024 * 8).
:::

## connect_timeout_with_failover_ms {#connect-timeout-with-failover-ms}

The timeout in milliseconds for connecting to a remote server for a Distributed table engine, if the ‘shard’ and ‘replica’ sections are used in the cluster definition.
If unsuccessful, several attempts are made to connect to various replicas.

Default value: 1000.

## connect_timeout_with_failover_secure_ms

Connection timeout for selecting first healthy replica (for secure connections)

Default value: 1000.

## connection_pool_max_wait_ms {#connection-pool-max-wait-ms}

The wait time in milliseconds for a connection when the connection pool is full.

Possible values:

- Positive integer.
- 0 — Infinite timeout.

Default value: 0.

## connections_with_failover_max_tries {#connections-with-failover-max-tries}

The maximum number of connection attempts with each replica for the Distributed table engine.

Default value: 3.

## extremes {#extremes}

Whether to count extreme values (the minimums and maximums in columns of a query result). Accepts 0 or 1. By default, 0 (disabled).
For more information, see the section “Extreme values”.

## kafka_max_wait_ms {#kafka-max-wait-ms}

The wait time in milliseconds for reading messages from [Kafka](../../engines/table-engines/integrations/kafka.md/#kafka) before retry.

Possible values:

- Positive integer.
- 0 — Infinite timeout.

Default value: 5000.

See also:

- [Apache Kafka](https://kafka.apache.org/)

## kafka_disable_num_consumers_limit {#kafka-disable-num-consumers-limit}

Disable limit on kafka_num_consumers that depends on the number of available CPU cores.

Default value: false.

## postgresql_connection_pool_size {#postgresql-connection-pool-size}

Connection pool size for PostgreSQL table engine and database engine.

Default value: 16

## postgresql_connection_attempt_timeout {#postgresql-connection-attempt-timeout}

Connection timeout in seconds of a single attempt to connect PostgreSQL end-point.
The value is passed as a `connect_timeout` parameter of the connection URL.

Default value: `2`.

## postgresql_connection_pool_wait_timeout {#postgresql-connection-pool-wait-timeout}

Connection pool push/pop timeout on empty pool for PostgreSQL table engine and database engine. By default it will block on empty pool.

Default value: 5000

## postgresql_connection_pool_retries {#postgresql-connection-pool-retries}

The maximum number of retries to establish a connection with the PostgreSQL end-point.

Default value: `2`.

## postgresql_connection_pool_auto_close_connection {#postgresql-connection-pool-auto-close-connection}

Close connection before returning connection to the pool.

Default value: true.

## odbc_bridge_connection_pool_size {#odbc-bridge-connection-pool-size}

Connection pool size for each connection settings string in ODBC bridge.

Default value: 16

## odbc_bridge_use_connection_pooling {#odbc-bridge-use-connection-pooling}

Use connection pooling in ODBC bridge. If set to false, a new connection is created every time.

Default value: true

## use_uncompressed_cache {#setting-use_uncompressed_cache}

Whether to use a cache of uncompressed blocks. Accepts 0 or 1. By default, 0 (disabled).
Using the uncompressed cache (only for tables in the MergeTree family) can significantly reduce latency and increase throughput when working with a large number of short queries. Enable this setting for users who send frequent short requests. Also pay attention to the [uncompressed_cache_size](../../operations/server-configuration-parameters/settings.md/#server-settings-uncompressed_cache_size) configuration parameter (only set in the config file) – the size of uncompressed cache blocks. By default, it is 8 GiB. The uncompressed cache is filled in as needed and the least-used data is automatically deleted.

For queries that read at least a somewhat large volume of data (one million rows or more), the uncompressed cache is disabled automatically to save space for truly small queries. This means that you can keep the ‘use_uncompressed_cache’ setting always set to 1.

## replace_running_query {#replace-running-query}

When using the HTTP interface, the ‘query_id’ parameter can be passed. This is any string that serves as the query identifier.
If a query from the same user with the same ‘query_id’ already exists at this time, the behaviour depends on the ‘replace_running_query’ parameter.

`0` (default) – Throw an exception (do not allow the query to run if a query with the same ‘query_id’ is already running).

`1` – Cancel the old query and start running the new one.

Set this parameter to 1 for implementing suggestions for segmentation conditions. After entering the next character, if the old query hasn’t finished yet, it should be cancelled.

## replace_running_query_max_wait_ms {#replace-running-query-max-wait-ms}

The wait time for running the query with the same `query_id` to finish, when the [replace_running_query](#replace-running-query) setting is active.

Possible values:

- Positive integer.
- 0 — Throwing an exception that does not allow to run a new query if the server already executes a query with the same `query_id`.

Default value: 5000.

## stream_flush_interval_ms {#stream-flush-interval-ms}

Works for tables with streaming in the case of a timeout, or when a thread generates [max_insert_block_size](#max_insert_block_size) rows.

The default value is 7500.

The smaller the value, the more often data is flushed into the table. Setting the value too low leads to poor performance.

## stream_poll_timeout_ms {#stream_poll_timeout_ms}

Timeout for polling data from/to streaming storages.

Default value: 500.

## load_balancing {#load_balancing}

Specifies the algorithm of replicas selection that is used for distributed query processing.

ClickHouse supports the following algorithms of choosing replicas:

- [Random](#load_balancing-random) (by default)
- [Nearest hostname](#load_balancing-nearest_hostname)
- [Hostname levenshtein distance](#load_balancing-hostname_levenshtein_distance)
- [In order](#load_balancing-in_order)
- [First or random](#load_balancing-first_or_random)
- [Round robin](#load_balancing-round_robin)

See also:

- [distributed_replica_max_ignored_errors](#distributed_replica_max_ignored_errors)

### Random (by Default) {#load_balancing-random}

``` sql
load_balancing = random
```

The number of errors is counted for each replica. The query is sent to the replica with the fewest errors, and if there are several of these, to anyone of them.
Disadvantages: Server proximity is not accounted for; if the replicas have different data, you will also get different data.

### Nearest Hostname {#load_balancing-nearest_hostname}

``` sql
load_balancing = nearest_hostname
```

The number of errors is counted for each replica. Every 5 minutes, the number of errors is integrally divided by 2. Thus, the number of errors is calculated for a recent time with exponential smoothing. If there is one replica with a minimal number of errors (i.e. errors occurred recently on the other replicas), the query is sent to it. If there are multiple replicas with the same minimal number of errors, the query is sent to the replica with a hostname that is most similar to the server’s hostname in the config file (for the number of different characters in identical positions, up to the minimum length of both hostnames).

For instance, example01-01-1 and example01-01-2 are different in one position, while example01-01-1 and example01-02-2 differ in two places.
This method might seem primitive, but it does not require external data about network topology, and it does not compare IP addresses, which would be complicated for our IPv6 addresses.

Thus, if there are equivalent replicas, the closest one by name is preferred.
We can also assume that when sending a query to the same server, in the absence of failures, a distributed query will also go to the same servers. So even if different data is placed on the replicas, the query will return mostly the same results.

### Hostname levenshtein distance {#load_balancing-hostname_levenshtein_distance}

``` sql
load_balancing = hostname_levenshtein_distance
```

Just like `nearest_hostname`, but it compares hostname in a [levenshtein distance](https://en.wikipedia.org/wiki/Levenshtein_distance) manner. For example:

``` text
example-clickhouse-0-0 ample-clickhouse-0-0
1

example-clickhouse-0-0 example-clickhouse-1-10
2

example-clickhouse-0-0 example-clickhouse-12-0
3
```

### In Order {#load_balancing-in_order}

``` sql
load_balancing = in_order
```

Replicas with the same number of errors are accessed in the same order as they are specified in the configuration.
This method is appropriate when you know exactly which replica is preferable.

### First or Random {#load_balancing-first_or_random}

``` sql
load_balancing = first_or_random
```

This algorithm chooses the first replica in the set or a random replica if the first is unavailable. It’s effective in cross-replication topology setups, but useless in other configurations.

The `first_or_random` algorithm solves the problem of the `in_order` algorithm. With `in_order`, if one replica goes down, the next one gets a double load while the remaining replicas handle the usual amount of traffic. When using the `first_or_random` algorithm, the load is evenly distributed among replicas that are still available.

It's possible to explicitly define what the first replica is by using the setting `load_balancing_first_offset`. This gives more control to rebalance query workloads among replicas.

### Round Robin {#load_balancing-round_robin}

``` sql
load_balancing = round_robin
```

This algorithm uses a round-robin policy across replicas with the same number of errors (only the queries with `round_robin` policy is accounted).

## prefer_localhost_replica {#prefer-localhost-replica}

Enables/disables preferable using the localhost replica when processing distributed queries.

Possible values:

- 1 — ClickHouse always sends a query to the localhost replica if it exists.
- 0 — ClickHouse uses the balancing strategy specified by the [load_balancing](#load_balancing) setting.

Default value: 1.

:::note
Disable this setting if you use [max_parallel_replicas](#max_parallel_replicas) without [parallel_replicas_custom_key](#parallel_replicas_custom_key).
If [parallel_replicas_custom_key](#parallel_replicas_custom_key) is set, disable this setting only if it's used on a cluster with multiple shards containing multiple replicas.
If it's used on a cluster with a single shard and multiple replicas, disabling this setting will have negative effects.
:::

## totals_mode {#totals-mode}

How to calculate TOTALS when HAVING is present, as well as when max_rows_to_group_by and group_by_overflow_mode = ‘any’ are present.
See the section “WITH TOTALS modifier”.

## totals_auto_threshold {#totals-auto-threshold}

The threshold for `totals_mode = 'auto'`.
See the section “WITH TOTALS modifier”.

## max_parallel_replicas {#max_parallel_replicas}

The maximum number of replicas for each shard when executing a query.

Possible values:

- Positive integer.

Default value: `1`.

**Additional Info**

This options will produce different results depending on the settings used.

:::note
This setting will produce incorrect results when joins or subqueries are involved, and all tables don't meet certain requirements. See [Distributed Subqueries and max_parallel_replicas](../../sql-reference/operators/in.md/#max_parallel_replica-subqueries) for more details.
:::

### Parallel processing using `SAMPLE` key

A query may be processed faster if it is executed on several servers in parallel. But the query performance may degrade in the following cases:

- The position of the sampling key in the partitioning key does not allow efficient range scans.
- Adding a sampling key to the table makes filtering by other columns less efficient.
- The sampling key is an expression that is expensive to calculate.
- The cluster latency distribution has a long tail, so that querying more servers increases the query overall latency.

### Parallel processing using [parallel_replicas_custom_key](#parallel_replicas_custom_key)

This setting is useful for any replicated table.

## parallel_replicas_custom_key {#parallel_replicas_custom_key}

An arbitrary integer expression that can be used to split work between replicas for a specific table.
The value can be any integer expression.
A query may be processed faster if it is executed on several servers in parallel but it depends on the used [parallel_replicas_custom_key](#parallel_replicas_custom_key)
and [parallel_replicas_custom_key_filter_type](#parallel_replicas_custom_key_filter_type).

Simple expressions using primary keys are preferred.

If the setting is used on a cluster that consists of a single shard with multiple replicas, those replicas will be converted into virtual shards.
Otherwise, it will behave same as for `SAMPLE` key, it will use multiple replicas of each shard.

## parallel_replicas_custom_key_filter_type {#parallel_replicas_custom_key_filter_type}

How to use `parallel_replicas_custom_key` expression for splitting work between replicas.

Possible values:

- `default` — Use the default implementation using modulo operation on the `parallel_replicas_custom_key`.
- `range` — Split the entire value space of the expression in the ranges. This type of filtering is useful if values of `parallel_replicas_custom_key` are uniformly spread across the entire integer space, e.g. hash values.

Default value: `default`.

## parallel_replicas_custom_key_range_lower {#parallel_replicas_custom_key_range_lower}

Allows the filter type `range` to split the work evenly between replicas based on the custom range `[parallel_replicas_custom_key_range_lower, INT_MAX]`.

When used in conjuction with [parallel_replicas_custom_key_range_upper](#parallel_replicas_custom_key_range_upper), it lets the filter evenly split the work over replicas for the range `[parallel_replicas_custom_key_range_lower, parallel_replicas_custom_key_range_upper]`.

Note: This setting will not cause any additional data to be filtered during query processing, rather it changes the points at which the range filter breaks up the range `[0, INT_MAX]` for parallel processing.

## parallel_replicas_custom_key_range_upper {#parallel_replicas_custom_key_range_upper}

Allows the filter type `range` to split the work evenly between replicas based on the custom range `[0, parallel_replicas_custom_key_range_upper]`. A value of 0 disables the upper bound, setting it the max value of the custom key expression.

When used in conjuction with [parallel_replicas_custom_key_range_lower](#parallel_replicas_custom_key_range_lower), it lets the filter evenly split the work over replicas for the range `[parallel_replicas_custom_key_range_lower, parallel_replicas_custom_key_range_upper]`.

Note: This setting will not cause any additional data to be filtered during query processing, rather it changes the points at which the range filter breaks up the range `[0, INT_MAX]` for parallel processing.

## allow_experimental_parallel_reading_from_replicas

Enables or disables sending SELECT queries to all replicas of a table (up to `max_parallel_replicas`). Reading is parallelized and coordinated dynamically. It will work for any kind of MergeTree table.

Possible values:

- 0 - Disabled.
- 1 - Enabled, silently disabled in case of failure.
- 2 - Enabled, throws an exception in case of failure.

Default value: `0`.

## compile_expressions {#compile-expressions}

Enables or disables compilation of frequently used simple functions and operators to native code with LLVM at runtime.

Possible values:

- 0 — Disabled.
- 1 — Enabled.

Default value: `1`.

## min_count_to_compile_expression {#min-count-to-compile-expression}

Minimum count of executing same expression before it is get compiled.

Default value: `3`.

## compile_aggregate_expressions {#compile_aggregate_expressions}

Enables or disables JIT-compilation of aggregate functions to native code. Enabling this setting can improve the performance.

Possible values:

- 0 — Aggregation is done without JIT compilation.
- 1 — Aggregation is done using JIT compilation.

Default value: `1`.

**See Also**

- [min_count_to_compile_aggregate_expression](#min_count_to_compile_aggregate_expression)

## min_count_to_compile_aggregate_expression {#min_count_to_compile_aggregate_expression}

The minimum number of identical aggregate expressions to start JIT-compilation. Works only if the [compile_aggregate_expressions](#compile_aggregate_expressions) setting is enabled.

Possible values:

- Positive integer.
- 0 — Identical aggregate expressions are always JIT-compiled.

Default value: `3`.

## use_query_cache {#use-query-cache}

If turned on, `SELECT` queries may utilize the [query cache](../query-cache.md). Parameters [enable_reads_from_query_cache](#enable-reads-from-query-cache)
and [enable_writes_to_query_cache](#enable-writes-to-query-cache) control in more detail how the cache is used.

Possible values:

- 0 - Disabled
- 1 - Enabled

Default value: `0`.

## enable_reads_from_query_cache {#enable-reads-from-query-cache}

If turned on, results of `SELECT` queries are retrieved from the [query cache](../query-cache.md).

Possible values:

- 0 - Disabled
- 1 - Enabled

Default value: `1`.

## enable_writes_to_query_cache {#enable-writes-to-query-cache}

If turned on, results of `SELECT` queries are stored in the [query cache](../query-cache.md).

Possible values:

- 0 - Disabled
- 1 - Enabled

Default value: `1`.

## query_cache_nondeterministic_function_handling {#query-cache-nondeterministic-function-handling}

Controls how the [query cache](../query-cache.md) handles `SELECT` queries with non-deterministic functions like `rand()` or `now()`.

Possible values:

- `'throw'` - Throw an exception and don't cache the query result.
- `'save'` - Cache the query result.
- `'ignore'` - Don't cache the query result and don't throw an exception.

Default value: `throw`.

## query_cache_system_table_handling {#query-cache-system-table-handling}

Controls how the [query cache](../query-cache.md) handles `SELECT` queries against system tables, i.e. tables in databases `system.*` and `information_schema.*`.

Possible values:

- `'throw'` - Throw an exception and don't cache the query result.
- `'save'` - Cache the query result.
- `'ignore'` - Don't cache the query result and don't throw an exception.

Default value: `throw`.

## query_cache_min_query_runs {#query-cache-min-query-runs}

Minimum number of times a `SELECT` query must run before its result is stored in the [query cache](../query-cache.md).

Possible values:

- Positive integer >= 0.

Default value: `0`

## query_cache_min_query_duration {#query-cache-min-query-duration}

Minimum duration in milliseconds a query needs to run for its result to be stored in the [query cache](../query-cache.md).

Possible values:

- Positive integer >= 0.

Default value: `0`

## query_cache_compress_entries {#query-cache-compress-entries}

Compress entries in the [query cache](../query-cache.md). Lessens the memory consumption of the query cache at the cost of slower inserts into / reads from it.

Possible values:

- 0 - Disabled
- 1 - Enabled

Default value: `1`

## query_cache_squash_partial_results {#query-cache-squash-partial-results}

Squash partial result blocks to blocks of size [max_block_size](#setting-max_block_size). Reduces performance of inserts into the [query cache](../query-cache.md) but improves the compressability of cache entries (see [query_cache_compress-entries](#query-cache-compress-entries)).

Possible values:

- 0 - Disabled
- 1 - Enabled

Default value: `1`

## query_cache_ttl {#query-cache-ttl}

After this time in seconds entries in the [query cache](../query-cache.md) become stale.

Possible values:

- Positive integer >= 0.

Default value: `60`

## query_cache_share_between_users {#query-cache-share-between-users}

If turned on, the result of `SELECT` queries cached in the [query cache](../query-cache.md) can be read by other users.
It is not recommended to enable this setting due to security reasons.

Possible values:

- 0 - Disabled
- 1 - Enabled

Default value: `0`.

## query_cache_max_size_in_bytes {#query-cache-max-size-in-bytes}

The maximum amount of memory (in bytes) the current user may allocate in the [query cache](../query-cache.md). 0 means unlimited.

Possible values:

- Positive integer >= 0.

Default value: 0 (no restriction).

## query_cache_max_entries {#query-cache-max-entries}

The maximum number of query results the current user may store in the [query cache](../query-cache.md). 0 means unlimited.

Possible values:

- Positive integer >= 0.

Default value: 0 (no restriction).

## insert_quorum {#insert_quorum}

:::note
This setting is not applicable to SharedMergeTree, see [SharedMergeTree consistency](/docs/en/cloud/reference/shared-merge-tree/#consistency) for more information.
:::

Enables the quorum writes.

- If `insert_quorum < 2`, the quorum writes are disabled.
- If `insert_quorum >= 2`, the quorum writes are enabled.
- If `insert_quorum = 'auto'`, use majority number (`number_of_replicas / 2 + 1`) as quorum number.

Default value: 0 - disabled.

Quorum writes

`INSERT` succeeds only when ClickHouse manages to correctly write data to the `insert_quorum` of replicas during the `insert_quorum_timeout`. If for any reason the number of replicas with successful writes does not reach the `insert_quorum`, the write is considered failed and ClickHouse will delete the inserted block from all the replicas where data has already been written.

When `insert_quorum_parallel` is disabled, all replicas in the quorum are consistent, i.e. they contain data from all previous `INSERT` queries (the `INSERT` sequence is linearized). When reading data written using `insert_quorum` and `insert_quorum_parallel` is disabled, you can turn on sequential consistency for `SELECT` queries using [select_sequential_consistency](#select_sequential_consistency).

ClickHouse generates an exception:

- If the number of available replicas at the time of the query is less than the `insert_quorum`.
- When `insert_quorum_parallel` is disabled and an attempt to write data is made when the previous block has not yet been inserted in `insert_quorum` of replicas. This situation may occur if the user tries to perform another `INSERT` query to the same table before the previous one with `insert_quorum` is completed.

See also:

- [insert_quorum_timeout](#insert_quorum_timeout)
- [insert_quorum_parallel](#insert_quorum_parallel)
- [select_sequential_consistency](#select_sequential_consistency)

## insert_quorum_timeout {#insert_quorum_timeout}

Write to a quorum timeout in milliseconds. If the timeout has passed and no write has taken place yet, ClickHouse will generate an exception and the client must repeat the query to write the same block to the same or any other replica.

Default value: 600 000 milliseconds (ten minutes).

See also:

- [insert_quorum](#insert_quorum)
- [insert_quorum_parallel](#insert_quorum_parallel)
- [select_sequential_consistency](#select_sequential_consistency)

## insert_quorum_parallel {#insert_quorum_parallel}

:::note
This setting is not applicable to SharedMergeTree, see [SharedMergeTree consistency](/docs/en/cloud/reference/shared-merge-tree/#consistency) for more information.
:::

Enables or disables parallelism for quorum `INSERT` queries. If enabled, additional `INSERT` queries can be sent while previous queries have not yet finished. If disabled, additional writes to the same table will be rejected.

Possible values:

- 0 — Disabled.
- 1 — Enabled.

Default value: 1.

See also:

- [insert_quorum](#insert_quorum)
- [insert_quorum_timeout](#insert_quorum_timeout)
- [select_sequential_consistency](#select_sequential_consistency)

## select_sequential_consistency {#select_sequential_consistency}

:::note
This setting differ in behavior between SharedMergeTree and ReplicatedMergeTree, see [SharedMergeTree consistency](/docs/en/cloud/reference/shared-merge-tree/#consistency) for more information about the behavior of `select_sequential_consistency` in SharedMergeTree.
:::

Enables or disables sequential consistency for `SELECT` queries. Requires `insert_quorum_parallel` to be disabled (enabled by default).

Possible values:

- 0 — Disabled.
- 1 — Enabled.

Default value: 0.

Usage

When sequential consistency is enabled, ClickHouse allows the client to execute the `SELECT` query only for those replicas that contain data from all previous `INSERT` queries executed with `insert_quorum`. If the client refers to a partial replica, ClickHouse will generate an exception. The SELECT query will not include data that has not yet been written to the quorum of replicas.

When `insert_quorum_parallel` is enabled (the default), then `select_sequential_consistency` does not work. This is because parallel `INSERT` queries can be written to different sets of quorum replicas so there is no guarantee a single replica will have received all writes.

See also:

- [insert_quorum](#insert_quorum)
- [insert_quorum_timeout](#insert_quorum_timeout)
- [insert_quorum_parallel](#insert_quorum_parallel)

## insert_deduplicate {#insert-deduplicate}

Enables or disables block deduplication of `INSERT` (for Replicated\* tables).

Possible values:

- 0 — Disabled.
- 1 — Enabled.

Default value: 1.

By default, blocks inserted into replicated tables by the `INSERT` statement are deduplicated (see [Data Replication](../../engines/table-engines/mergetree-family/replication.md)).
For the replicated tables by default the only 100 of the most recent blocks for each partition are deduplicated (see [replicated_deduplication_window](merge-tree-settings.md/#replicated-deduplication-window), [replicated_deduplication_window_seconds](merge-tree-settings.md/#replicated-deduplication-window-seconds)).
For not replicated tables see [non_replicated_deduplication_window](merge-tree-settings.md/#non-replicated-deduplication-window).

## Asynchronous Insert settings

### async_insert {#async-insert}

Enables or disables asynchronous inserts. Note that deduplication is disabled by default, see [async_insert_deduplicate](#async-insert-deduplicate).

If enabled, the data is combined into batches before the insertion into tables, so it is possible to do small and frequent insertions into ClickHouse (up to 15000 queries per second) without buffer tables.

The data is inserted either after the [async_insert_max_data_size](#async-insert-max-data-size) is exceeded or after [async_insert_busy_timeout_ms](#async-insert-busy-timeout-ms) milliseconds since the first `INSERT` query. If the [async_insert_stale_timeout_ms](#async-insert-stale-timeout-ms) is set to a non-zero value, the data is inserted after `async_insert_stale_timeout_ms` milliseconds since the last query. Also the buffer will be flushed to disk if at least [async_insert_max_query_number](#async-insert-max-query-number) async insert queries per block were received. This last setting takes effect only if [async_insert_deduplicate](#async-insert-deduplicate) is enabled.

If [wait_for_async_insert](#wait-for-async-insert) is enabled, every client will wait for the data to be processed and flushed to the table. Otherwise, the query would be processed almost instantly, even if the data is not inserted.

Possible values:

- 0 — Insertions are made synchronously, one after another.
- 1 — Multiple asynchronous insertions enabled.

Default value: `0`.

### async_insert_threads {#async-insert-threads}

The maximum number of threads for background data parsing and insertion.

Possible values:

- Positive integer.
- 0 — Asynchronous insertions are disabled.

Default value: `16`.

### wait_for_async_insert {#wait-for-async-insert}

Enables or disables waiting for processing of asynchronous insertion. If enabled, server will return `OK` only after the data is inserted. Otherwise, it will return `OK` as soon it has received the data, but it might still fail to parse or insert it later (You can check in system.asynchronous_insert_log)

If you want to use asynchronous inserts, we need to also enable [`async_insert`](#async-insert).

Possible values:

- 0 — Server returns `OK` even if the data is not yet inserted.
- 1 — Server returns `OK` only after the data is inserted.

Default value: `1`.

### wait_for_async_insert_timeout {#wait-for-async-insert-timeout}

The timeout in seconds for waiting for processing of asynchronous insertion.

Possible values:

- Positive integer.
- 0 — Disabled.

Default value: [lock_acquire_timeout](#lock_acquire_timeout).

### async_insert_max_data_size {#async-insert-max-data-size}

The maximum size of the unparsed data in bytes collected per query before being inserted.

Possible values:

- Positive integer.
- 0 — Asynchronous insertions are disabled.

Default value: `10485760`.

### async_insert_max_query_number {#async-insert-max-query-number}

The maximum number of insert queries per block before being inserted. This setting takes effect only if [async_insert_deduplicate](#async-insert-deduplicate) is enabled.

Possible values:

- Positive integer.
- 0 — Asynchronous insertions are disabled.

Default value: `450`.

### async_insert_busy_timeout_max_ms {#async-insert-busy-timeout-max-ms}

The maximum timeout in milliseconds since the first `INSERT` query before inserting collected data.

Possible values:

- Positive integer.
- 0 — Timeout disabled.

Default value: `200`.

Cloud default value: `1000`.

### async_insert_poll_timeout_ms {#async-insert-poll-timeout-ms}

Timeout in milliseconds for polling data from asynchronous insert queue.

Possible values:

- Positive integer.

Default value: `10`.

### async_insert_use_adaptive_busy_timeout {#allow-experimental-async-insert-adaptive-busy-timeout}

Use adaptive asynchronous insert timeout.

Possible values:

- 0 - Disabled.
- 1 - Enabled.

Default value: `0`.

### async_insert_busy_timeout_min_ms {#async-insert-busy-timeout-min-ms}

If adaptive asynchronous insert timeout is allowed through [async_insert_use_adaptive_busy_timeout](#allow-experimental-async-insert-adaptive-busy-timeout), the setting specifies the minimum value of the asynchronous insert timeout in milliseconds. It also serves as the initial value, which may be increased later by the adaptive algorithm, up to the [async_insert_busy_timeout_ms](#async_insert_busy_timeout_ms).

Possible values:

- Positive integer.

Default value: `50`.

### async_insert_busy_timeout_ms {#async-insert-busy-timeout-ms}

Alias for [`async_insert_busy_timeout_max_ms`](#async_insert_busy_timeout_max_ms).

### async_insert_busy_timeout_increase_rate {#async-insert-busy-timeout-increase-rate}

If adaptive asynchronous insert timeout is allowed through [async_insert_use_adaptive_busy_timeout](#allow-experimental-async-insert-adaptive-busy-timeout), the setting specifies the exponential growth rate at which the adaptive asynchronous insert timeout increases.

Possible values:

- A positive floating-point number.

Default value: `0.2`.

### async_insert_busy_timeout_decrease_rate {#async-insert-busy-timeout-decrease-rate}

If adaptive asynchronous insert timeout is allowed through [async_insert_use_adaptive_busy_timeout](#allow-experimental-async-insert-adaptive-busy-timeout), the setting specifies the exponential growth rate at which the adaptive asynchronous insert timeout decreases.

Possible values:

- A positive floating-point number.

Default value: `0.2`.

### async_insert_stale_timeout_ms {#async-insert-stale-timeout-ms}

The maximum timeout in milliseconds since the last `INSERT` query before dumping collected data. If enabled, the settings prolongs the [async_insert_busy_timeout_ms](#async-insert-busy-timeout-ms) with every `INSERT` query as long as [async_insert_max_data_size](#async-insert-max-data-size) is not exceeded.

Possible values:

- Positive integer.
- 0 — Timeout disabled.

Default value: `0`.

### async_insert_deduplicate {#async-insert-deduplicate}

Enables or disables insert deduplication of `ASYNC INSERT` (for Replicated\* tables).

Possible values:

- 0 — Disabled.
- 1 — Enabled.

Default value: 0.

By default, async inserts are inserted into replicated tables by the `INSERT` statement enabling [async_insert](#async-insert) are deduplicated (see [Data Replication](../../engines/table-engines/mergetree-family/replication.md)).
For the replicated tables, by default, only 10000 of the most recent inserts for each partition are deduplicated (see [replicated_deduplication_window_for_async_inserts](merge-tree-settings.md/#replicated-deduplication-window-async-inserts), [replicated_deduplication_window_seconds_for_async_inserts](merge-tree-settings.md/#replicated-deduplication-window-seconds-async-inserts)).
We recommend enabling the [async_block_ids_cache](merge-tree-settings.md/#use-async-block-ids-cache) to increase the efficiency of deduplication.
This function does not work for non-replicated tables.

## deduplicate_blocks_in_dependent_materialized_views {#deduplicate-blocks-in-dependent-materialized-views}

Enables or disables the deduplication check for materialized views that receive data from Replicated\* tables.

Possible values:

      0 — Disabled.
      1 — Enabled.

Default value: 0.

Usage

By default, deduplication is not performed for materialized views but is done upstream, in the source table.
If an INSERTed block is skipped due to deduplication in the source table, there will be no insertion into attached materialized views. This behaviour exists to enable the insertion of highly aggregated data into materialized views, for cases where inserted blocks are the same after materialized view aggregation but derived from different INSERTs into the source table.
At the same time, this behaviour “breaks” `INSERT` idempotency. If an `INSERT` into the main table was successful and `INSERT` into a materialized view failed (e.g. because of communication failure with ClickHouse Keeper) a client will get an error and can retry the operation. However, the materialized view won’t receive the second insert because it will be discarded by deduplication in the main (source) table. The setting `deduplicate_blocks_in_dependent_materialized_views` allows for changing this behaviour. On retry, a materialized view will receive the repeat insert and will perform a deduplication check by itself,
ignoring check result for the source table, and will insert rows lost because of the first failure.

## insert_deduplication_token {#insert_deduplication_token}

The setting allows a user to provide own deduplication semantic in MergeTree/ReplicatedMergeTree
For example, by providing a unique value for the setting in each INSERT statement,
user can avoid the same inserted data being deduplicated.

Possible values:

- Any string

Default value: empty string (disabled)

`insert_deduplication_token` is used for deduplication _only_ when not empty.

For the replicated tables by default the only 100 of the most recent inserts for each partition are deduplicated (see [replicated_deduplication_window](merge-tree-settings.md/#replicated-deduplication-window), [replicated_deduplication_window_seconds](merge-tree-settings.md/#replicated-deduplication-window-seconds)).
For not replicated tables see [non_replicated_deduplication_window](merge-tree-settings.md/#non-replicated-deduplication-window).

:::note
`insert_deduplication_token` works on a partition level (the same as `insert_deduplication` checksum). Multiple partitions can have the same `insert_deduplication_token`.
:::

Example:

```sql
CREATE TABLE test_table
( A Int64 )
ENGINE = MergeTree
ORDER BY A
SETTINGS non_replicated_deduplication_window = 100;

INSERT INTO test_table SETTINGS insert_deduplication_token = 'test' VALUES (1);

-- the next insert won't be deduplicated because insert_deduplication_token is different
INSERT INTO test_table SETTINGS insert_deduplication_token = 'test1' VALUES (1);

-- the next insert will be deduplicated because insert_deduplication_token
-- is the same as one of the previous
INSERT INTO test_table SETTINGS insert_deduplication_token = 'test' VALUES (2);

SELECT * FROM test_table

┌─A─┐
│ 1 │
└───┘
┌─A─┐
│ 1 │
└───┘
```

## update_insert_deduplication_token_in_dependent_materialized_views {#update-insert-deduplication-token-in-dependent-materialized-views}

Allows to update `insert_deduplication_token` with view identifier during insert in dependent materialized views, if setting `deduplicate_blocks_in_dependent_materialized_views` is enabled and `insert_deduplication_token` is set.

Possible values:

      0 — Disabled.
      1 — Enabled.

Default value: 0.

Usage:

If setting `deduplicate_blocks_in_dependent_materialized_views` is enabled, `insert_deduplication_token` is passed to dependent materialized views. But in complex INSERT flows it is possible that we want to avoid deduplication for dependent materialized views.

Example:
```
landing -┬--> mv_1_1 ---> ds_1_1 ---> mv_2_1 --┬-> ds_2_1 ---> mv_3_1 ---> ds_3_1
         |                                     |
         └--> mv_1_2 ---> ds_1_2 ---> mv_2_2 --┘
```

In this example we want to avoid deduplication for two different blocks generated from `mv_2_1` and `mv_2_2` that will be inserted into `ds_2_1`. Without `update_insert_deduplication_token_in_dependent_materialized_views` setting enabled, those two different blocks will be deduplicated, because different blocks from `mv_2_1` and `mv_2_2` will have the same `insert_deduplication_token`.

If setting `update_insert_deduplication_token_in_dependent_materialized_views` is enabled, during each insert into dependent materialized views `insert_deduplication_token` is updated with table identifier, so block from `mv_2_1` and block from `mv_2_2` will have different `insert_deduplication_token` and will not be deduplicated.

## insert_keeper_max_retries

The setting sets the maximum number of retries for ClickHouse Keeper (or ZooKeeper) requests during insert into replicated MergeTree. Only Keeper requests which failed due to network error, Keeper session timeout, or request timeout are considered for retries.

Possible values:

- Positive integer.
- 0 — Retries are disabled

Default value: 20

Cloud default value: `20`.

Keeper request retries are done after some timeout. The timeout is controlled by the following settings: `insert_keeper_retry_initial_backoff_ms`, `insert_keeper_retry_max_backoff_ms`.
The first retry is done after `insert_keeper_retry_initial_backoff_ms` timeout. The consequent timeouts will be calculated as follows:
```
timeout = min(insert_keeper_retry_max_backoff_ms, latest_timeout * 2)
```

For example, if `insert_keeper_retry_initial_backoff_ms=100`, `insert_keeper_retry_max_backoff_ms=10000` and `insert_keeper_max_retries=8` then timeouts will be `100, 200, 400, 800, 1600, 3200, 6400, 10000`.

Apart from fault tolerance, the retries aim to provide a better user experience - they allow to avoid returning an error during INSERT execution if Keeper is restarted, for example, due to an upgrade.

## insert_keeper_retry_initial_backoff_ms {#insert_keeper_retry_initial_backoff_ms}

Initial timeout(in milliseconds) to retry a failed Keeper request during INSERT query execution

Possible values:

- Positive integer.
- 0 — No timeout

Default value: 100

## insert_keeper_retry_max_backoff_ms {#insert_keeper_retry_max_backoff_ms}

Maximum timeout (in milliseconds) to retry a failed Keeper request during INSERT query execution

Possible values:

- Positive integer.
- 0 — Maximum timeout is not limited

Default value: 10000

## max_network_bytes {#max-network-bytes}

Limits the data volume (in bytes) that is received or transmitted over the network when executing a query. This setting applies to every individual query.

Possible values:

- Positive integer.
- 0 — Data volume control is disabled.

Default value: 0.

## max_network_bandwidth {#max-network-bandwidth}

Limits the speed of the data exchange over the network in bytes per second. This setting applies to every query.

Possible values:

- Positive integer.
- 0 — Bandwidth control is disabled.

Default value: 0.

## max_network_bandwidth_for_user {#max-network-bandwidth-for-user}

Limits the speed of the data exchange over the network in bytes per second. This setting applies to all concurrently running queries performed by a single user.

Possible values:

- Positive integer.
- 0 — Control of the data speed is disabled.

Default value: 0.

## max_network_bandwidth_for_all_users {#max-network-bandwidth-for-all-users}

Limits the speed that data is exchanged at over the network in bytes per second. This setting applies to all concurrently running queries on the server.

Possible values:

- Positive integer.
- 0 — Control of the data speed is disabled.

Default value: 0.

## count_distinct_implementation {#count_distinct_implementation}

Specifies which of the `uniq*` functions should be used to perform the [COUNT(DISTINCT ...)](../../sql-reference/aggregate-functions/reference/count.md/#agg_function-count) construction.

Possible values:

- [uniq](../../sql-reference/aggregate-functions/reference/uniq.md/#agg_function-uniq)
- [uniqCombined](../../sql-reference/aggregate-functions/reference/uniqcombined.md/#agg_function-uniqcombined)
- [uniqCombined64](../../sql-reference/aggregate-functions/reference/uniqcombined64.md/#agg_function-uniqcombined64)
- [uniqHLL12](../../sql-reference/aggregate-functions/reference/uniqhll12.md/#agg_function-uniqhll12)
- [uniqExact](../../sql-reference/aggregate-functions/reference/uniqexact.md/#agg_function-uniqexact)

Default value: `uniqExact`.

## skip_unavailable_shards {#skip_unavailable_shards}

Enables or disables silently skipping of unavailable shards.

Shard is considered unavailable if all its replicas are unavailable. A replica is unavailable in the following cases:

- ClickHouse can’t connect to replica for any reason.

    When connecting to a replica, ClickHouse performs several attempts. If all these attempts fail, the replica is considered unavailable.

- Replica can’t be resolved through DNS.

    If replica’s hostname can’t be resolved through DNS, it can indicate the following situations:

    - Replica’s host has no DNS record. It can occur in systems with dynamic DNS, for example, [Kubernetes](https://kubernetes.io), where nodes can be unresolvable during downtime, and this is not an error.

    - Configuration error. ClickHouse configuration file contains a wrong hostname.

Possible values:

- 1 — skipping enabled.

    If a shard is unavailable, ClickHouse returns a result based on partial data and does not report node availability issues.

- 0 — skipping disabled.

    If a shard is unavailable, ClickHouse throws an exception.

Default value: 0.

## distributed_group_by_no_merge {#distributed-group-by-no-merge}

Do not merge aggregation states from different servers for distributed query processing, you can use this in case it is for certain that there are different keys on different shards

Possible values:

- `0` — Disabled (final query processing is done on the initiator node).
- `1` - Do not merge aggregation states from different servers for distributed query processing (query completely processed on the shard, initiator only proxy the data), can be used in case it is for certain that there are different keys on different shards.
- `2` - Same as `1` but applies `ORDER BY` and `LIMIT` (it is not possible when the query processed completely on the remote node, like for `distributed_group_by_no_merge=1`) on the initiator (can be used for queries with `ORDER BY` and/or `LIMIT`).

Default value: `0`

**Example**

```sql
SELECT *
FROM remote('127.0.0.{2,3}', system.one)
GROUP BY dummy
LIMIT 1
SETTINGS distributed_group_by_no_merge = 1
FORMAT PrettyCompactMonoBlock

┌─dummy─┐
│     0 │
│     0 │
└───────┘
```

```sql
SELECT *
FROM remote('127.0.0.{2,3}', system.one)
GROUP BY dummy
LIMIT 1
SETTINGS distributed_group_by_no_merge = 2
FORMAT PrettyCompactMonoBlock

┌─dummy─┐
│     0 │
└───────┘
```

## distributed_push_down_limit {#distributed-push-down-limit}

Enables or disables [LIMIT](#limit) applying on each shard separately.

This will allow to avoid:
- Sending extra rows over network;
- Processing rows behind the limit on the initiator.

Starting from 21.9 version you cannot get inaccurate results anymore, since `distributed_push_down_limit` changes query execution only if at least one of the conditions met:
- [distributed_group_by_no_merge](#distributed-group-by-no-merge) > 0.
- Query **does not have** `GROUP BY`/`DISTINCT`/`LIMIT BY`, but it has `ORDER BY`/`LIMIT`.
- Query **has** `GROUP BY`/`DISTINCT`/`LIMIT BY` with `ORDER BY`/`LIMIT` and:
    - [optimize_skip_unused_shards](#optimize-skip-unused-shards) is enabled.
    - [optimize_distributed_group_by_sharding_key](#optimize-distributed-group-by-sharding-key) is enabled.

Possible values:

- 0 — Disabled.
- 1 — Enabled.

Default value: `1`.

See also:

- [distributed_group_by_no_merge](#distributed-group-by-no-merge)
- [optimize_skip_unused_shards](#optimize-skip-unused-shards)
- [optimize_distributed_group_by_sharding_key](#optimize-distributed-group-by-sharding-key)

## optimize_skip_unused_shards_limit {#optimize-skip-unused-shards-limit}

Limit for number of sharding key values, turns off `optimize_skip_unused_shards` if the limit is reached.

Too many values may require significant amount for processing, while the benefit is doubtful, since if you have huge number of values in `IN (...)`, then most likely the query will be sent to all shards anyway.

Default value: 1000

## optimize_skip_unused_shards {#optimize-skip-unused-shards}

Enables or disables skipping of unused shards for [SELECT](../../sql-reference/statements/select/index.md) queries that have sharding key condition in `WHERE/PREWHERE` (assuming that the data is distributed by sharding key, otherwise a query yields incorrect result).

Possible values:

- 0 — Disabled.
- 1 — Enabled.

Default value: 0

## optimize_skip_unused_shards_rewrite_in {#optimize-skip-unused-shards-rewrite-in}

Rewrite IN in query for remote shards to exclude values that does not belong to the shard (requires optimize_skip_unused_shards).

Possible values:

- 0 — Disabled.
- 1 — Enabled.

Default value: 1 (since it requires `optimize_skip_unused_shards` anyway, which `0` by default)

## allow_nondeterministic_optimize_skip_unused_shards {#allow-nondeterministic-optimize-skip-unused-shards}

Allow nondeterministic (like `rand` or `dictGet`, since later has some caveats with updates) functions in sharding key.

Possible values:

- 0 — Disallowed.
- 1 — Allowed.

Default value: 0

## optimize_skip_unused_shards_nesting {#optimize-skip-unused-shards-nesting}

Controls [`optimize_skip_unused_shards`](#optimize-skip-unused-shards) (hence still requires [`optimize_skip_unused_shards`](#optimize-skip-unused-shards)) depends on the nesting level of the distributed query (case when you have `Distributed` table that look into another `Distributed` table).

Possible values:

- 0 — Disabled, `optimize_skip_unused_shards` works always.
- 1 — Enables `optimize_skip_unused_shards` only for the first level.
- 2 — Enables `optimize_skip_unused_shards` up to the second level.

Default value: 0

## force_optimize_skip_unused_shards {#force-optimize-skip-unused-shards}

Enables or disables query execution if [optimize_skip_unused_shards](#optimize-skip-unused-shards) is enabled and skipping of unused shards is not possible. If the skipping is not possible and the setting is enabled, an exception will be thrown.

Possible values:

- 0 — Disabled. ClickHouse does not throw an exception.
- 1 — Enabled. Query execution is disabled only if the table has a sharding key.
- 2 — Enabled. Query execution is disabled regardless of whether a sharding key is defined for the table.

Default value: 0

## force_optimize_skip_unused_shards_nesting {#force_optimize_skip_unused_shards_nesting}

Controls [`force_optimize_skip_unused_shards`](#force-optimize-skip-unused-shards) (hence still requires [`force_optimize_skip_unused_shards`](#force-optimize-skip-unused-shards)) depends on the nesting level of the distributed query (case when you have `Distributed` table that look into another `Distributed` table).

Possible values:

- 0 - Disabled, `force_optimize_skip_unused_shards` works always.
- 1 — Enables `force_optimize_skip_unused_shards` only for the first level.
- 2 — Enables `force_optimize_skip_unused_shards` up to the second level.

Default value: 0

## optimize_distributed_group_by_sharding_key {#optimize-distributed-group-by-sharding-key}

Optimize `GROUP BY sharding_key` queries, by avoiding costly aggregation on the initiator server (which will reduce memory usage for the query on the initiator server).

The following types of queries are supported (and all combinations of them):

- `SELECT DISTINCT [..., ]sharding_key[, ...] FROM dist`
- `SELECT ... FROM dist GROUP BY sharding_key[, ...]`
- `SELECT ... FROM dist GROUP BY sharding_key[, ...] ORDER BY x`
- `SELECT ... FROM dist GROUP BY sharding_key[, ...] LIMIT 1`
- `SELECT ... FROM dist GROUP BY sharding_key[, ...] LIMIT 1 BY x`

The following types of queries are not supported (support for some of them may be added later):

- `SELECT ... GROUP BY sharding_key[, ...] WITH TOTALS`
- `SELECT ... GROUP BY sharding_key[, ...] WITH ROLLUP`
- `SELECT ... GROUP BY sharding_key[, ...] WITH CUBE`
- `SELECT ... GROUP BY sharding_key[, ...] SETTINGS extremes=1`

Possible values:

- 0 — Disabled.
- 1 — Enabled.

Default value: 0

See also:

- [distributed_group_by_no_merge](#distributed-group-by-no-merge)
- [distributed_push_down_limit](#distributed-push-down-limit)
- [optimize_skip_unused_shards](#optimize-skip-unused-shards)

:::note
Right now it requires `optimize_skip_unused_shards` (the reason behind this is that one day it may be enabled by default, and it will work correctly only if data was inserted via Distributed table, i.e. data is distributed according to sharding_key).
:::

## optimize_throw_if_noop {#setting-optimize_throw_if_noop}

Enables or disables throwing an exception if an [OPTIMIZE](../../sql-reference/statements/optimize.md) query didn’t perform a merge.

By default, `OPTIMIZE` returns successfully even if it didn’t do anything. This setting lets you differentiate these situations and get the reason in an exception message.

Possible values:

- 1 — Throwing an exception is enabled.
- 0 — Throwing an exception is disabled.

Default value: 0.

## optimize_skip_merged_partitions {#optimize-skip-merged-partitions}

Enables or disables optimization for [OPTIMIZE TABLE ... FINAL](../../sql-reference/statements/optimize.md) query if there is only one part with level > 0 and it doesn't have expired TTL.

- `OPTIMIZE TABLE ... FINAL SETTINGS optimize_skip_merged_partitions=1`

By default, `OPTIMIZE TABLE ... FINAL` query rewrites the one part even if there is only a single part.

Possible values:

- 1 - Enable optimization.
- 0 - Disable optimization.

Default value: 0.

## optimize_functions_to_subcolumns {#optimize-functions-to-subcolumns}

Enables or disables optimization by transforming some functions to reading subcolumns. This reduces the amount of data to read.

These functions can be transformed:

- [length](../../sql-reference/functions/array-functions.md/#array_functions-length) to read the [size0](../../sql-reference/data-types/array.md/#array-size) subcolumn.
- [empty](../../sql-reference/functions/array-functions.md/#function-empty) to read the [size0](../../sql-reference/data-types/array.md/#array-size) subcolumn.
- [notEmpty](../../sql-reference/functions/array-functions.md/#function-notempty) to read the [size0](../../sql-reference/data-types/array.md/#array-size) subcolumn.
- [isNull](../../sql-reference/operators/index.md#operator-is-null) to read the [null](../../sql-reference/data-types/nullable.md/#finding-null) subcolumn.
- [isNotNull](../../sql-reference/operators/index.md#is-not-null) to read the [null](../../sql-reference/data-types/nullable.md/#finding-null) subcolumn.
- [count](../../sql-reference/aggregate-functions/reference/count.md) to read the [null](../../sql-reference/data-types/nullable.md/#finding-null) subcolumn.
- [mapKeys](../../sql-reference/functions/tuple-map-functions.md/#mapkeys) to read the [keys](../../sql-reference/data-types/map.md/#map-subcolumns) subcolumn.
- [mapValues](../../sql-reference/functions/tuple-map-functions.md/#mapvalues) to read the [values](../../sql-reference/data-types/map.md/#map-subcolumns) subcolumn.

Possible values:

- 0 — Optimization disabled.
- 1 — Optimization enabled.

Default value: `1`.

## optimize_trivial_count_query {#optimize-trivial-count-query}

Enables or disables the optimization to trivial query `SELECT count() FROM table` using metadata from MergeTree. If you need to use row-level security, disable this setting.

Possible values:

   - 0 — Optimization disabled.
   - 1 — Optimization enabled.

Default value: `1`.

See also:

- [optimize_functions_to_subcolumns](#optimize-functions-to-subcolumns)

## optimize_trivial_approximate_count_query {#optimize_trivial_approximate_count_query}

Use an approximate value for trivial count optimization of storages that support such estimation, for example, EmbeddedRocksDB.

Possible values:

   - 0 — Optimization disabled.
   - 1 — Optimization enabled.

Default value: `0`.

## optimize_count_from_files {#optimize_count_from_files}

Enables or disables the optimization of counting number of rows from files in different input formats. It applies to table functions/engines `file`/`s3`/`url`/`hdfs`/`azureBlobStorage`.

Possible values:

- 0 — Optimization disabled.
- 1 — Optimization enabled.

Default value: `1`.

## use_cache_for_count_from_files {#use_cache_for_count_from_files}

Enables caching of rows number during count from files in table functions `file`/`s3`/`url`/`hdfs`/`azureBlobStorage`.

Enabled by default.

## distributed_replica_error_half_life {#distributed_replica_error_half_life}

- Type: seconds
- Default value: 60 seconds

Controls how fast errors in distributed tables are zeroed. If a replica is unavailable for some time, accumulates 5 errors, and distributed_replica_error_half_life is set to 1 second, then the replica is considered normal 3 seconds after the last error.

See also:

- [load_balancing](#load_balancing-round_robin)
- [Table engine Distributed](../../engines/table-engines/special/distributed.md)
- [distributed_replica_error_cap](#distributed_replica_error_cap)
- [distributed_replica_max_ignored_errors](#distributed_replica_max_ignored_errors)

## distributed_replica_error_cap {#distributed_replica_error_cap}

- Type: unsigned int
- Default value: 1000

The error count of each replica is capped at this value, preventing a single replica from accumulating too many errors.

See also:

- [load_balancing](#load_balancing-round_robin)
- [Table engine Distributed](../../engines/table-engines/special/distributed.md)
- [distributed_replica_error_half_life](#distributed_replica_error_half_life)
- [distributed_replica_max_ignored_errors](#distributed_replica_max_ignored_errors)

## distributed_replica_max_ignored_errors {#distributed_replica_max_ignored_errors}

- Type: unsigned int
- Default value: 0

The number of errors that will be ignored while choosing replicas (according to `load_balancing` algorithm).

See also:

- [load_balancing](#load_balancing-round_robin)
- [Table engine Distributed](../../engines/table-engines/special/distributed.md)
- [distributed_replica_error_cap](#distributed_replica_error_cap)
- [distributed_replica_error_half_life](#distributed_replica_error_half_life)

## distributed_background_insert_sleep_time_ms {#distributed_background_insert_sleep_time_ms}

Base interval for the [Distributed](../../engines/table-engines/special/distributed.md) table engine to send data. The actual interval grows exponentially in the event of errors.

Possible values:

- A positive integer number of milliseconds.

Default value: 100 milliseconds.

## distributed_background_insert_max_sleep_time_ms {#distributed_background_insert_max_sleep_time_ms}

Maximum interval for the [Distributed](../../engines/table-engines/special/distributed.md) table engine to send data. Limits exponential growth of the interval set in the [distributed_background_insert_sleep_time_ms](#distributed_background_insert_sleep_time_ms) setting.

Possible values:

- A positive integer number of milliseconds.

Default value: 30000 milliseconds (30 seconds).

## distributed_background_insert_batch {#distributed_background_insert_batch}

Enables/disables inserted data sending in batches.

When batch sending is enabled, the [Distributed](../../engines/table-engines/special/distributed.md) table engine tries to send multiple files of inserted data in one operation instead of sending them separately. Batch sending improves cluster performance by better-utilizing server and network resources.

Possible values:

- 1 — Enabled.
- 0 — Disabled.

Default value: 0.

## distributed_background_insert_split_batch_on_failure {#distributed_background_insert_split_batch_on_failure}

Enables/disables splitting batches on failures.

Sometimes sending particular batch to the remote shard may fail, because of some complex pipeline after (i.e. `MATERIALIZED VIEW` with `GROUP BY`) due to `Memory limit exceeded` or similar errors. In this case, retrying will not help (and this will stuck distributed sends for the table) but sending files from that batch one by one may succeed INSERT.

So installing this setting to `1` will disable batching for such batches (i.e. temporary disables `distributed_background_insert_batch` for failed batches).

Possible values:

- 1 — Enabled.
- 0 — Disabled.

Default value: 0.

:::note
This setting also affects broken batches (that may appears because of abnormal server (machine) termination and no `fsync_after_insert`/`fsync_directories` for [Distributed](../../engines/table-engines/special/distributed.md) table engine).
:::

:::note
You should not rely on automatic batch splitting, since this may hurt performance.
:::

## os_thread_priority {#setting-os-thread-priority}

Sets the priority ([nice](https://en.wikipedia.org/wiki/Nice_(Unix))) for threads that execute queries. The OS scheduler considers this priority when choosing the next thread to run on each available CPU core.

:::note
To use this setting, you need to set the `CAP_SYS_NICE` capability. The `clickhouse-server` package sets it up during installation. Some virtual environments do not allow you to set the `CAP_SYS_NICE` capability. In this case, `clickhouse-server` shows a message about it at the start.
:::

Possible values:

- You can set values in the range `[-20, 19]`.

Lower values mean higher priority. Threads with low `nice` priority values are executed more frequently than threads with high values. High values are preferable for long-running non-interactive queries because it allows them to quickly give up resources in favour of short interactive queries when they arrive.

Default value: 0.

## query_profiler_real_time_period_ns {#query_profiler_real_time_period_ns}

Sets the period for a real clock timer of the [query profiler](../../operations/optimizing-performance/sampling-query-profiler.md). Real clock timer counts wall-clock time.

Possible values:

- Positive integer number, in nanoseconds.

    Recommended values:

            - 10000000 (100 times a second) nanoseconds and less for single queries.
            - 1000000000 (once a second) for cluster-wide profiling.

- 0 for turning off the timer.

Type: [UInt64](../../sql-reference/data-types/int-uint.md).

Default value: 1000000000 nanoseconds (once a second).

**Temporarily disabled in ClickHouse Cloud.**

See also:

- System table [trace_log](../../operations/system-tables/trace_log.md/#system_tables-trace_log)

## query_profiler_cpu_time_period_ns {#query_profiler_cpu_time_period_ns}

Sets the period for a CPU clock timer of the [query profiler](../../operations/optimizing-performance/sampling-query-profiler.md). This timer counts only CPU time.

Possible values:

- A positive integer number of nanoseconds.

    Recommended values:

            - 10000000 (100 times a second) nanoseconds and more for single queries.
            - 1000000000 (once a second) for cluster-wide profiling.

- 0 for turning off the timer.

Type: [UInt64](../../sql-reference/data-types/int-uint.md).

Default value: 1000000000 nanoseconds.

**Temporarily disabled in ClickHouse Cloud.**

See also:

- System table [trace_log](../../operations/system-tables/trace_log.md/#system_tables-trace_log)

## memory_profiler_step {#memory_profiler_step}

Sets the step of memory profiler. Whenever query memory usage becomes larger than every next step in number of bytes the memory profiler will collect the allocating stacktrace and will write it into [trace_log](../../operations/system-tables/trace_log.md#system_tables-trace_log).

Possible values:

- A positive integer number of bytes.

- 0 for turning off the memory profiler.

Default value: 4,194,304 bytes (4 MiB).

## memory_profiler_sample_probability {#memory_profiler_sample_probability}

Sets the probability of collecting stacktraces at random allocations and deallocations and writing them into [trace_log](../../operations/system-tables/trace_log.md#system_tables-trace_log).

Possible values:

- A positive floating-point number in the range [0..1].

- 0.0 for turning off the memory sampling.

Default value: 0.0.

## trace_profile_events {#trace_profile_events}

Enables or disables collecting stacktraces on each update of profile events along with the name of profile event and the value of increment and sending them into [trace_log](../../operations/system-tables/trace_log.md#system_tables-trace_log).

Possible values:

- 1 — Tracing of profile events enabled.
- 0 — Tracing of profile events disabled.

Default value: 0.

## allow_introspection_functions {#allow_introspection_functions}

Enables or disables [introspection functions](../../sql-reference/functions/introspection.md) for query profiling.

Possible values:

- 1 — Introspection functions enabled.
- 0 — Introspection functions disabled.

Default value: 0.

**See Also**

- [Sampling Query Profiler](../../operations/optimizing-performance/sampling-query-profiler.md)
- System table [trace_log](../../operations/system-tables/trace_log.md/#system_tables-trace_log)

## input_format_parallel_parsing {#input-format-parallel-parsing}

Enables or disables order-preserving parallel parsing of data formats. Supported only for [TSV](../../interfaces/formats.md/#tabseparated), [TSKV](../../interfaces/formats.md/#tskv), [CSV](../../interfaces/formats.md/#csv) and [JSONEachRow](../../interfaces/formats.md/#jsoneachrow) formats.

Possible values:

- 1 — Enabled.
- 0 — Disabled.

Default value: `1`.

## output_format_parallel_formatting {#output-format-parallel-formatting}

Enables or disables parallel formatting of data formats. Supported only for [TSV](../../interfaces/formats.md/#tabseparated), [TSKV](../../interfaces/formats.md/#tskv), [CSV](../../interfaces/formats.md/#csv) and [JSONEachRow](../../interfaces/formats.md/#jsoneachrow) formats.

Possible values:

- 1 — Enabled.
- 0 — Disabled.

Default value: `1`.

## min_chunk_bytes_for_parallel_parsing {#min-chunk-bytes-for-parallel-parsing}

- Type: unsigned int
- Default value: 1 MiB

The minimum chunk size in bytes, which each thread will parse in parallel.

## merge_selecting_sleep_ms {#merge_selecting_sleep_ms}

Sleep time for merge selecting when no part is selected. A lower setting triggers selecting tasks in `background_schedule_pool` frequently, which results in a large number of requests to ClickHouse Keeper in large-scale clusters.

Possible values:

- Any positive integer.

Default value: `5000`.

## parallel_distributed_insert_select {#parallel_distributed_insert_select}

Enables parallel distributed `INSERT ... SELECT` query.

If we execute `INSERT INTO distributed_table_a SELECT ... FROM distributed_table_b` queries and both tables use the same cluster, and both tables are either [replicated](../../engines/table-engines/mergetree-family/replication.md) or non-replicated, then this query is processed locally on every shard.

Possible values:

- 0 — Disabled.
- 1 — `SELECT` will be executed on each shard from the underlying table of the distributed engine.
- 2 — `SELECT` and `INSERT` will be executed on each shard from/to the underlying table of the distributed engine.

Default value: 0.

## distributed_insert_skip_read_only_replicas {#distributed_insert_skip_read_only_replicas}

Enables skipping read-only replicas for INSERT queries into Distributed.

Possible values:

- 0 — INSERT was as usual, if it will go to read-only replica it will fail
- 1 — Initiator will skip read-only replicas before sending data to shards.

Default value: `0`

## distributed_foreground_insert {#distributed_foreground_insert}

Enables or disables synchronous data insertion into a [Distributed](../../engines/table-engines/special/distributed.md/#distributed) table.

By default, when inserting data into a `Distributed` table, the ClickHouse server sends data to cluster nodes in background mode. When `distributed_foreground_insert=1`, the data is processed synchronously, and the `INSERT` operation succeeds only after all the data is saved on all shards (at least one replica for each shard if `internal_replication` is true).

Possible values:

- 0 — Data is inserted in background mode.
- 1 — Data is inserted in synchronous mode.

Default value: `0`.

Cloud default value: `1`.

**See Also**

- [Distributed Table Engine](../../engines/table-engines/special/distributed.md/#distributed)
- [Managing Distributed Tables](../../sql-reference/statements/system.md/#query-language-system-distributed)

## insert_distributed_sync {#insert_distributed_sync}

Alias for [`distributed_foreground_insert`](#distributed_foreground_insert).

## insert_shard_id {#insert_shard_id}

If not `0`, specifies the shard of [Distributed](../../engines/table-engines/special/distributed.md/#distributed) table into which the data will be inserted synchronously.

If `insert_shard_id` value is incorrect, the server will throw an exception.

To get the number of shards on `requested_cluster`, you can check server config or use this query:

``` sql
SELECT uniq(shard_num) FROM system.clusters WHERE cluster = 'requested_cluster';
```

Possible values:

- 0 — Disabled.
- Any number from `1` to `shards_num` of corresponding [Distributed](../../engines/table-engines/special/distributed.md/#distributed) table.

Default value: `0`.

**Example**

Query:

```sql
CREATE TABLE x AS system.numbers ENGINE = MergeTree ORDER BY number;
CREATE TABLE x_dist AS x ENGINE = Distributed('test_cluster_two_shards_localhost', currentDatabase(), x);
INSERT INTO x_dist SELECT * FROM numbers(5) SETTINGS insert_shard_id = 1;
SELECT * FROM x_dist ORDER BY number ASC;
```

Result:

``` text
┌─number─┐
│      0 │
│      0 │
│      1 │
│      1 │
│      2 │
│      2 │
│      3 │
│      3 │
│      4 │
│      4 │
└────────┘
```

## use_compact_format_in_distributed_parts_names {#use_compact_format_in_distributed_parts_names}

Uses compact format for storing blocks for background (`distributed_foreground_insert`) INSERT into tables with `Distributed` engine.

Possible values:

- 0 — Uses `user[:password]@host:port#default_database` directory format.
- 1 — Uses `[shard{shard_index}[_replica{replica_index}]]` directory format.

Default value: `1`.

:::note
- with `use_compact_format_in_distributed_parts_names=0` changes from cluster definition will not be applied for background INSERT.
- with `use_compact_format_in_distributed_parts_names=1` changing the order of the nodes in the cluster definition, will change the `shard_index`/`replica_index` so be aware.
:::

## background_buffer_flush_schedule_pool_size {#background_buffer_flush_schedule_pool_size}

That setting was moved to the [server configuration parameters](../../operations/server-configuration-parameters/settings.md/#background_buffer_flush_schedule_pool_size).

## background_move_pool_size {#background_move_pool_size}

That setting was moved to the [server configuration parameters](../../operations/server-configuration-parameters/settings.md/#background_move_pool_size).

## background_schedule_pool_size {#background_schedule_pool_size}

That setting was moved to the [server configuration parameters](../../operations/server-configuration-parameters/settings.md/#background_schedule_pool_size).

## background_fetches_pool_size {#background_fetches_pool_size}

That setting was moved to the [server configuration parameters](../../operations/server-configuration-parameters/settings.md/#background_fetches_pool_size).

## always_fetch_merged_part {#always_fetch_merged_part}

Prohibits data parts merging in [Replicated\*MergeTree](../../engines/table-engines/mergetree-family/replication.md)-engine tables.

When merging is prohibited, the replica never merges parts and always downloads merged parts from other replicas. If there is no required data yet, the replica waits for it. CPU and disk load on the replica server decreases, but the network load on the cluster increases. This setting can be useful on servers with relatively weak CPUs or slow disks, such as servers for backups storage.

Possible values:

- 0 — `Replicated*MergeTree`-engine tables merge data parts at the replica.
- 1 — `Replicated*MergeTree`-engine tables do not merge data parts at the replica. The tables download merged data parts from other replicas.

Default value: 0.

**See Also**

- [Data Replication](../../engines/table-engines/mergetree-family/replication.md)

## background_distributed_schedule_pool_size {#background_distributed_schedule_pool_size}

That setting was moved to the [server configuration parameters](../../operations/server-configuration-parameters/settings.md/#background_distributed_schedule_pool_size).

## background_message_broker_schedule_pool_size {#background_message_broker_schedule_pool_size}

That setting was moved to the [server configuration parameters](../../operations/server-configuration-parameters/settings.md/#background_message_broker_schedule_pool_size).

## validate_polygons {#validate_polygons}

Enables or disables throwing an exception in the [pointInPolygon](../../sql-reference/functions/geo/index.md#pointinpolygon) function, if the polygon is self-intersecting or self-tangent.

Possible values:

- 0 — Throwing an exception is disabled. `pointInPolygon` accepts invalid polygons and returns possibly incorrect results for them.
- 1 — Throwing an exception is enabled.

Default value: 1.

## transform_null_in {#transform_null_in}

Enables equality of [NULL](../../sql-reference/syntax.md/#null-literal) values for [IN](../../sql-reference/operators/in.md) operator.

By default, `NULL` values can’t be compared because `NULL` means undefined value. Thus, comparison `expr = NULL` must always return `false`. With this setting `NULL = NULL` returns `true` for `IN` operator.

Possible values:

- 0 — Comparison of `NULL` values in `IN` operator returns `false`.
- 1 — Comparison of `NULL` values in `IN` operator returns `true`.

Default value: 0.

**Example**

Consider the `null_in` table:

``` text
┌──idx─┬─────i─┐
│    1 │     1 │
│    2 │  NULL │
│    3 │     3 │
└──────┴───────┘
```

Query:

``` sql
SELECT idx, i FROM null_in WHERE i IN (1, NULL) SETTINGS transform_null_in = 0;
```

Result:

``` text
┌──idx─┬────i─┐
│    1 │    1 │
└──────┴──────┘
```

Query:

``` sql
SELECT idx, i FROM null_in WHERE i IN (1, NULL) SETTINGS transform_null_in = 1;
```

Result:

``` text
┌──idx─┬─────i─┐
│    1 │     1 │
│    2 │  NULL │
└──────┴───────┘
```

**See Also**

- [NULL Processing in IN Operators](../../sql-reference/operators/in.md/#in-null-processing)

## low_cardinality_max_dictionary_size {#low_cardinality_max_dictionary_size}

Sets a maximum size in rows of a shared global dictionary for the [LowCardinality](../../sql-reference/data-types/lowcardinality.md) data type that can be written to a storage file system. This setting prevents issues with RAM in case of unlimited dictionary growth. All the data that can’t be encoded due to maximum dictionary size limitation ClickHouse writes in an ordinary method.

Possible values:

- Any positive integer.

Default value: 8192.

## low_cardinality_use_single_dictionary_for_part {#low_cardinality_use_single_dictionary_for_part}

Turns on or turns off using of single dictionary for the data part.

By default, the ClickHouse server monitors the size of dictionaries and if a dictionary overflows then the server starts to write the next one. To prohibit creating several dictionaries set `low_cardinality_use_single_dictionary_for_part = 1`.

Possible values:

- 1 — Creating several dictionaries for the data part is prohibited.
- 0 — Creating several dictionaries for the data part is not prohibited.

Default value: 0.

## low_cardinality_allow_in_native_format {#low_cardinality_allow_in_native_format}

Allows or restricts using the [LowCardinality](../../sql-reference/data-types/lowcardinality.md) data type with the [Native](../../interfaces/formats.md/#native) format.

If usage of `LowCardinality` is restricted, ClickHouse server converts `LowCardinality`-columns to ordinary ones for `SELECT` queries, and convert ordinary columns to `LowCardinality`-columns for `INSERT` queries.

This setting is required mainly for third-party clients which do not support `LowCardinality` data type.

Possible values:

- 1 — Usage of `LowCardinality` is not restricted.
- 0 — Usage of `LowCardinality` is restricted.

Default value: 1.

## allow_suspicious_low_cardinality_types {#allow_suspicious_low_cardinality_types}

Allows or restricts using [LowCardinality](../../sql-reference/data-types/lowcardinality.md) with data types with fixed size of 8 bytes or less: numeric data types and `FixedString(8_bytes_or_less)`.

For small fixed values using of `LowCardinality` is usually inefficient, because ClickHouse stores a numeric index for each row. As a result:

- Disk space usage can rise.
- RAM consumption can be higher, depending on a dictionary size.
- Some functions can work slower due to extra coding/encoding operations.

Merge times in [MergeTree](../../engines/table-engines/mergetree-family/mergetree.md)-engine tables can grow due to all the reasons described above.

Possible values:

- 1 — Usage of `LowCardinality` is not restricted.
- 0 — Usage of `LowCardinality` is restricted.

Default value: 0.

## min_insert_block_size_rows_for_materialized_views {#min-insert-block-size-rows-for-materialized-views}

Sets the minimum number of rows in the block which can be inserted into a table by an `INSERT` query. Smaller-sized blocks are squashed into bigger ones. This setting is applied only for blocks inserted into [materialized view](../../sql-reference/statements/create/view.md). By adjusting this setting, you control blocks squashing while pushing to materialized view and avoid excessive memory usage.

Possible values:

- Any positive integer.
- 0 — Squashing disabled.

Default value: 1048576.

**See Also**

- [min_insert_block_size_rows](#min-insert-block-size-rows)

## min_insert_block_size_bytes_for_materialized_views {#min-insert-block-size-bytes-for-materialized-views}

Sets the minimum number of bytes in the block which can be inserted into a table by an `INSERT` query. Smaller-sized blocks are squashed into bigger ones. This setting is applied only for blocks inserted into [materialized view](../../sql-reference/statements/create/view.md). By adjusting this setting, you control blocks squashing while pushing to materialized view and avoid excessive memory usage.

Possible values:

- Any positive integer.
- 0 — Squashing disabled.

Default value: 268435456.

**See also**

- [min_insert_block_size_bytes](#min-insert-block-size-bytes)

## optimize_read_in_order {#optimize_read_in_order}

Enables [ORDER BY](../../sql-reference/statements/select/order-by.md/#optimize_read_in_order) optimization in [SELECT](../../sql-reference/statements/select/index.md) queries for reading data from [MergeTree](../../engines/table-engines/mergetree-family/mergetree.md) tables.

Possible values:

- 0 — `ORDER BY` optimization is disabled.
- 1 — `ORDER BY` optimization is enabled.

Default value: `1`.

**See Also**

- [ORDER BY Clause](../../sql-reference/statements/select/order-by.md/#optimize_read_in_order)

## optimize_aggregation_in_order {#optimize_aggregation_in_order}

Enables [GROUP BY](../../sql-reference/statements/select/group-by.md) optimization in [SELECT](../../sql-reference/statements/select/index.md) queries for aggregating data in corresponding order in [MergeTree](../../engines/table-engines/mergetree-family/mergetree.md) tables.

Possible values:

- 0 — `GROUP BY` optimization is disabled.
- 1 — `GROUP BY` optimization is enabled.

Default value: `0`.

**See Also**

- [GROUP BY optimization](../../sql-reference/statements/select/group-by.md/#aggregation-in-order)

## mutations_sync {#mutations_sync}

Allows to execute `ALTER TABLE ... UPDATE|DELETE|MATERIALIZE INDEX|MATERIALIZE PROJECTION|MATERIALIZE COLUMN` queries ([mutations](../../sql-reference/statements/alter/index.md#mutations)) synchronously.

Possible values:

- 0 - Mutations execute asynchronously.
- 1 - The query waits for all mutations to complete on the current server.
- 2 - The query waits for all mutations to complete on all replicas (if they exist).

Default value: `0`.

## lightweight_deletes_sync {#lightweight_deletes_sync}

The same as 'mutation_sync', but controls only execution of lightweight deletes.

Possible values:

- 0 - Mutations execute asynchronously.
- 1 - The query waits for the lightweight deletes to complete on the current server.
- 2 - The query waits for the lightweight deletes to complete on all replicas (if they exist).

Default value: `2`.

**See Also**

- [Synchronicity of ALTER Queries](../../sql-reference/statements/alter/index.md#synchronicity-of-alter-queries)
- [Mutations](../../sql-reference/statements/alter/index.md#mutations)

## ttl_only_drop_parts {#ttl_only_drop_parts}

Enables or disables complete dropping of data parts where all rows are expired in [MergeTree](../../engines/table-engines/mergetree-family/mergetree.md) tables.

When `ttl_only_drop_parts` is disabled (by default), the ClickHouse server only deletes expired rows according to their TTL.

When `ttl_only_drop_parts` is enabled, the ClickHouse server drops a whole part when all rows in it are expired.

Dropping whole parts instead of partial cleaning TTL-d rows allows having shorter `merge_with_ttl_timeout` times and lower impact on system performance.

Possible values:

- 0 — The complete dropping of data parts is disabled.
- 1 — The complete dropping of data parts is enabled.

Default value: `0`.

**See Also**

- [CREATE TABLE query clauses and settings](../../engines/table-engines/mergetree-family/mergetree.md/#mergetree-query-clauses) (`merge_with_ttl_timeout` setting)
- [Table TTL](../../engines/table-engines/mergetree-family/mergetree.md/#mergetree-table-ttl)

## lock_acquire_timeout {#lock_acquire_timeout}

Defines how many seconds a locking request waits before failing.

Locking timeout is used to protect from deadlocks while executing read/write operations with tables. When the timeout expires and the locking request fails, the ClickHouse server throws an exception "Locking attempt timed out! Possible deadlock avoided. Client should retry." with error code `DEADLOCK_AVOIDED`.

Possible values:

- Positive integer (in seconds).
- 0 — No locking timeout.

Default value: `120` seconds.

## cast_keep_nullable {#cast_keep_nullable}

Enables or disables keeping of the `Nullable` data type in [CAST](../../sql-reference/functions/type-conversion-functions.md/#castx-t) operations.

When the setting is enabled and the argument of `CAST` function is `Nullable`, the result is also transformed to `Nullable` type. When the setting is disabled, the result always has the destination type exactly.

Possible values:

- 0 — The `CAST` result has exactly the destination type specified.
- 1 — If the argument type is `Nullable`, the `CAST` result is transformed to `Nullable(DestinationDataType)`.

Default value: `0`.

**Examples**

The following query results in the destination data type exactly:

```sql
SET cast_keep_nullable = 0;
SELECT CAST(toNullable(toInt32(0)) AS Int32) as x, toTypeName(x);
```

Result:

```text
┌─x─┬─toTypeName(CAST(toNullable(toInt32(0)), 'Int32'))─┐
│ 0 │ Int32                                             │
└───┴───────────────────────────────────────────────────┘
```

The following query results in the `Nullable` modification on the destination data type:

```sql
SET cast_keep_nullable = 1;
SELECT CAST(toNullable(toInt32(0)) AS Int32) as x, toTypeName(x);
```

Result:

```text
┌─x─┬─toTypeName(CAST(toNullable(toInt32(0)), 'Int32'))─┐
│ 0 │ Nullable(Int32)                                   │
└───┴───────────────────────────────────────────────────┘
```

**See Also**

- [CAST](../../sql-reference/functions/type-conversion-functions.md/#type_conversion_function-cast) function

## system_events_show_zero_values {#system_events_show_zero_values}

Allows to select zero-valued events from [`system.events`](../../operations/system-tables/events.md).

Some monitoring systems require passing all the metrics values to them for each checkpoint, even if the metric value is zero.

Possible values:

- 0 — Disabled.
- 1 — Enabled.

Default value: `0`.

**Examples**

Query

```sql
SELECT * FROM system.events WHERE event='QueryMemoryLimitExceeded';
```

Result

```text
Ok.
```

Query
```sql
SET system_events_show_zero_values = 1;
SELECT * FROM system.events WHERE event='QueryMemoryLimitExceeded';
```

Result

```text
┌─event────────────────────┬─value─┬─description───────────────────────────────────────────┐
│ QueryMemoryLimitExceeded │     0 │ Number of times when memory limit exceeded for query. │
└──────────────────────────┴───────┴───────────────────────────────────────────────────────┘
```

## allow_nullable_key {#allow-nullable-key}

Allows using of the [Nullable](../../sql-reference/data-types/nullable.md/#data_type-nullable)-typed values in a sorting and a primary key for [MergeTree](../../engines/table-engines/mergetree-family/mergetree.md/#table_engines-mergetree) tables.

Possible values:

- 1 — `Nullable`-type expressions are allowed in keys.
- 0 — `Nullable`-type expressions are not allowed in keys.

Default value: `0`.

:::note
Nullable primary key usually indicates bad design. It is forbidden in almost all main stream DBMS. The feature is mainly for [AggregatingMergeTree](../../engines/table-engines/mergetree-family/aggregatingmergetree.md) and is not heavily tested. Use with care.
:::

:::note
Do not enable this feature in version `<= 21.8`. It's not properly implemented and may lead to server crash.
:::

## aggregate_functions_null_for_empty {#aggregate_functions_null_for_empty}

Enables or disables rewriting all aggregate functions in a query, adding [-OrNull](../../sql-reference/aggregate-functions/combinators.md/#agg-functions-combinator-ornull) suffix to them. Enable it for SQL standard compatibility.
It is implemented via query rewrite (similar to [count_distinct_implementation](#count_distinct_implementation) setting) to get consistent results for distributed queries.

Possible values:

- 0 — Disabled.
- 1 — Enabled.

Default value: 0.

**Example**

Consider the following query with aggregate functions:
```sql
SELECT SUM(-1), MAX(0) FROM system.one WHERE 0;
```

With `aggregate_functions_null_for_empty = 0` it would produce:
```text
┌─SUM(-1)─┬─MAX(0)─┐
│       0 │      0 │
└─────────┴────────┘
```

With `aggregate_functions_null_for_empty = 1` the result would be:
```text
┌─SUMOrNull(-1)─┬─MAXOrNull(0)─┐
│          NULL │         NULL │
└───────────────┴──────────────┘
```

## union_default_mode {#union-default-mode}

Sets a mode for combining `SELECT` query results. The setting is only used when shared with [UNION](../../sql-reference/statements/select/union.md) without explicitly specifying the `UNION ALL` or `UNION DISTINCT`.

Possible values:

- `'DISTINCT'` — ClickHouse outputs rows as a result of combining queries removing duplicate rows.
- `'ALL'` — ClickHouse outputs all rows as a result of combining queries including duplicate rows.
- `''` — ClickHouse generates an exception when used with `UNION`.

Default value: `''`.

See examples in [UNION](../../sql-reference/statements/select/union.md).

## default_table_engine {#default_table_engine}

Default table engine to use when `ENGINE` is not set in a `CREATE` statement.

Possible values:

- a string representing any valid table engine name

Default value: `MergeTree`.

Cloud default value: `SharedMergeTree`.

**Example**

Query:

```sql
SET default_table_engine = 'Log';

SELECT name, value, changed FROM system.settings WHERE name = 'default_table_engine';
```

Result:

```response
┌─name─────────────────┬─value─┬─changed─┐
│ default_table_engine │ Log   │       1 │
└──────────────────────┴───────┴─────────┘
```

In this example, any new table that does not specify an `Engine` will use the `Log` table engine:

Query:

```sql
CREATE TABLE my_table (
    x UInt32,
    y UInt32
);

SHOW CREATE TABLE my_table;
```

Result:

```response
┌─statement────────────────────────────────────────────────────────────────┐
│ CREATE TABLE default.my_table
(
    `x` UInt32,
    `y` UInt32
)
ENGINE = Log
└──────────────────────────────────────────────────────────────────────────┘
```

## default_temporary_table_engine {#default_temporary_table_engine}

Same as [default_table_engine](#default_table_engine) but for temporary tables.

Default value: `Memory`.

In this example, any new temporary table that does not specify an `Engine` will use the `Log` table engine:

Query:

```sql
SET default_temporary_table_engine = 'Log';

CREATE TEMPORARY TABLE my_table (
    x UInt32,
    y UInt32
);

SHOW CREATE TEMPORARY TABLE my_table;
```

Result:

```response
┌─statement────────────────────────────────────────────────────────────────┐
│ CREATE TEMPORARY TABLE default.my_table
(
    `x` UInt32,
    `y` UInt32
)
ENGINE = Log
└──────────────────────────────────────────────────────────────────────────┘
```

## data_type_default_nullable {#data_type_default_nullable}

Allows data types without explicit modifiers [NULL or NOT NULL](../../sql-reference/statements/create/table.md/#null-modifiers) in column definition will be [Nullable](../../sql-reference/data-types/nullable.md/#data_type-nullable).

Possible values:

- 1 — The data types in column definitions are set to `Nullable` by default.
- 0 — The data types in column definitions are set to not `Nullable` by default.

Default value: `0`.

## mysql_map_string_to_text_in_show_columns {#mysql_map_string_to_text_in_show_columns}

When enabled, [String](../../sql-reference/data-types/string.md) ClickHouse data type will be displayed as `TEXT` in [SHOW COLUMNS](../../sql-reference/statements/show.md#show_columns).

Has an effect only when the connection is made through the MySQL wire protocol.

- 0 - Use `BLOB`.
- 1 - Use `TEXT`.

Default value: `1`.

## mysql_map_fixed_string_to_text_in_show_columns {#mysql_map_fixed_string_to_text_in_show_columns}

When enabled, [FixedString](../../sql-reference/data-types/fixedstring.md) ClickHouse data type will be displayed as `TEXT` in [SHOW COLUMNS](../../sql-reference/statements/show.md#show_columns).

Has an effect only when the connection is made through the MySQL wire protocol.

- 0 - Use `BLOB`.
- 1 - Use `TEXT`.

Default value: `1`.

## execute_merges_on_single_replica_time_threshold {#execute-merges-on-single-replica-time-threshold}

Enables special logic to perform merges on replicas.

Possible values:

- Positive integer (in seconds).
- 0 — Special merges logic is not used. Merges happen in the usual way on all the replicas.

Default value: `0`.

**Usage**

Selects one replica to perform the merge on. Sets the time threshold from the start of the merge. Other replicas wait for the merge to finish, then download the result. If the time threshold passes and the selected replica does not perform the merge, then the merge is performed on other replicas as usual.

High values for that threshold may lead to replication delays.

It can be useful when merges are CPU bounded not IO bounded (performing heavy data compression, calculating aggregate functions or default expressions that require a large amount of calculations, or just very high number of tiny merges).

## max_final_threads {#max-final-threads}

Sets the maximum number of parallel threads for the `SELECT` query data read phase with the [FINAL](../../sql-reference/statements/select/from.md#select-from-final) modifier.

Possible values:

- Positive integer.
- 0 or 1 — Disabled. `SELECT` queries are executed in a single thread.

Default value: `max_threads`.

## opentelemetry_start_trace_probability {#opentelemetry-start-trace-probability}

Sets the probability that the ClickHouse can start a trace for executed queries (if no parent [trace context](https://www.w3.org/TR/trace-context/) is supplied).

Possible values:

- 0 — The trace for all executed queries is disabled (if no parent trace context is supplied).
- Positive floating-point number in the range [0..1]. For example, if the setting value is `0,5`, ClickHouse can start a trace on average for half of the queries.
- 1 — The trace for all executed queries is enabled.

Default value: `0`.

## optimize_on_insert {#optimize-on-insert}

Enables or disables data transformation before the insertion, as if merge was done on this block (according to table engine).

Possible values:

- 0 — Disabled.
- 1 — Enabled.

Default value: 1.

**Example**

The difference between enabled and disabled:

Query:

```sql
SET optimize_on_insert = 1;

CREATE TABLE test1 (`FirstTable` UInt32) ENGINE = ReplacingMergeTree ORDER BY FirstTable;

INSERT INTO test1 SELECT number % 2 FROM numbers(5);

SELECT * FROM test1;

SET optimize_on_insert = 0;

CREATE TABLE test2 (`SecondTable` UInt32) ENGINE = ReplacingMergeTree ORDER BY SecondTable;

INSERT INTO test2 SELECT number % 2 FROM numbers(5);

SELECT * FROM test2;
```

Result:

``` text
┌─FirstTable─┐
│          0 │
│          1 │
└────────────┘

┌─SecondTable─┐
│           0 │
│           0 │
│           0 │
│           1 │
│           1 │
└─────────────┘
```

Note that this setting influences [Materialized view](../../sql-reference/statements/create/view.md/#materialized) and [MaterializedMySQL](../../engines/database-engines/materialized-mysql.md) behaviour.

## engine_file_empty_if_not_exists {#engine-file-empty_if-not-exists}

Allows to select data from a file engine table without file.

Possible values:
- 0 — `SELECT` throws exception.
- 1 — `SELECT` returns empty result.

Default value: `0`.

## engine_file_truncate_on_insert {#engine-file-truncate-on-insert}

Enables or disables truncate before insert in [File](../../engines/table-engines/special/file.md) engine tables.

Possible values:
- 0 — `INSERT` query appends new data to the end of the file.
- 1 — `INSERT` query replaces existing content of the file with the new data.

Default value: `0`.

## engine_file_allow_create_multiple_files {#engine_file_allow_create_multiple_files}

Enables or disables creating a new file on each insert in file engine tables if the format has the suffix (`JSON`, `ORC`, `Parquet`, etc.). If enabled, on each insert a new file will be created with a name following this pattern:

`data.Parquet` -> `data.1.Parquet` -> `data.2.Parquet`, etc.

Possible values:
- 0 — `INSERT` query appends new data to the end of the file.
- 1 — `INSERT` query creates a new file.

Default value: `0`.

## engine_file_skip_empty_files {#engine_file_skip_empty_files}

Enables or disables skipping empty files in [File](../../engines/table-engines/special/file.md) engine tables.

Possible values:
- 0 — `SELECT` throws an exception if empty file is not compatible with requested format.
- 1 — `SELECT` returns empty result for empty file.

Default value: `0`.

## storage_file_read_method {#storage_file_read_method}

Method of reading data from storage file, one of: `read`, `pread`, `mmap`. The mmap method does not apply to clickhouse-server (it's intended for clickhouse-local).

Default value: `pread` for clickhouse-server, `mmap` for clickhouse-local.

## s3_truncate_on_insert {#s3_truncate_on_insert}

Enables or disables truncate before inserts in s3 engine tables. If disabled, an exception will be thrown on insert attempts if an S3 object already exists.

Possible values:
- 0 — `INSERT` query appends new data to the end of the file.
- 1 — `INSERT` query replaces existing content of the file with the new data.

Default value: `0`.

## s3_create_new_file_on_insert {#s3_create_new_file_on_insert}

Enables or disables creating a new file on each insert in s3 engine tables. If enabled, on each insert a new S3 object will be created with the key, similar to this pattern:

initial: `data.Parquet.gz` -> `data.1.Parquet.gz` -> `data.2.Parquet.gz`, etc.

Possible values:
- 0 — `INSERT` query appends new data to the end of the file.
- 1 — `INSERT` query creates a new file.

Default value: `0`.

## s3_skip_empty_files {#s3_skip_empty_files}

Enables or disables skipping empty files in [S3](../../engines/table-engines/integrations/s3.md) engine tables.

Possible values:
- 0 — `SELECT` throws an exception if empty file is not compatible with requested format.
- 1 — `SELECT` returns empty result for empty file.

Default value: `0`.

## s3_ignore_file_doesnt_exist {#s3_ignore_file_doesnt_exist}

Ignore absence of file if it does not exist when reading certain keys.

Possible values:
- 1 — `SELECT` returns empty result.
- 0 — `SELECT` throws an exception.

Default value: `0`.

## s3_validate_request_settings {#s3_validate_request_settings}

Enables s3 request settings validation.

Possible values:
- 1 — validate settings.
- 0 — do not validate settings.

Default value: `1`.

## hdfs_truncate_on_insert {#hdfs_truncate_on_insert}

Enables or disables truncation before an insert in hdfs engine tables. If disabled, an exception will be thrown on an attempt to insert if a file in HDFS already exists.

Possible values:
- 0 — `INSERT` query appends new data to the end of the file.
- 1 — `INSERT` query replaces existing content of the file with the new data.

Default value: `0`.

## hdfs_create_new_file_on_insert {#hdfs_create_new_file_on_insert

Enables or disables creating a new file on each insert in HDFS engine tables. If enabled, on each insert a new HDFS file will be created with the name, similar to this pattern:

initial: `data.Parquet.gz` -> `data.1.Parquet.gz` -> `data.2.Parquet.gz`, etc.

Possible values:
- 0 — `INSERT` query appends new data to the end of the file.
- 1 — `INSERT` query creates a new file.

Default value: `0`.

## hdfs_skip_empty_files {#hdfs_skip_empty_files}

Enables or disables skipping empty files in [HDFS](../../engines/table-engines/integrations/hdfs.md) engine tables.

Possible values:
- 0 — `SELECT` throws an exception if empty file is not compatible with requested format.
- 1 — `SELECT` returns empty result for empty file.

Default value: `0`.

## hdfs_throw_on_zero_files_match {#hdfs_throw_on_zero_files_match}

Throw an error if matched zero files according to glob expansion rules.

Possible values:
- 1 — `SELECT` throws an exception.
- 0 — `SELECT` returns empty result.

Default value: `0`.

## hdfs_ignore_file_doesnt_exist {#hdfs_ignore_file_doesnt_exist}

Ignore absence of file if it does not exist when reading certain keys.

Possible values:
- 1 — `SELECT` returns empty result.
- 0 — `SELECT` throws an exception.

Default value: `0`.

## azure_throw_on_zero_files_match {#azure_throw_on_zero_files_match}

Throw an error if matched zero files according to glob expansion rules.

Possible values:
- 1 — `SELECT` throws an exception.
- 0 — `SELECT` returns empty result.

Default value: `0`.

## azure_ignore_file_doesnt_exist {#azure_ignore_file_doesnt_exist}

Ignore absence of file if it does not exist when reading certain keys.

Possible values:
- 1 — `SELECT` returns empty result.
- 0 — `SELECT` throws an exception.

Default value: `0`.

## azure_skip_empty_files {#azure_skip_empty_files}

Enables or disables skipping empty files in S3 engine.

Possible values:
- 0 — `SELECT` throws an exception if empty file is not compatible with requested format.
- 1 — `SELECT` returns empty result for empty file.

Default value: `0`.

## engine_url_skip_empty_files {#engine_url_skip_empty_files}

Enables or disables skipping empty files in [URL](../../engines/table-engines/special/url.md) engine tables.

Possible values:
- 0 — `SELECT` throws an exception if empty file is not compatible with requested format.
- 1 — `SELECT` returns empty result for empty file.

Default value: `0`.

## enable_url_encoding {#enable_url_encoding}

Allows to enable/disable decoding/encoding path in uri in [URL](../../engines/table-engines/special/url.md) engine tables.

Enabled by default.

## database_atomic_wait_for_drop_and_detach_synchronously {#database_atomic_wait_for_drop_and_detach_synchronously}

Adds a modifier `SYNC` to all `DROP` and `DETACH` queries.

Possible values:

- 0 — Queries will be executed with delay.
- 1 — Queries will be executed without delay.

Default value: `0`.

## show_table_uuid_in_table_create_query_if_not_nil {#show_table_uuid_in_table_create_query_if_not_nil}

Sets the `SHOW TABLE` query display.

Possible values:

- 0 — The query will be displayed without table UUID.
- 1 — The query will be displayed with table UUID.

Default value: `0`.

## allow_experimental_live_view {#allow-experimental-live-view}

Allows creation of a deprecated LIVE VIEW.

Possible values:

- 0 — Working with live views is disabled.
- 1 — Working with live views is enabled.

Default value: `0`.

## live_view_heartbeat_interval {#live-view-heartbeat-interval}

Deprecated.

## max_live_view_insert_blocks_before_refresh {#max-live-view-insert-blocks-before-refresh}

Deprecated.

## periodic_live_view_refresh {#periodic-live-view-refresh}

Deprecated.

## http_connection_timeout {#http_connection_timeout}

HTTP connection timeout (in seconds).

Possible values:

- Any positive integer.
- 0 - Disabled (infinite timeout).

Default value: 1.

## http_send_timeout {#http_send_timeout}

HTTP send timeout (in seconds).

Possible values:

- Any positive integer.
- 0 - Disabled (infinite timeout).

Default value: 30.

:::note
It's applicable only to the default profile. A server reboot is required for the changes to take effect.
:::

## http_receive_timeout {#http_receive_timeout}

HTTP receive timeout (in seconds).

Possible values:

- Any positive integer.
- 0 - Disabled (infinite timeout).

Default value: 30.

## check_query_single_value_result {#check_query_single_value_result}

Defines the level of detail for the [CHECK TABLE](../../sql-reference/statements/check-table.md/#checking-mergetree-tables) query result for `MergeTree` family engines .

Possible values:

- 0 — the query shows a check status for every individual data part of a table.
- 1 — the query shows the general table check status.

Default value: `0`.

## prefer_column_name_to_alias {#prefer-column-name-to-alias}

Enables or disables using the original column names instead of aliases in query expressions and clauses. It especially matters when alias is the same as the column name, see [Expression Aliases](../../sql-reference/syntax.md/#notes-on-usage). Enable this setting to make aliases syntax rules in ClickHouse more compatible with most other database engines.

Possible values:

- 0 — The column name is substituted with the alias.
- 1 — The column name is not substituted with the alias.

Default value: `0`.

**Example**

The difference between enabled and disabled:

Query:

```sql
SET prefer_column_name_to_alias = 0;
SELECT avg(number) AS number, max(number) FROM numbers(10);
```

Result:

```text
Received exception from server (version 21.5.1):
Code: 184. DB::Exception: Received from localhost:9000. DB::Exception: Aggregate function avg(number) is found inside another aggregate function in query: While processing avg(number) AS number.
```

Query:

```sql
SET prefer_column_name_to_alias = 1;
SELECT avg(number) AS number, max(number) FROM numbers(10);
```

Result:

```text
┌─number─┬─max(number)─┐
│    4.5 │           9 │
└────────┴─────────────┘
```

## limit {#limit}

Sets the maximum number of rows to get from the query result. It adjusts the value set by the [LIMIT](../../sql-reference/statements/select/limit.md/#limit-clause) clause, so that the limit, specified in the query, cannot exceed the limit, set by this setting.

Possible values:

- 0 — The number of rows is not limited.
- Positive integer.

Default value: `0`.

## offset {#offset}

Sets the number of rows to skip before starting to return rows from the query. It adjusts the offset set by the [OFFSET](../../sql-reference/statements/select/offset.md/#offset-fetch) clause, so that these two values are summarized.

Possible values:

- 0 — No rows are skipped .
- Positive integer.

Default value: `0`.

**Example**

Input table:

``` sql
CREATE TABLE test (i UInt64) ENGINE = MergeTree() ORDER BY i;
INSERT INTO test SELECT number FROM numbers(500);
```

Query:

``` sql
SET limit = 5;
SET offset = 7;
SELECT * FROM test LIMIT 10 OFFSET 100;
```
Result:

``` text
┌───i─┐
│ 107 │
│ 108 │
│ 109 │
└─────┘
```

## optimize_syntax_fuse_functions {#optimize_syntax_fuse_functions}

Enables to fuse aggregate functions with identical argument. It rewrites query contains at least two aggregate functions from [sum](../../sql-reference/aggregate-functions/reference/sum.md/#agg_function-sum), [count](../../sql-reference/aggregate-functions/reference/count.md/#agg_function-count) or [avg](../../sql-reference/aggregate-functions/reference/avg.md/#agg_function-avg) with identical argument to [sumCount](../../sql-reference/aggregate-functions/reference/sumcount.md/#agg_function-sumCount).

Possible values:

- 0 — Functions with identical argument are not fused.
- 1 — Functions with identical argument are fused.

Default value: `0`.

**Example**

Query:

``` sql
CREATE TABLE fuse_tbl(a Int8, b Int8) Engine = Log;
SET optimize_syntax_fuse_functions = 1;
EXPLAIN SYNTAX SELECT sum(a), sum(b), count(b), avg(b) from fuse_tbl FORMAT TSV;
```

Result:

``` text
SELECT
    sum(a),
    sumCount(b).1,
    sumCount(b).2,
    (sumCount(b).1) / (sumCount(b).2)
FROM fuse_tbl
```

## optimize_rewrite_aggregate_function_with_if

Rewrite aggregate functions with if expression as argument when logically equivalent.
For example, `avg(if(cond, col, null))` can be rewritten to `avgOrNullIf(cond, col)`. It may improve performance.

:::note
Supported only with experimental analyzer (`allow_experimental_analyzer = 1`).
:::

## database_replicated_initial_query_timeout_sec {#database_replicated_initial_query_timeout_sec}

Sets how long initial DDL query should wait for Replicated database to process previous DDL queue entries in seconds.

Possible values:

- Positive integer.
- 0 — Unlimited.

Default value: `300`.

## distributed_ddl_task_timeout {#distributed_ddl_task_timeout}

Sets timeout for DDL query responses from all hosts in cluster. If a DDL request has not been performed on all hosts, a response will contain a timeout error and a request will be executed in an async mode. Negative value means infinite.

Possible values:

- Positive integer.
- 0 — Async mode.
- Negative integer — infinite timeout.

Default value: `180`.

## distributed_ddl_output_mode {#distributed_ddl_output_mode}

Sets format of distributed DDL query result.

Possible values:

- `throw` — Returns result set with query execution status for all hosts where query is finished. If query has failed on some hosts, then it will rethrow the first exception. If query is not finished yet on some hosts and [distributed_ddl_task_timeout](#distributed_ddl_task_timeout) exceeded, then it throws `TIMEOUT_EXCEEDED` exception.
- `none` — Is similar to throw, but distributed DDL query returns no result set.
- `null_status_on_timeout` — Returns `NULL` as execution status in some rows of result set instead of throwing `TIMEOUT_EXCEEDED` if query is not finished on the corresponding hosts.
- `never_throw` — Do not throw `TIMEOUT_EXCEEDED` and do not rethrow exceptions if query has failed on some hosts.
- `none_only_active` - similar to `none`, but doesn't wait for inactive replicas of the `Replicated` database. Note: with this mode it's impossible to figure out that the query was not executed on some replica and will be executed in background.
- `null_status_on_timeout_only_active` — similar to `null_status_on_timeout`, but doesn't wait for inactive replicas of the `Replicated` database
- `throw_only_active` — similar to `throw`, but doesn't wait for inactive replicas of the `Replicated` database

Default value: `throw`.

Cloud default value: `none`.

## flatten_nested {#flatten-nested}

Sets the data format of a [nested](../../sql-reference/data-types/nested-data-structures/index.md) columns.

Possible values:

- 1 — Nested column is flattened to separate arrays.
- 0 — Nested column stays a single array of tuples.

Default value: `1`.

**Usage**

If the setting is set to `0`, it is possible to use an arbitrary level of nesting.

**Examples**

Query:

``` sql
SET flatten_nested = 1;
CREATE TABLE t_nest (`n` Nested(a UInt32, b UInt32)) ENGINE = MergeTree ORDER BY tuple();

SHOW CREATE TABLE t_nest;
```

Result:

``` text
┌─statement───────────────────────────────────────────────────────────────────────────────────────────────────────────────────────────────────────┐
│ CREATE TABLE default.t_nest
(
    `n.a` Array(UInt32),
    `n.b` Array(UInt32)
)
ENGINE = MergeTree
ORDER BY tuple()
SETTINGS index_granularity = 8192 │
└─────────────────────────────────────────────────────────────────────────────────────────────────────────────────────────────────────────────────┘
```

Query:

``` sql
SET flatten_nested = 0;

CREATE TABLE t_nest (`n` Nested(a UInt32, b UInt32)) ENGINE = MergeTree ORDER BY tuple();

SHOW CREATE TABLE t_nest;
```

Result:

``` text
┌─statement──────────────────────────────────────────────────────────────────────────────────────────────────────────────────────────┐
│ CREATE TABLE default.t_nest
(
    `n` Nested(a UInt32, b UInt32)
)
ENGINE = MergeTree
ORDER BY tuple()
SETTINGS index_granularity = 8192 │
└────────────────────────────────────────────────────────────────────────────────────────────────────────────────────────────────────┘
```

## external_table_functions_use_nulls {#external-table-functions-use-nulls}

Defines how [mysql](../../sql-reference/table-functions/mysql.md), [postgresql](../../sql-reference/table-functions/postgresql.md) and [odbc](../../sql-reference/table-functions/odbc.md) table functions use Nullable columns.

Possible values:

- 0 — The table function explicitly uses Nullable columns.
- 1 — The table function implicitly uses Nullable columns.

Default value: `1`.

**Usage**

If the setting is set to `0`, the table function does not make Nullable columns and inserts default values instead of NULL. This is also applicable for NULL values inside arrays.

## optimize_use_projections {#optimize_use_projections}

Enables or disables [projection](../../engines/table-engines/mergetree-family/mergetree.md/#projections) optimization when processing `SELECT` queries.

Possible values:

- 0 — Projection optimization disabled.
- 1 — Projection optimization enabled.

Default value: `1`.

## force_optimize_projection {#force-optimize-projection}

Enables or disables the obligatory use of [projections](../../engines/table-engines/mergetree-family/mergetree.md/#projections) in `SELECT` queries, when projection optimization is enabled (see [optimize_use_projections](#optimize_use_projections) setting).

Possible values:

- 0 — Projection optimization is not obligatory.
- 1 — Projection optimization is obligatory.

Default value: `0`.

## force_optimize_projection_name {#force-optimize-projection_name}

If it is set to a non-empty string, check that this projection is used in the query at least once.

Possible values:

- string: name of projection that used in a query

Default value: `''`.

## preferred_optimize_projection_name {#preferred_optimize_projection_name}

If it is set to a non-empty string, ClickHouse will try to apply specified projection in query.


Possible values:

- string: name of preferred projection

Default value: `''`.

## alter_sync {#alter-sync}

Allows to set up waiting for actions to be executed on replicas by [ALTER](../../sql-reference/statements/alter/index.md), [OPTIMIZE](../../sql-reference/statements/optimize.md) or [TRUNCATE](../../sql-reference/statements/truncate.md) queries.

Possible values:

- 0 — Do not wait.
- 1 — Wait for own execution.
- 2 — Wait for everyone.

Default value: `1`.

Cloud default value: `0`.

:::note
`alter_sync` is applicable to `Replicated` tables only, it does nothing to alters of not `Replicated` tables.
:::

## replication_wait_for_inactive_replica_timeout {#replication-wait-for-inactive-replica-timeout}

Specifies how long (in seconds) to wait for inactive replicas to execute [ALTER](../../sql-reference/statements/alter/index.md), [OPTIMIZE](../../sql-reference/statements/optimize.md) or [TRUNCATE](../../sql-reference/statements/truncate.md) queries.

Possible values:

- 0 — Do not wait.
- Negative integer — Wait for unlimited time.
- Positive integer — The number of seconds to wait.

Default value: `120` seconds.

## regexp_max_matches_per_row {#regexp-max-matches-per-row}

Sets the maximum number of matches for a single regular expression per row. Use it to protect against memory overload when using greedy regular expression in the [extractAllGroupsHorizontal](../../sql-reference/functions/string-search-functions.md/#extractallgroups-horizontal) function.

Possible values:

- Positive integer.

Default value: `1000`.

## http_max_single_read_retries {#http-max-single-read-retries}

Sets the maximum number of retries during a single HTTP read.

Possible values:

- Positive integer.

Default value: `1024`.

## log_queries_probability {#log-queries-probability}

Allows a user to write to [query_log](../../operations/system-tables/query_log.md), [query_thread_log](../../operations/system-tables/query_thread_log.md), and [query_views_log](../../operations/system-tables/query_views_log.md) system tables only a sample of queries selected randomly with the specified probability. It helps to reduce the load with a large volume of queries in a second.

Possible values:

- 0 — Queries are not logged in the system tables.
- Positive floating-point number in the range [0..1]. For example, if the setting value is `0.5`, about half of the queries are logged in the system tables.
- 1 — All queries are logged in the system tables.

Default value: `1`.

## short_circuit_function_evaluation {#short-circuit-function-evaluation}

Allows calculating the [if](../../sql-reference/functions/conditional-functions.md/#if), [multiIf](../../sql-reference/functions/conditional-functions.md/#multiif), [and](../../sql-reference/functions/logical-functions.md/#logical-and-function), and [or](../../sql-reference/functions/logical-functions.md/#logical-or-function) functions according to a [short scheme](https://en.wikipedia.org/wiki/Short-circuit_evaluation). This helps optimize the execution of complex expressions in these functions and prevent possible exceptions (such as division by zero when it is not expected).

Possible values:

- `enable` — Enables short-circuit function evaluation for functions that are suitable for it (can throw an exception or computationally heavy).
- `force_enable` — Enables short-circuit function evaluation for all functions.
- `disable` — Disables short-circuit function evaluation.

Default value: `enable`.

## max_hyperscan_regexp_length {#max-hyperscan-regexp-length}

Defines the maximum length for each regular expression in the [hyperscan multi-match functions](../../sql-reference/functions/string-search-functions.md/#multimatchanyhaystack-pattern1-pattern2-patternn).

Possible values:

- Positive integer.
- 0 - The length is not limited.

Default value: `0`.

**Example**

Query:

```sql
SELECT multiMatchAny('abcd', ['ab','bcd','c','d']) SETTINGS max_hyperscan_regexp_length = 3;
```

Result:

```text
┌─multiMatchAny('abcd', ['ab', 'bcd', 'c', 'd'])─┐
│                                              1 │
└────────────────────────────────────────────────┘
```

Query:

```sql
SELECT multiMatchAny('abcd', ['ab','bcd','c','d']) SETTINGS max_hyperscan_regexp_length = 2;
```

Result:

```text
Exception: Regexp length too large.
```

**See Also**

- [max_hyperscan_regexp_total_length](#max-hyperscan-regexp-total-length)

## max_hyperscan_regexp_total_length {#max-hyperscan-regexp-total-length}

Sets the maximum length total of all regular expressions in each [hyperscan multi-match function](../../sql-reference/functions/string-search-functions.md/#multimatchanyhaystack-pattern1-pattern2-patternn).

Possible values:

- Positive integer.
- 0 - The length is not limited.

Default value: `0`.

**Example**

Query:

```sql
SELECT multiMatchAny('abcd', ['a','b','c','d']) SETTINGS max_hyperscan_regexp_total_length = 5;
```

Result:

```text
┌─multiMatchAny('abcd', ['a', 'b', 'c', 'd'])─┐
│                                           1 │
└─────────────────────────────────────────────┘
```

Query:

```sql
SELECT multiMatchAny('abcd', ['ab','bc','c','d']) SETTINGS max_hyperscan_regexp_total_length = 5;
```

Result:

```text
Exception: Total regexp lengths too large.
```

**See Also**

- [max_hyperscan_regexp_length](#max-hyperscan-regexp-length)

## enable_positional_arguments {#enable-positional-arguments}

Enables or disables supporting positional arguments for [GROUP BY](../../sql-reference/statements/select/group-by.md), [LIMIT BY](../../sql-reference/statements/select/limit-by.md), [ORDER BY](../../sql-reference/statements/select/order-by.md) statements.

Possible values:

- 0 — Positional arguments aren't supported.
- 1 — Positional arguments are supported: column numbers can use instead of column names.

Default value: `1`.

**Example**

Query:

```sql
CREATE TABLE positional_arguments(one Int, two Int, three Int) ENGINE=Memory();

INSERT INTO positional_arguments VALUES (10, 20, 30), (20, 20, 10), (30, 10, 20);

SELECT * FROM positional_arguments ORDER BY 2,3;
```

Result:

```text
┌─one─┬─two─┬─three─┐
│  30 │  10 │   20  │
│  20 │  20 │   10  │
│  10 │  20 │   30  │
└─────┴─────┴───────┘
```

## enable_order_by_all {#enable-order-by-all}

Enables or disables sorting with `ORDER BY ALL` syntax, see [ORDER BY](../../sql-reference/statements/select/order-by.md).

Possible values:

- 0 — Disable ORDER BY ALL.
- 1 — Enable ORDER BY ALL.

Default value: `1`.

**Example**

Query:

```sql
CREATE TABLE TAB(C1 Int, C2 Int, ALL Int) ENGINE=Memory();

INSERT INTO TAB VALUES (10, 20, 30), (20, 20, 10), (30, 10, 20);

SELECT * FROM TAB ORDER BY ALL; -- returns an error that ALL is ambiguous

SELECT * FROM TAB ORDER BY ALL SETTINGS enable_order_by_all = 0;
```

Result:

```text
┌─C1─┬─C2─┬─ALL─┐
│ 20 │ 20 │  10 │
│ 30 │ 10 │  20 │
│ 10 │ 20 │  30 │
└────┴────┴─────┘
```

## splitby_max_substrings_includes_remaining_string {#splitby_max_substrings_includes_remaining_string}

Controls whether function [splitBy*()](../../sql-reference/functions/splitting-merging-functions.md) with argument `max_substrings` > 0 will include the remaining string in the last element of the result array.

Possible values:

- `0` - The remaining string will not be included in the last element of the result array.
- `1` - The remaining string will be included in the last element of the result array. This is the behavior of Spark's [`split()`](https://spark.apache.org/docs/3.1.2/api/python/reference/api/pyspark.sql.functions.split.html) function and Python's ['string.split()'](https://docs.python.org/3/library/stdtypes.html#str.split) method.

Default value: `0`

## enable_extended_results_for_datetime_functions {#enable-extended-results-for-datetime-functions}

Enables or disables returning results of type:
- `Date32` with extended range (compared to type `Date`) for functions [toStartOfYear](../../sql-reference/functions/date-time-functions.md#tostartofyear), [toStartOfISOYear](../../sql-reference/functions/date-time-functions.md#tostartofisoyear), [toStartOfQuarter](../../sql-reference/functions/date-time-functions.md#tostartofquarter), [toStartOfMonth](../../sql-reference/functions/date-time-functions.md#tostartofmonth), [toLastDayOfMonth](../../sql-reference/functions/date-time-functions.md#tolastdayofmonth), [toStartOfWeek](../../sql-reference/functions/date-time-functions.md#tostartofweek), [toLastDayOfWeek](../../sql-reference/functions/date-time-functions.md#tolastdayofweek) and [toMonday](../../sql-reference/functions/date-time-functions.md#tomonday).
- `DateTime64` with extended range (compared to type `DateTime`) for functions [toStartOfDay](../../sql-reference/functions/date-time-functions.md#tostartofday), [toStartOfHour](../../sql-reference/functions/date-time-functions.md#tostartofhour), [toStartOfMinute](../../sql-reference/functions/date-time-functions.md#tostartofminute), [toStartOfFiveMinutes](../../sql-reference/functions/date-time-functions.md#tostartoffiveminutes), [toStartOfTenMinutes](../../sql-reference/functions/date-time-functions.md#tostartoftenminutes), [toStartOfFifteenMinutes](../../sql-reference/functions/date-time-functions.md#tostartoffifteenminutes) and [timeSlot](../../sql-reference/functions/date-time-functions.md#timeslot).

Possible values:

- 0 — Functions return `Date` or `DateTime` for all types of arguments.
- 1 — Functions return `Date32` or `DateTime64` for `Date32` or `DateTime64` arguments and `Date` or `DateTime` otherwise.

Default value: `0`.


## function_locate_has_mysql_compatible_argument_order {#function-locate-has-mysql-compatible-argument-order}

Controls the order of arguments in function [locate](../../sql-reference/functions/string-search-functions.md#locate).

Possible values:

- 0 — Function `locate` accepts arguments `(haystack, needle[, start_pos])`.
- 1 — Function `locate` accepts arguments `(needle, haystack, [, start_pos])` (MySQL-compatible behavior)

Default value: `1`.

## date_time_overflow_behavior {#date_time_overflow_behavior}

Defines the behavior when [Date](../../sql-reference/data-types/date.md), [Date32](../../sql-reference/data-types/date32.md), [DateTime](../../sql-reference/data-types/datetime.md), [DateTime64](../../sql-reference/data-types/datetime64.md) or integers are converted into Date, Date32, DateTime or DateTime64 but the value cannot be represented in the result type.

Possible values:

- `ignore` — Silently ignore overflows. The result is random.
- `throw` — Throw an exception in case of conversion overflow.
- `saturate` — Silently saturate the result. If the value is smaller than the smallest value that can be represented by the target type, the result is chosen as the smallest representable value. If the value is bigger than the largest value that can be represented by the target type, the result is chosen as the largest representable value.

Default value: `ignore`.

## optimize_move_to_prewhere {#optimize_move_to_prewhere}

Enables or disables automatic [PREWHERE](../../sql-reference/statements/select/prewhere.md) optimization in [SELECT](../../sql-reference/statements/select/index.md) queries.

Works only for [*MergeTree](../../engines/table-engines/mergetree-family/index.md) tables.

Possible values:

- 0 — Automatic `PREWHERE` optimization is disabled.
- 1 — Automatic `PREWHERE` optimization is enabled.

Default value: `1`.

## optimize_move_to_prewhere_if_final {#optimize_move_to_prewhere_if_final}

Enables or disables automatic [PREWHERE](../../sql-reference/statements/select/prewhere.md) optimization in [SELECT](../../sql-reference/statements/select/index.md) queries with [FINAL](../../sql-reference/statements/select/from.md#select-from-final) modifier.

Works only for [*MergeTree](../../engines/table-engines/mergetree-family/index.md) tables.

Possible values:

- 0 — Automatic `PREWHERE` optimization in `SELECT` queries with `FINAL` modifier is disabled.
- 1 — Automatic `PREWHERE` optimization in `SELECT` queries with `FINAL` modifier is enabled.

Default value: `0`.

**See Also**

- [optimize_move_to_prewhere](#optimize_move_to_prewhere) setting

## optimize_using_constraints

Use [constraints](../../sql-reference/statements/create/table.md#constraints) for query optimization. The default is `false`.

Possible values:

- true, false

## optimize_append_index

Use [constraints](../../sql-reference/statements/create/table.md#constraints) in order to append index condition. The default is `false`.

Possible values:

- true, false

## optimize_substitute_columns

Use [constraints](../../sql-reference/statements/create/table.md#constraints) for column substitution. The default is `false`.

Possible values:

- true, false

## describe_include_subcolumns {#describe_include_subcolumns}

Enables describing subcolumns for a [DESCRIBE](../../sql-reference/statements/describe-table.md) query. For example, members of a [Tuple](../../sql-reference/data-types/tuple.md) or subcolumns of a [Map](../../sql-reference/data-types/map.md/#map-subcolumns), [Nullable](../../sql-reference/data-types/nullable.md/#finding-null) or an [Array](../../sql-reference/data-types/array.md/#array-size) data type.

Possible values:

- 0 — Subcolumns are not included in `DESCRIBE` queries.
- 1 — Subcolumns are included in `DESCRIBE` queries.

Default value: `0`.

**Example**

See an example for the [DESCRIBE](../../sql-reference/statements/describe-table.md) statement.


## alter_partition_verbose_result {#alter-partition-verbose-result}

Enables or disables the display of information about the parts to which the manipulation operations with partitions and parts have been successfully applied.
Applicable to [ATTACH PARTITION|PART](../../sql-reference/statements/alter/partition.md/#alter_attach-partition) and to [FREEZE PARTITION](../../sql-reference/statements/alter/partition.md/#alter_freeze-partition).

Possible values:

- 0 — disable verbosity.
- 1 — enable verbosity.

Default value: `0`.

**Example**

```sql
CREATE TABLE test(a Int64, d Date, s String) ENGINE = MergeTree PARTITION BY toYYYYMM(d) ORDER BY a;
INSERT INTO test VALUES(1, '2021-01-01', '');
INSERT INTO test VALUES(1, '2021-01-01', '');
ALTER TABLE test DETACH PARTITION ID '202101';

ALTER TABLE test ATTACH PARTITION ID '202101' SETTINGS alter_partition_verbose_result = 1;

┌─command_type─────┬─partition_id─┬─part_name────┬─old_part_name─┐
│ ATTACH PARTITION │ 202101       │ 202101_7_7_0 │ 202101_5_5_0  │
│ ATTACH PARTITION │ 202101       │ 202101_8_8_0 │ 202101_6_6_0  │
└──────────────────┴──────────────┴──────────────┴───────────────┘

ALTER TABLE test FREEZE SETTINGS alter_partition_verbose_result = 1;

┌─command_type─┬─partition_id─┬─part_name────┬─backup_name─┬─backup_path───────────────────┬─part_backup_path────────────────────────────────────────────┐
│ FREEZE ALL   │ 202101       │ 202101_7_7_0 │ 8           │ /var/lib/clickhouse/shadow/8/ │ /var/lib/clickhouse/shadow/8/data/default/test/202101_7_7_0 │
│ FREEZE ALL   │ 202101       │ 202101_8_8_0 │ 8           │ /var/lib/clickhouse/shadow/8/ │ /var/lib/clickhouse/shadow/8/data/default/test/202101_8_8_0 │
└──────────────┴──────────────┴──────────────┴─────────────┴───────────────────────────────┴─────────────────────────────────────────────────────────────┘
```

## min_bytes_to_use_mmap_io {#min-bytes-to-use-mmap-io}

This is an experimental setting. Sets the minimum amount of memory for reading large files without copying data from the kernel to userspace. Recommended threshold is about 64 MB, because [mmap/munmap](https://en.wikipedia.org/wiki/Mmap) is slow. It makes sense only for large files and helps only if data reside in the page cache.

Possible values:

- Positive integer.
- 0 — Big files read with only copying data from kernel to userspace.

Default value: `0`.

## shutdown_wait_unfinished_queries {#shutdown_wait_unfinished_queries}

Enables or disables waiting unfinished queries when shutdown server.

Possible values:

- 0 — Disabled.
- 1 — Enabled. The wait time equal shutdown_wait_unfinished config.

Default value: 0.

## shutdown_wait_unfinished {#shutdown_wait_unfinished}

The waiting time in seconds for currently handled connections when shutdown server.

Default Value: 5.

## memory_overcommit_ratio_denominator {#memory_overcommit_ratio_denominator}

It represents soft memory limit in case when hard limit is reached on user level.
This value is used to compute overcommit ratio for the query.
Zero means skip the query.
Read more about [memory overcommit](memory-overcommit.md).

Default value: `1GiB`.

## memory_usage_overcommit_max_wait_microseconds {#memory_usage_overcommit_max_wait_microseconds}

Maximum time thread will wait for memory to be freed in the case of memory overcommit on a user level.
If the timeout is reached and memory is not freed, an exception is thrown.
Read more about [memory overcommit](memory-overcommit.md).

Default value: `5000000`.

## memory_overcommit_ratio_denominator_for_user {#memory_overcommit_ratio_denominator_for_user}

It represents soft memory limit in case when hard limit is reached on global level.
This value is used to compute overcommit ratio for the query.
Zero means skip the query.
Read more about [memory overcommit](memory-overcommit.md).

Default value: `1GiB`.

## Schema Inference settings

See [schema inference](../../interfaces/schema-inference.md#schema-inference-modes) documentation for more details.

### schema_inference_use_cache_for_file {schema_inference_use_cache_for_file}

Enable schemas cache for schema inference in `file` table function.

Default value: `true`.

### schema_inference_use_cache_for_s3 {schema_inference_use_cache_for_s3}

Enable schemas cache for schema inference in `s3` table function.

Default value: `true`.

### schema_inference_use_cache_for_url {schema_inference_use_cache_for_url}

Enable schemas cache for schema inference in `url` table function.

Default value: `true`.

### schema_inference_use_cache_for_hdfs {schema_inference_use_cache_for_hdfs}

Enable schemas cache for schema inference in `hdfs` table function.

Default value: `true`.

### schema_inference_cache_require_modification_time_for_url {#schema_inference_cache_require_modification_time_for_url}

Use schema from cache for URL with last modification time validation (for urls with Last-Modified header). If this setting is enabled and URL doesn't have Last-Modified header, schema from cache won't be used.

Default value: `true`.

### use_structure_from_insertion_table_in_table_functions {use_structure_from_insertion_table_in_table_functions}

Use structure from insertion table instead of schema inference from data.

Possible values:
- 0 - disabled
- 1 - enabled
- 2 - auto

Default value: 2.

### schema_inference_mode {schema_inference_mode}

The mode of schema inference. Possible values: `default` and `union`.
See [schema inference modes](../../interfaces/schema-inference.md#schema-inference-modes) section for more details.

Default value: `default`.

## compatibility {#compatibility}

The `compatibility` setting causes ClickHouse to use the default settings of a previous version of ClickHouse, where the previous version is provided as the setting.

If settings are set to non-default values, then those settings are honored (only settings that have not been modified are affected by the `compatibility` setting).

This setting takes a ClickHouse version number as a string, like `22.3`, `22.8`. An empty value means that this setting is disabled.

Disabled by default.

:::note
In ClickHouse Cloud the compatibility setting must be set by ClickHouse Cloud support.  Please [open a case](https://clickhouse.cloud/support) to have it set.
:::

## allow_settings_after_format_in_insert {#allow_settings_after_format_in_insert}

Control whether `SETTINGS` after `FORMAT` in `INSERT` queries is allowed or not. It is not recommended to use this, since this may interpret part of `SETTINGS` as values.

Example:

```sql
INSERT INTO FUNCTION null('foo String') SETTINGS max_threads=1 VALUES ('bar');
```

But the following query will work only with `allow_settings_after_format_in_insert`:

```sql
SET allow_settings_after_format_in_insert=1;
INSERT INTO FUNCTION null('foo String') VALUES ('bar') SETTINGS max_threads=1;
```

Possible values:

- 0 — Disallow.
- 1 — Allow.

Default value: `0`.

:::note
Use this setting only for backward compatibility if your use cases depend on old syntax.
:::

## session_timezone {#session_timezone}

Sets the implicit time zone of the current session or query.
The implicit time zone is the time zone applied to values of type DateTime/DateTime64 which have no explicitly specified time zone.
The setting takes precedence over the globally configured (server-level) implicit time zone.
A value of '' (empty string) means that the implicit time zone of the current session or query is equal to the [server time zone](../server-configuration-parameters/settings.md#server_configuration_parameters-timezone).

You can use functions `timeZone()` and `serverTimeZone()` to get the session time zone and server time zone.

Possible values:

-    Any time zone name from `system.time_zones`, e.g. `Europe/Berlin`, `UTC` or `Zulu`

Default value: `''`.

Examples:

```sql
SELECT timeZone(), serverTimeZone() FORMAT TSV

Europe/Berlin	Europe/Berlin
```

```sql
SELECT timeZone(), serverTimeZone() SETTINGS session_timezone = 'Asia/Novosibirsk' FORMAT TSV

Asia/Novosibirsk	Europe/Berlin
```

Assign session time zone 'America/Denver' to the inner DateTime without explicitly specified time zone:

```sql
SELECT toDateTime64(toDateTime64('1999-12-12 23:23:23.123', 3), 3, 'Europe/Zurich') SETTINGS session_timezone = 'America/Denver' FORMAT TSV

1999-12-13 07:23:23.123
```

:::warning
Not all functions that parse DateTime/DateTime64 respect `session_timezone`. This can lead to subtle errors.
See the following example and explanation.
:::

```sql
CREATE TABLE test_tz (`d` DateTime('UTC')) ENGINE = Memory AS SELECT toDateTime('2000-01-01 00:00:00', 'UTC');

SELECT *, timeZone() FROM test_tz WHERE d = toDateTime('2000-01-01 00:00:00') SETTINGS session_timezone = 'Asia/Novosibirsk'
0 rows in set.

SELECT *, timeZone() FROM test_tz WHERE d = '2000-01-01 00:00:00' SETTINGS session_timezone = 'Asia/Novosibirsk'
┌───────────────────d─┬─timeZone()───────┐
│ 2000-01-01 00:00:00 │ Asia/Novosibirsk │
└─────────────────────┴──────────────────┘
```

This happens due to different parsing pipelines:

- `toDateTime()` without explicitly given time zone used in the first `SELECT` query honors setting `session_timezone` and the global time zone.
- In the second query, a DateTime is parsed from a String, and inherits the type and time zone of the existing column`d`. Thus, setting `session_timezone` and the global time zone are not honored.

**See also**

- [timezone](../server-configuration-parameters/settings.md#server_configuration_parameters-timezone)

## final {#final}

Automatically applies [FINAL](../../sql-reference/statements/select/from.md#final-modifier) modifier to all tables in a query, to tables where [FINAL](../../sql-reference/statements/select/from.md#final-modifier) is applicable, including joined tables and tables in sub-queries, and
distributed tables.

Possible values:

- 0 - disabled
- 1 - enabled

Default value: `0`.

Example:

```sql
CREATE TABLE test
(
    key Int64,
    some String
)
ENGINE = ReplacingMergeTree
ORDER BY key;

INSERT INTO test FORMAT Values (1, 'first');
INSERT INTO test FORMAT Values (1, 'second');

SELECT * FROM test;
┌─key─┬─some───┐
│   1 │ second │
└─────┴────────┘
┌─key─┬─some──┐
│   1 │ first │
└─────┴───────┘

SELECT * FROM test SETTINGS final = 1;
┌─key─┬─some───┐
│   1 │ second │
└─────┴────────┘

SET final = 1;
SELECT * FROM test;
┌─key─┬─some───┐
│   1 │ second │
└─────┴────────┘
```

## asterisk_include_materialized_columns {#asterisk_include_materialized_columns}

Include [MATERIALIZED](../../sql-reference/statements/create/table.md#materialized) columns for wildcard query (`SELECT *`).

Possible values:

- 0 - disabled
- 1 - enabled

Default value: `0`.

## asterisk_include_alias_columns {#asterisk_include_alias_columns}

Include [ALIAS](../../sql-reference/statements/create/table.md#alias) columns for wildcard query (`SELECT *`).

Possible values:

- 0 - disabled
- 1 - enabled

Default value: `0`.

## async_socket_for_remote {#async_socket_for_remote}

Enables asynchronous read from socket while executing remote query.

Enabled by default.

## async_query_sending_for_remote {#async_query_sending_for_remote}

Enables asynchronous connection creation and query sending while executing remote query.

Enabled by default.

## use_hedged_requests {#use_hedged_requests}

Enables hedged requests logic for remote queries. It allows to establish many connections with different replicas for query.
New connection is enabled in case existent connection(s) with replica(s) were not established within `hedged_connection_timeout`
or no data was received within `receive_data_timeout`. Query uses the first connection which send non empty progress packet (or data packet, if `allow_changing_replica_until_first_data_packet`);
other connections are cancelled. Queries with `max_parallel_replicas > 1` are supported.

Enabled by default.

Disabled by default on Cloud.

## hedged_connection_timeout {#hedged_connection_timeout}

If we can't establish connection with replica after this timeout in hedged requests, we start working with the next replica without cancelling connection to the previous.
Timeout value is in milliseconds.

Default value: `50`.

## receive_data_timeout {#receive_data_timeout}

This timeout is set when the query is sent to the replica in hedged requests, if we don't receive first packet of data and we don't make any progress in query execution after this timeout,
we start working with the next replica, without cancelling connection to the previous.
Timeout value is in milliseconds.

Default value: `2000`

## allow_changing_replica_until_first_data_packet {#allow_changing_replica_until_first_data_packet}

If it's enabled, in hedged requests we can start new connection until receiving first data packet even if we have already made some progress
(but progress haven't updated for `receive_data_timeout` timeout), otherwise we disable changing replica after the first time we made progress.

## parallel_view_processing

Enables pushing to attached views concurrently instead of sequentially.

Default value: `false`.

## partial_result_on_first_cancel {#partial_result_on_first_cancel}
When set to `true` and the user wants to interrupt a query (for example using `Ctrl+C` on the client), then the query continues execution only on data that was already read from the table. Afterwards, it will return a partial result of the query for the part of the table that was read. To fully stop the execution of a query without a partial result, the user should send 2 cancel requests.

**Example without setting on Ctrl+C**
```sql
SELECT sum(number) FROM numbers(10000000000)

Cancelling query.
Ok.
Query was cancelled.

0 rows in set. Elapsed: 1.334 sec. Processed 52.65 million rows, 421.23 MB (39.48 million rows/s., 315.85 MB/s.)
```

**Example with setting on Ctrl+C**
```sql
SELECT sum(number) FROM numbers(10000000000) SETTINGS partial_result_on_first_cancel=true

┌──────sum(number)─┐
│ 1355411451286266 │
└──────────────────┘

1 row in set. Elapsed: 1.331 sec. Processed 52.13 million rows, 417.05 MB (39.17 million rows/s., 313.33 MB/s.)
```

Possible values: `true`, `false`

Default value: `false`
## function_json_value_return_type_allow_nullable

Control whether allow to return `NULL` when value is not exist for JSON_VALUE function.

```sql
SELECT JSON_VALUE('{"hello":"world"}', '$.b') settings function_json_value_return_type_allow_nullable=true;

┌─JSON_VALUE('{"hello":"world"}', '$.b')─┐
│ ᴺᵁᴸᴸ                                   │
└────────────────────────────────────────┘

1 row in set. Elapsed: 0.001 sec.
```

Possible values:

- true — Allow.
- false — Disallow.

Default value: `false`.

## rename_files_after_processing {#rename_files_after_processing}

- **Type:** String

- **Default value:** Empty string

This setting allows to specify renaming pattern for files processed by `file` table function. When option is set, all files read by `file` table function will be renamed according to specified pattern with placeholders, only if files processing was successful.

### Placeholders

- `%a` — Full original filename (e.g., "sample.csv").
- `%f` — Original filename without extension (e.g., "sample").
- `%e` — Original file extension with dot (e.g., ".csv").
- `%t` — Timestamp (in microseconds).
- `%%` — Percentage sign ("%").

### Example
- Option: `--rename_files_after_processing="processed_%f_%t%e"`

- Query: `SELECT * FROM file('sample.csv')`


If reading `sample.csv` is successful, file will be renamed to `processed_sample_1683473210851438.csv`




## function_json_value_return_type_allow_complex

Control whether allow to return complex type (such as: struct, array, map) for json_value function.

```sql
SELECT JSON_VALUE('{"hello":{"world":"!"}}', '$.hello') settings function_json_value_return_type_allow_complex=true

┌─JSON_VALUE('{"hello":{"world":"!"}}', '$.hello')─┐
│ {"world":"!"}                                    │
└──────────────────────────────────────────────────┘

1 row in set. Elapsed: 0.001 sec.
```

Possible values:

- true — Allow.
- false — Disallow.

Default value: `false`.

## zstd_window_log_max

Allows you to select the max window log of ZSTD (it will not be used for MergeTree family)

Type: Int64

Default: 0

## enable_deflate_qpl_codec {#enable_deflate_qpl_codec}

If turned on, the DEFLATE_QPL codec may be used to compress columns.

Possible values:

- 0 - Disabled
- 1 - Enabled

Type: Bool

## enable_zstd_qat_codec {#enable_zstd_qat_codec}

If turned on, the ZSTD_QAT codec may be used to compress columns.

Possible values:

- 0 - Disabled
- 1 - Enabled

Type: Bool

## output_format_compression_level

Default compression level if query output is compressed. The setting is applied when `SELECT` query has `INTO OUTFILE` or when writing to table functions `file`, `url`, `hdfs`, `s3`, or `azureBlobStorage`.

Possible values: from `1` to `22`

Default: `3`


## output_format_compression_zstd_window_log

Can be used when the output compression method is `zstd`. If greater than `0`, this setting explicitly sets compression window size (power of `2`) and enables a long-range mode for zstd compression. This can help to achieve a better compression ratio.

Possible values: non-negative numbers. Note that if the value is too small or too big, `zstdlib` will throw an exception. Typical values are from `20` (window size = `1MB`) to `30` (window size = `1GB`).

Default: `0`

## rewrite_count_distinct_if_with_count_distinct_implementation

Allows you to rewrite `countDistcintIf` with [count_distinct_implementation](#count_distinct_implementation) setting.

Possible values:

- true — Allow.
- false — Disallow.

Default value: `false`.

## precise_float_parsing {#precise_float_parsing}

Switches [Float32/Float64](../../sql-reference/data-types/float.md) parsing algorithms:
* If the value is `1`, then precise method is used. It is slower than fast method, but it always returns a number that is the closest machine representable number to the input.
* Otherwise, fast method is used (default). It usually returns the same value as precise, but in rare cases result may differ by one or two least significant digits.

Possible values: `0`, `1`.

Default value: `0`.

Example:

```sql
SELECT toFloat64('1.7091'), toFloat64('1.5008753E7') SETTINGS precise_float_parsing = 0;

┌─toFloat64('1.7091')─┬─toFloat64('1.5008753E7')─┐
│  1.7090999999999998 │       15008753.000000002 │
└─────────────────────┴──────────────────────────┘

SELECT toFloat64('1.7091'), toFloat64('1.5008753E7') SETTINGS precise_float_parsing = 1;

┌─toFloat64('1.7091')─┬─toFloat64('1.5008753E7')─┐
│              1.7091 │                 15008753 │
└─────────────────────┴──────────────────────────┘
```

## validate_tcp_client_information {#validate-tcp-client-information}

Determines whether validation of client information enabled when query packet is received from a client using a TCP connection.

If `true`, an exception will be thrown on invalid client information from the TCP client.

If `false`, the data will not be validated. The server will work with clients of all versions.

The default value is `false`.

**Example**

``` xml
<validate_tcp_client_information>true</validate_tcp_client_information>
```

## print_pretty_type_names {#print_pretty_type_names}

Allows to print deep-nested type names in a pretty way with indents in `DESCRIBE` query and in `toTypeName()` function.

Example:

```sql
CREATE TABLE test (a Tuple(b String, c Tuple(d Nullable(UInt64), e Array(UInt32), f Array(Tuple(g String, h Map(String, Array(Tuple(i String, j UInt64))))), k Date), l Nullable(String))) ENGINE=Memory;
DESCRIBE TABLE test FORMAT TSVRaw SETTINGS print_pretty_type_names=1;
```

```
a	Tuple(
    b String,
    c Tuple(
        d Nullable(UInt64),
        e Array(UInt32),
        f Array(Tuple(
            g String,
            h Map(
                String,
                Array(Tuple(
                    i String,
                    j UInt64
                ))
            )
        )),
        k Date
    ),
    l Nullable(String)
)
```

## allow_experimental_statistics {#allow_experimental_statistics}

Allows defining columns with [statistics](../../engines/table-engines/mergetree-family/mergetree.md#table_engine-mergetree-creating-a-table) and [manipulate statistics](../../engines/table-engines/mergetree-family/mergetree.md#column-statistics).

## allow_statistic_optimize {#allow_statistic_optimize}

Allows using statistic to optimize the order of [prewhere conditions](../../sql-reference/statements/select/prewhere.md).

## analyze_index_with_space_filling_curves

If a table has a space-filling curve in its index, e.g. `ORDER BY mortonEncode(x, y)` or `ORDER BY hilbertEncode(x, y)`, and the query has conditions on its arguments, e.g. `x >= 10 AND x <= 20 AND y >= 20 AND y <= 30`, use the space-filling curve for index analysis.

## query_plan_enable_optimizations {#query_plan_enable_optimizations}

Toggles query optimization at the query plan level.

:::note
This is an expert-level setting which should only be used for debugging by developers. The setting may change in future in backward-incompatible ways or be removed.
:::

Possible values:

- 0 - Disable all optimizations at the query plan level
- 1 - Enable optimizations at the query plan level (but individual optimizations may still be disabled via their individual settings)

Default value: `1`.

## query_plan_max_optimizations_to_apply

Limits the total number of optimizations applied to query plan, see setting [query_plan_enable_optimizations](#query_plan_enable_optimizations).
Useful to avoid long optimization times for complex queries.
If the actual number of optimizations exceeds this setting, an exception is thrown.

:::note
This is an expert-level setting which should only be used for debugging by developers. The setting may change in future in backward-incompatible ways or be removed.
:::

Type: [UInt64](../../sql-reference/data-types/int-uint.md).

Default value: '10000'

## query_plan_lift_up_array_join

Toggles a query-plan-level optimization which moves ARRAY JOINs up in the execution plan.
Only takes effect if setting [query_plan_enable_optimizations](#query_plan_enable_optimizations) is 1.

:::note
This is an expert-level setting which should only be used for debugging by developers. The setting may change in future in backward-incompatible ways or be removed.
:::

Possible values:

- 0 - Disable
- 1 - Enable

Default value: `1`.

## query_plan_push_down_limit

Toggles a query-plan-level optimization which moves LIMITs down in the execution plan.
Only takes effect if setting [query_plan_enable_optimizations](#query_plan_enable_optimizations) is 1.

:::note
This is an expert-level setting which should only be used for debugging by developers. The setting may change in future in backward-incompatible ways or be removed.
:::

Possible values:

- 0 - Disable
- 1 - Enable

Default value: `1`.

## query_plan_split_filter

:::note
This is an expert-level setting which should only be used for debugging by developers. The setting may change in future in backward-incompatible ways or be removed.
:::

Toggles a query-plan-level optimization which splits filters into expressions.
Only takes effect if setting [query_plan_enable_optimizations](#query_plan_enable_optimizations) is 1.

Possible values:

- 0 - Disable
- 1 - Enable

Default value: `1`.

## query_plan_merge_expressions

Toggles a query-plan-level optimization which merges consecutive filters.
Only takes effect if setting [query_plan_enable_optimizations](#query_plan_enable_optimizations) is 1.

:::note
This is an expert-level setting which should only be used for debugging by developers. The setting may change in future in backward-incompatible ways or be removed.
:::

Possible values:

- 0 - Disable
- 1 - Enable

Default value: `1`.

## query_plan_filter_push_down

Toggles a query-plan-level optimization which moves filters down in the execution plan.
Only takes effect if setting [query_plan_enable_optimizations](#query_plan_enable_optimizations) is 1.

:::note
This is an expert-level setting which should only be used for debugging by developers. The setting may change in future in backward-incompatible ways or be removed.
:::

Possible values:

- 0 - Disable
- 1 - Enable

Default value: `1`.

## query_plan_execute_functions_after_sorting

Toggles a query-plan-level optimization which moves expressions after sorting steps.
Only takes effect if setting [query_plan_enable_optimizations](#query_plan_enable_optimizations) is 1.

:::note
This is an expert-level setting which should only be used for debugging by developers. The setting may change in future in backward-incompatible ways or be removed.
:::

Possible values:

- 0 - Disable
- 1 - Enable

Default value: `1`.

## query_plan_reuse_storage_ordering_for_window_functions

Toggles a query-plan-level optimization which uses storage sorting when sorting for window functions.
Only takes effect if setting [query_plan_enable_optimizations](#query_plan_enable_optimizations) is 1.

:::note
This is an expert-level setting which should only be used for debugging by developers. The setting may change in future in backward-incompatible ways or be removed.
:::

Possible values:

- 0 - Disable
- 1 - Enable

Default value: `1`.

## query_plan_lift_up_union

Toggles a query-plan-level optimization which moves larger subtrees of the query plan into union to enable further optimizations.
Only takes effect if setting [query_plan_enable_optimizations](#query_plan_enable_optimizations) is 1.

:::note
This is an expert-level setting which should only be used for debugging by developers. The setting may change in future in backward-incompatible ways or be removed.
:::

Possible values:

- 0 - Disable
- 1 - Enable

Default value: `1`.

## query_plan_distinct_in_order

Toggles the distinct in-order optimization query-plan-level optimization.
Only takes effect if setting [query_plan_enable_optimizations](#query_plan_enable_optimizations) is 1.

:::note
This is an expert-level setting which should only be used for debugging by developers. The setting may change in future in backward-incompatible ways or be removed.
:::

Possible values:

- 0 - Disable
- 1 - Enable

Default value: `1`.

## query_plan_read_in_order

Toggles the read in-order optimization query-plan-level optimization.
Only takes effect if setting [query_plan_enable_optimizations](#query_plan_enable_optimizations) is 1.

:::note
This is an expert-level setting which should only be used for debugging by developers. The setting may change in future in backward-incompatible ways or be removed.
:::

Possible values:

- 0 - Disable
- 1 - Enable

Default value: `1`.

## query_plan_aggregation_in_order

Toggles the aggregation in-order query-plan-level optimization.
Only takes effect if setting [query_plan_enable_optimizations](#query_plan_enable_optimizations) is 1.

:::note
This is an expert-level setting which should only be used for debugging by developers. The setting may change in future in backward-incompatible ways or be removed.
:::

Possible values:

- 0 - Disable
- 1 - Enable

Default value: `0`.

## query_plan_remove_redundant_sorting

Toggles a query-plan-level optimization which removes redundant sorting steps, e.g. in subqueries.
Only takes effect if setting [query_plan_enable_optimizations](#query_plan_enable_optimizations) is 1.

:::note
This is an expert-level setting which should only be used for debugging by developers. The setting may change in future in backward-incompatible ways or be removed.
:::

Possible values:

- 0 - Disable
- 1 - Enable

Default value: `1`.

## query_plan_remove_redundant_distinct

Toggles a query-plan-level optimization which removes redundant DISTINCT steps.
Only takes effect if setting [query_plan_enable_optimizations](#query_plan_enable_optimizations) is 1.

:::note
This is an expert-level setting which should only be used for debugging by developers. The setting may change in future in backward-incompatible ways or be removed.
:::

Possible values:

- 0 - Disable
- 1 - Enable

Default value: `1`.

## dictionary_use_async_executor {#dictionary_use_async_executor}

Execute a pipeline for reading dictionary source in several threads. It's supported only by dictionaries with local CLICKHOUSE source.

You may specify it in `SETTINGS` section of dictionary definition:

```sql
CREATE DICTIONARY t1_dict ( key String, attr UInt64 )
PRIMARY KEY key
SOURCE(CLICKHOUSE(QUERY `SELECT key, attr FROM t1 GROUP BY key`))
LIFETIME(MIN 0 MAX 3600)
LAYOUT(COMPLEX_KEY_HASHED_ARRAY())
SETTINGS(dictionary_use_async_executor=1, max_threads=8);
```

## storage_metadata_write_full_object_key {#storage_metadata_write_full_object_key}

When set to `true` the metadata files are written with `VERSION_FULL_OBJECT_KEY` format version. With that format full object storage key names are written to the metadata files.
When set to `false` the metadata files are written with the previous format version, `VERSION_INLINE_DATA`. With that format only suffixes of object storage key names are written to the metadata files. The prefix for all of object storage key names is set in configurations files at `storage_configuration.disks` section.

Default value: `false`.

## s3_use_adaptive_timeouts {#s3_use_adaptive_timeouts}

When set to `true` than for all s3 requests first two attempts are made with low send and receive timeouts.
When set to `false` than all attempts are made with identical timeouts.

Default value: `true`.

## allow_deprecated_snowflake_conversion_functions {#allow_deprecated_snowflake_conversion_functions}

Functions `snowflakeToDateTime`, `snowflakeToDateTime64`, `dateTimeToSnowflake`, and `dateTime64ToSnowflake` are deprecated and disabled by default.
Please use functions `snowflakeIDToDateTime`, `snowflakeIDToDateTime64`, `dateTimeToSnowflakeID`, and `dateTime64ToSnowflakeID` instead.

To re-enable the deprecated functions (e.g., during a transition period), please set this setting to `true`.

Default value: `false`

## allow_experimental_variant_type {#allow_experimental_variant_type}

Allows creation of experimental [Variant](../../sql-reference/data-types/variant.md).

Default value: `false`.

## use_variant_as_common_type {#use_variant_as_common_type}

Allows to use `Variant` type as a result type for [if](../../sql-reference/functions/conditional-functions.md/#if)/[multiIf](../../sql-reference/functions/conditional-functions.md/#multiif)/[array](../../sql-reference/functions/array-functions.md)/[map](../../sql-reference/functions/tuple-map-functions.md) functions when there is no common type for argument types.

Example:

```sql
SET use_variant_as_common_type = 1;
SELECT toTypeName(if(number % 2, number, range(number))) as variant_type FROM numbers(1);
SELECT if(number % 2, number, range(number)) as variant FROM numbers(5);
```

```text
┌─variant_type───────────────────┐
│ Variant(Array(UInt64), UInt64) │
└────────────────────────────────┘
┌─variant───┐
│ []        │
│ 1         │
│ [0,1]     │
│ 3         │
│ [0,1,2,3] │
└───────────┘
```

```sql
SET use_variant_as_common_type = 1;
SELECT toTypeName(multiIf((number % 4) = 0, 42, (number % 4) = 1, [1, 2, 3], (number % 4) = 2, 'Hello, World!', NULL)) AS variant_type FROM numbers(1);
SELECT multiIf((number % 4) = 0, 42, (number % 4) = 1, [1, 2, 3], (number % 4) = 2, 'Hello, World!', NULL) AS variant FROM numbers(4);
```

```text
─variant_type─────────────────────────┐
│ Variant(Array(UInt8), String, UInt8) │
└──────────────────────────────────────┘

┌─variant───────┐
│ 42            │
│ [1,2,3]       │
│ Hello, World! │
│ ᴺᵁᴸᴸ          │
└───────────────┘
```

```sql
SET use_variant_as_common_type = 1;
SELECT toTypeName(array(range(number), number, 'str_' || toString(number))) as array_of_variants_type from numbers(1);
SELECT array(range(number), number, 'str_' || toString(number)) as array_of_variants FROM numbers(3);
```

```text
┌─array_of_variants_type────────────────────────┐
│ Array(Variant(Array(UInt64), String, UInt64)) │
└───────────────────────────────────────────────┘

┌─array_of_variants─┐
│ [[],0,'str_0']    │
│ [[0],1,'str_1']   │
│ [[0,1],2,'str_2'] │
└───────────────────┘
```

```sql
SET use_variant_as_common_type = 1;
SELECT toTypeName(map('a', range(number), 'b', number, 'c', 'str_' || toString(number))) as map_of_variants_type from numbers(1);
SELECT map('a', range(number), 'b', number, 'c', 'str_' || toString(number)) as map_of_variants FROM numbers(3);
```

```text
┌─map_of_variants_type────────────────────────────────┐
│ Map(String, Variant(Array(UInt64), String, UInt64)) │
└─────────────────────────────────────────────────────┘

┌─map_of_variants───────────────┐
│ {'a':[],'b':0,'c':'str_0'}    │
│ {'a':[0],'b':1,'c':'str_1'}   │
│ {'a':[0,1],'b':2,'c':'str_2'} │
└───────────────────────────────┘
```


Default value: `false`.

## default_normal_view_sql_security {#default_normal_view_sql_security}

Allows to set default `SQL SECURITY` option while creating a normal view. [More about SQL security](../../sql-reference/statements/create/view.md#sql_security).

The default value is `INVOKER`.

## default_materialized_view_sql_security {#default_materialized_view_sql_security}

Allows to set a default value for SQL SECURITY option when creating a materialized view. [More about SQL security](../../sql-reference/statements/create/view.md#sql_security).

The default value is `DEFINER`.

## default_view_definer {#default_view_definer}

Allows to set default `DEFINER` option while creating a view. [More about SQL security](../../sql-reference/statements/create/view.md#sql_security).

The default value is `CURRENT_USER`.

## max_partition_size_to_drop

Restriction on dropping partitions in query time. The value 0 means that you can drop partitions without any restrictions.

Default value: 50 GB.

Cloud default value: 1 TB.

:::note
This query setting overwrites its server setting equivalent, see [max_partition_size_to_drop](/docs/en/operations/server-configuration-parameters/settings.md/#max-partition-size-to-drop)
:::

## max_table_size_to_drop

Restriction on deleting tables in query time. The value 0 means that you can delete all tables without any restrictions.

Default value: 50 GB.

Cloud default value: 1 TB.

:::note
This query setting overwrites its server setting equivalent, see [max_table_size_to_drop](/docs/en/operations/server-configuration-parameters/settings.md/#max-table-size-to-drop)
:::

## iceberg_engine_ignore_schema_evolution {#iceberg_engine_ignore_schema_evolution}

Allow to ignore schema evolution in Iceberg table engine and read all data using schema specified by the user on table creation or latest schema parsed from metadata on table creation.

:::note
Enabling this setting can lead to incorrect result as in case of evolved schema all data files will be read using the same schema.
:::

Default value: 'false'.

## allow_suspicious_primary_key {#allow_suspicious_primary_key}

Allow suspicious `PRIMARY KEY`/`ORDER BY` for MergeTree (i.e. SimpleAggregateFunction).

## mysql_datatypes_support_level

Defines how MySQL types are converted to corresponding ClickHouse types. A comma separated list in any combination of `decimal`, `datetime64`, `date2Date32` or `date2String`.
- `decimal`: convert `NUMERIC` and `DECIMAL` types to `Decimal` when precision allows it.
- `datetime64`: convert `DATETIME` and `TIMESTAMP` types to `DateTime64` instead of `DateTime` when precision is not `0`.
- `date2Date32`: convert `DATE` to `Date32` instead of `Date`. Takes precedence over `date2String`.
- `date2String`: convert `DATE` to `String` instead of `Date`. Overridden by `datetime64`.

## cross_join_min_rows_to_compress

Minimal count of rows to compress block in CROSS JOIN. Zero value means - disable this threshold. This block is compressed when any of the two thresholds (by rows or by bytes) are reached.

Default value: `10000000`.

## cross_join_min_bytes_to_compress

Minimal size of block to compress in CROSS JOIN. Zero value means - disable this threshold. This block is compressed when any of the two thresholds (by rows or by bytes) are reached.

Default value: `1GiB`.

<<<<<<< HEAD
## mongodb_fail_on_query_build_error

If enabled, MongoDB tables will return an error when a MongoDB query can't be built.

Not applied for the legacy implementation, or when 'allow_experimental_analyzer=0`.

Default value: `true`.
=======
## restore_replace_external_engines_to_null

For testing purposes. Replaces all external engines to Null to not initiate external connections.

Default value: `False`

## restore_replace_external_table_functions_to_null

For testing purposes. Replaces all external table functions to Null to not initiate external connections.

Default value: `False`
>>>>>>> 3e05d18f
<|MERGE_RESOLUTION|>--- conflicted
+++ resolved
@@ -5609,7 +5609,6 @@
 
 Default value: `1GiB`.
 
-<<<<<<< HEAD
 ## mongodb_fail_on_query_build_error
 
 If enabled, MongoDB tables will return an error when a MongoDB query can't be built.
@@ -5617,7 +5616,7 @@
 Not applied for the legacy implementation, or when 'allow_experimental_analyzer=0`.
 
 Default value: `true`.
-=======
+
 ## restore_replace_external_engines_to_null
 
 For testing purposes. Replaces all external engines to Null to not initiate external connections.
@@ -5628,5 +5627,4 @@
 
 For testing purposes. Replaces all external table functions to Null to not initiate external connections.
 
-Default value: `False`
->>>>>>> 3e05d18f
+Default value: `False`