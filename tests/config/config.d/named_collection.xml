--- conflicted
+++ resolved
@@ -14,14 +14,6 @@
             <user>default</user>
             <table>s</table>
         </clickhouse_dictionary>
-<<<<<<< HEAD
-        <s3_conn>
-            <url>http://localhost:11111/test/</url>
-            <access_key_id>test</access_key_id>
-            <secret_access_key>testtest</secret_access_key>
-            <structure>auto</structure>
-        </s3_conn>
-=======
         <url_with_headers>
             <headers>
                 <header>
@@ -30,6 +22,11 @@
                 </header>
             </headers>
         </url_with_headers>
->>>>>>> 9a8e9198
+        <s3_conn>
+            <url>http://localhost:11111/test/</url>
+            <access_key_id>test</access_key_id>
+            <secret_access_key>testtest</secret_access_key>
+            <structure>auto</structure>
+        </s3_conn>
     </named_collections>
 </clickhouse>