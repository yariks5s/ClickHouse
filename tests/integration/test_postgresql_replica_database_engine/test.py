--- conflicted
+++ resolved
@@ -926,151 +926,7 @@
         cursor.execute('drop table if exists postgresql_replica_{};'.format(i))
 
 
-<<<<<<< HEAD
-def test_add_new_table_to_replication(started_cluster):
-=======
 def test_quoting(started_cluster):
->>>>>>> 027c5312
-    drop_materialized_db()
-    conn = get_postgres_conn(ip=started_cluster.postgres_ip,
-                             port=started_cluster.postgres_port,
-                             database=True)
-    cursor = conn.cursor()
-<<<<<<< HEAD
-    NUM_TABLES = 5
-
-    for i in range(NUM_TABLES):
-        create_postgres_table(cursor, 'postgresql_replica_{}'.format(i));
-        instance.query("INSERT INTO postgres_database.postgresql_replica_{} SELECT number, {} from numbers(10000)".format(i, i))
-
-    create_materialized_db(ip=started_cluster.postgres_ip,
-                           port=started_cluster.postgres_port)
-
-    for i in range(NUM_TABLES):
-        table_name = 'postgresql_replica_{}'.format(i)
-        check_tables_are_synchronized(table_name);
-
-    result = instance.query("SHOW TABLES FROM test_database")
-    assert(result == "postgresql_replica_0\npostgresql_replica_1\npostgresql_replica_2\npostgresql_replica_3\npostgresql_replica_4\n")
-
-    table_name = 'postgresql_replica_5'
-    create_postgres_table(cursor, table_name)
-    instance.query("INSERT INTO postgres_database.{} SELECT number, number from numbers(10000)".format(table_name))
-
-    result = instance.query('SHOW CREATE DATABASE test_database')
-    assert(result[:63] == "CREATE DATABASE test_database\\nENGINE = MaterializedPostgreSQL(") # Check without ip
-    assert(result[-59:] == "\\'postgres_database\\', \\'postgres\\', \\'mysecretpassword\\')\n")
-
-    result = instance.query_and_get_error("ALTER DATABASE test_database MODIFY SETTING materialized_postgresql_tables_list='tabl1'")
-    assert('Changing setting `materialized_postgresql_tables_list` is not allowed' in result)
-
-    result = instance.query_and_get_error("ALTER DATABASE test_database MODIFY SETTING materialized_postgresql_tables='tabl1'")
-    assert('Database engine MaterializedPostgreSQL does not support setting' in result)
-
-    instance.query("ATTACH TABLE test_database.{}".format(table_name));
-
-    result = instance.query("SHOW TABLES FROM test_database")
-    assert(result == "postgresql_replica_0\npostgresql_replica_1\npostgresql_replica_2\npostgresql_replica_3\npostgresql_replica_4\npostgresql_replica_5\n")
-
-    check_tables_are_synchronized(table_name);
-    instance.query("INSERT INTO postgres_database.{} SELECT number, number from numbers(10000, 10000)".format(table_name))
-    check_tables_are_synchronized(table_name);
-
-    result = instance.query_and_get_error("ATTACH TABLE test_database.{}".format(table_name));
-    assert('Table test_database.postgresql_replica_5 already exists' in result)
-
-    result = instance.query_and_get_error("ATTACH TABLE test_database.unknown_table");
-    assert('PostgreSQL table unknown_table does not exist' in result)
-
-    result = instance.query('SHOW CREATE DATABASE test_database')
-    assert(result[:63] == "CREATE DATABASE test_database\\nENGINE = MaterializedPostgreSQL(")
-    assert(result[-180:] == ")\\nSETTINGS materialized_postgresql_tables_list = \\'postgresql_replica_0,postgresql_replica_1,postgresql_replica_2,postgresql_replica_3,postgresql_replica_4,postgresql_replica_5\\'\n")
-
-    table_name = 'postgresql_replica_6'
-    create_postgres_table(cursor, table_name)
-    instance.query("INSERT INTO postgres_database.{} SELECT number, number from numbers(10000)".format(table_name))
-    instance.query("ATTACH TABLE test_database.{}".format(table_name));
-
-    instance.restart_clickhouse()
-
-    table_name = 'postgresql_replica_7'
-    create_postgres_table(cursor, table_name)
-    instance.query("INSERT INTO postgres_database.{} SELECT number, number from numbers(10000)".format(table_name))
-    instance.query("ATTACH TABLE test_database.{}".format(table_name));
-
-    result = instance.query('SHOW CREATE DATABASE test_database')
-    assert(result[:63] == "CREATE DATABASE test_database\\nENGINE = MaterializedPostgreSQL(")
-    assert(result[-222:] == ")\\nSETTINGS materialized_postgresql_tables_list = \\'postgresql_replica_0,postgresql_replica_1,postgresql_replica_2,postgresql_replica_3,postgresql_replica_4,postgresql_replica_5,postgresql_replica_6,postgresql_replica_7\\'\n")
-
-    result = instance.query("SHOW TABLES FROM test_database")
-    assert(result == "postgresql_replica_0\npostgresql_replica_1\npostgresql_replica_2\npostgresql_replica_3\npostgresql_replica_4\npostgresql_replica_5\npostgresql_replica_6\npostgresql_replica_7\n")
-
-    for i in range(NUM_TABLES + 3):
-        table_name = 'postgresql_replica_{}'.format(i)
-        check_tables_are_synchronized(table_name);
-
-    for i in range(NUM_TABLES + 3):
-        cursor.execute('drop table if exists postgresql_replica_{};'.format(i))
-
-
-def test_remove_table_from_replication(started_cluster):
-    drop_materialized_db()
-    conn = get_postgres_conn(ip=started_cluster.postgres_ip,
-                             port=started_cluster.postgres_port,
-                             database=True)
-    cursor = conn.cursor()
-    NUM_TABLES = 5
-
-    for i in range(NUM_TABLES):
-        create_postgres_table(cursor, 'postgresql_replica_{}'.format(i));
-        instance.query("INSERT INTO postgres_database.postgresql_replica_{} SELECT number, {} from numbers(10000)".format(i, i))
-
-    create_materialized_db(ip=started_cluster.postgres_ip,
-                           port=started_cluster.postgres_port)
-
-    for i in range(NUM_TABLES):
-        table_name = 'postgresql_replica_{}'.format(i)
-        check_tables_are_synchronized(table_name);
-
-    result = instance.query("SHOW TABLES FROM test_database")
-    assert(result == "postgresql_replica_0\npostgresql_replica_1\npostgresql_replica_2\npostgresql_replica_3\npostgresql_replica_4\n")
-
-    result = instance.query('SHOW CREATE DATABASE test_database')
-    assert(result[:63] == "CREATE DATABASE test_database\\nENGINE = MaterializedPostgreSQL(")
-    assert(result[-59:] == "\\'postgres_database\\', \\'postgres\\', \\'mysecretpassword\\')\n")
-
-    table_name = 'postgresql_replica_4'
-    instance.query('DETACH TABLE test_database.{}'.format(table_name));
-    result = instance.query_and_get_error('SELECT * FROM test_database.{}'.format(table_name))
-    assert("doesn't exist" in result)
-
-    result = instance.query("SHOW TABLES FROM test_database")
-    assert(result == "postgresql_replica_0\npostgresql_replica_1\npostgresql_replica_2\npostgresql_replica_3\n")
-
-    result = instance.query('SHOW CREATE DATABASE test_database')
-    assert(result[:63] == "CREATE DATABASE test_database\\nENGINE = MaterializedPostgreSQL(")
-    assert(result[-138:] == ")\\nSETTINGS materialized_postgresql_tables_list = \\'postgresql_replica_0,postgresql_replica_1,postgresql_replica_2,postgresql_replica_3\\'\n")
-
-    instance.query('ATTACH TABLE test_database.{}'.format(table_name));
-    check_tables_are_synchronized(table_name);
-
-    for i in range(NUM_TABLES):
-        table_name = 'postgresql_replica_{}'.format(i)
-        check_tables_are_synchronized(table_name);
-
-    result = instance.query('SHOW CREATE DATABASE test_database')
-    assert(result[:63] == "CREATE DATABASE test_database\\nENGINE = MaterializedPostgreSQL(")
-    assert(result[-159:] == ")\\nSETTINGS materialized_postgresql_tables_list = \\'postgresql_replica_0,postgresql_replica_1,postgresql_replica_2,postgresql_replica_3,postgresql_replica_4\\'\n")
-
-    table_name = 'postgresql_replica_1'
-    instance.query('DETACH TABLE test_database.{}'.format(table_name));
-    result = instance.query('SHOW CREATE DATABASE test_database')
-    assert(result[:63] == "CREATE DATABASE test_database\\nENGINE = MaterializedPostgreSQL(")
-    assert(result[-138:] == ")\\nSETTINGS materialized_postgresql_tables_list = \\'postgresql_replica_0,postgresql_replica_2,postgresql_replica_3,postgresql_replica_4\\'\n")
-
-    for i in range(NUM_TABLES):
-        cursor.execute('drop table if exists postgresql_replica_{};'.format(i))
-=======
     table_name = 'user'
     create_postgres_table(cursor, table_name);
     instance.query("INSERT INTO postgres_database.{} SELECT number, number from numbers(50)".format(table_name))
@@ -1078,7 +934,147 @@
     check_tables_are_synchronized(table_name);
     drop_postgres_table(cursor, table_name)
     drop_materialized_db()
->>>>>>> 027c5312
+
+
+def test_add_new_table_to_replication(started_cluster):
+    drop_materialized_db()
+    conn = get_postgres_conn(ip=started_cluster.postgres_ip,
+                             port=started_cluster.postgres_port,
+                             database=True)
+    cursor = conn.cursor()
+    NUM_TABLES = 5
+
+    for i in range(NUM_TABLES):
+        create_postgres_table(cursor, 'postgresql_replica_{}'.format(i));
+        instance.query("INSERT INTO postgres_database.postgresql_replica_{} SELECT number, {} from numbers(10000)".format(i, i))
+
+    create_materialized_db(ip=started_cluster.postgres_ip,
+                           port=started_cluster.postgres_port)
+
+    for i in range(NUM_TABLES):
+        table_name = 'postgresql_replica_{}'.format(i)
+        check_tables_are_synchronized(table_name);
+
+    result = instance.query("SHOW TABLES FROM test_database")
+    assert(result == "postgresql_replica_0\npostgresql_replica_1\npostgresql_replica_2\npostgresql_replica_3\npostgresql_replica_4\n")
+
+    table_name = 'postgresql_replica_5'
+    create_postgres_table(cursor, table_name)
+    instance.query("INSERT INTO postgres_database.{} SELECT number, number from numbers(10000)".format(table_name))
+
+    result = instance.query('SHOW CREATE DATABASE test_database')
+    assert(result[:63] == "CREATE DATABASE test_database\\nENGINE = MaterializedPostgreSQL(") # Check without ip
+    assert(result[-59:] == "\\'postgres_database\\', \\'postgres\\', \\'mysecretpassword\\')\n")
+
+    result = instance.query_and_get_error("ALTER DATABASE test_database MODIFY SETTING materialized_postgresql_tables_list='tabl1'")
+    assert('Changing setting `materialized_postgresql_tables_list` is not allowed' in result)
+
+    result = instance.query_and_get_error("ALTER DATABASE test_database MODIFY SETTING materialized_postgresql_tables='tabl1'")
+    assert('Database engine MaterializedPostgreSQL does not support setting' in result)
+
+    instance.query("ATTACH TABLE test_database.{}".format(table_name));
+
+    result = instance.query("SHOW TABLES FROM test_database")
+    assert(result == "postgresql_replica_0\npostgresql_replica_1\npostgresql_replica_2\npostgresql_replica_3\npostgresql_replica_4\npostgresql_replica_5\n")
+
+    check_tables_are_synchronized(table_name);
+    instance.query("INSERT INTO postgres_database.{} SELECT number, number from numbers(10000, 10000)".format(table_name))
+    check_tables_are_synchronized(table_name);
+
+    result = instance.query_and_get_error("ATTACH TABLE test_database.{}".format(table_name));
+    assert('Table test_database.postgresql_replica_5 already exists' in result)
+
+    result = instance.query_and_get_error("ATTACH TABLE test_database.unknown_table");
+    assert('PostgreSQL table unknown_table does not exist' in result)
+
+    result = instance.query('SHOW CREATE DATABASE test_database')
+    assert(result[:63] == "CREATE DATABASE test_database\\nENGINE = MaterializedPostgreSQL(")
+    assert(result[-180:] == ")\\nSETTINGS materialized_postgresql_tables_list = \\'postgresql_replica_0,postgresql_replica_1,postgresql_replica_2,postgresql_replica_3,postgresql_replica_4,postgresql_replica_5\\'\n")
+
+    table_name = 'postgresql_replica_6'
+    create_postgres_table(cursor, table_name)
+    instance.query("INSERT INTO postgres_database.{} SELECT number, number from numbers(10000)".format(table_name))
+    instance.query("ATTACH TABLE test_database.{}".format(table_name));
+
+    instance.restart_clickhouse()
+
+    table_name = 'postgresql_replica_7'
+    create_postgres_table(cursor, table_name)
+    instance.query("INSERT INTO postgres_database.{} SELECT number, number from numbers(10000)".format(table_name))
+    instance.query("ATTACH TABLE test_database.{}".format(table_name));
+
+    result = instance.query('SHOW CREATE DATABASE test_database')
+    assert(result[:63] == "CREATE DATABASE test_database\\nENGINE = MaterializedPostgreSQL(")
+    assert(result[-222:] == ")\\nSETTINGS materialized_postgresql_tables_list = \\'postgresql_replica_0,postgresql_replica_1,postgresql_replica_2,postgresql_replica_3,postgresql_replica_4,postgresql_replica_5,postgresql_replica_6,postgresql_replica_7\\'\n")
+
+    result = instance.query("SHOW TABLES FROM test_database")
+    assert(result == "postgresql_replica_0\npostgresql_replica_1\npostgresql_replica_2\npostgresql_replica_3\npostgresql_replica_4\npostgresql_replica_5\npostgresql_replica_6\npostgresql_replica_7\n")
+
+    for i in range(NUM_TABLES + 3):
+        table_name = 'postgresql_replica_{}'.format(i)
+        check_tables_are_synchronized(table_name);
+
+    for i in range(NUM_TABLES + 3):
+        cursor.execute('drop table if exists postgresql_replica_{};'.format(i))
+
+
+def test_remove_table_from_replication(started_cluster):
+    drop_materialized_db()
+    conn = get_postgres_conn(ip=started_cluster.postgres_ip,
+                             port=started_cluster.postgres_port,
+                             database=True)
+    cursor = conn.cursor()
+    NUM_TABLES = 5
+
+    for i in range(NUM_TABLES):
+        create_postgres_table(cursor, 'postgresql_replica_{}'.format(i));
+        instance.query("INSERT INTO postgres_database.postgresql_replica_{} SELECT number, {} from numbers(10000)".format(i, i))
+
+    create_materialized_db(ip=started_cluster.postgres_ip,
+                           port=started_cluster.postgres_port)
+
+    for i in range(NUM_TABLES):
+        table_name = 'postgresql_replica_{}'.format(i)
+        check_tables_are_synchronized(table_name);
+
+    result = instance.query("SHOW TABLES FROM test_database")
+    assert(result == "postgresql_replica_0\npostgresql_replica_1\npostgresql_replica_2\npostgresql_replica_3\npostgresql_replica_4\n")
+
+    result = instance.query('SHOW CREATE DATABASE test_database')
+    assert(result[:63] == "CREATE DATABASE test_database\\nENGINE = MaterializedPostgreSQL(")
+    assert(result[-59:] == "\\'postgres_database\\', \\'postgres\\', \\'mysecretpassword\\')\n")
+
+    table_name = 'postgresql_replica_4'
+    instance.query('DETACH TABLE test_database.{}'.format(table_name));
+    result = instance.query_and_get_error('SELECT * FROM test_database.{}'.format(table_name))
+    assert("doesn't exist" in result)
+
+    result = instance.query("SHOW TABLES FROM test_database")
+    assert(result == "postgresql_replica_0\npostgresql_replica_1\npostgresql_replica_2\npostgresql_replica_3\n")
+
+    result = instance.query('SHOW CREATE DATABASE test_database')
+    assert(result[:63] == "CREATE DATABASE test_database\\nENGINE = MaterializedPostgreSQL(")
+    assert(result[-138:] == ")\\nSETTINGS materialized_postgresql_tables_list = \\'postgresql_replica_0,postgresql_replica_1,postgresql_replica_2,postgresql_replica_3\\'\n")
+
+    instance.query('ATTACH TABLE test_database.{}'.format(table_name));
+    check_tables_are_synchronized(table_name);
+
+    for i in range(NUM_TABLES):
+        table_name = 'postgresql_replica_{}'.format(i)
+        check_tables_are_synchronized(table_name);
+
+    result = instance.query('SHOW CREATE DATABASE test_database')
+    assert(result[:63] == "CREATE DATABASE test_database\\nENGINE = MaterializedPostgreSQL(")
+    assert(result[-159:] == ")\\nSETTINGS materialized_postgresql_tables_list = \\'postgresql_replica_0,postgresql_replica_1,postgresql_replica_2,postgresql_replica_3,postgresql_replica_4\\'\n")
+
+    table_name = 'postgresql_replica_1'
+    instance.query('DETACH TABLE test_database.{}'.format(table_name));
+    result = instance.query('SHOW CREATE DATABASE test_database')
+    assert(result[:63] == "CREATE DATABASE test_database\\nENGINE = MaterializedPostgreSQL(")
+    assert(result[-138:] == ")\\nSETTINGS materialized_postgresql_tables_list = \\'postgresql_replica_0,postgresql_replica_2,postgresql_replica_3,postgresql_replica_4\\'\n")
+
+    for i in range(NUM_TABLES):
+        cursor.execute('drop table if exists postgresql_replica_{};'.format(i))
 
 
 if __name__ == '__main__':
