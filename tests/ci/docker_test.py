--- conflicted
+++ resolved
@@ -43,11 +43,7 @@
                 di.DockerImage(
                     "docker/test/sqltest",
                     "clickhouse/sqltest",
-<<<<<<< HEAD
-                    True,
-=======
-                    False,
->>>>>>> f87e53c0
+                    False,
                     "clickhouse/test-base",  # type: ignore
                 ),
                 di.DockerImage(
