#pragma once

#include <Storages/IStorage.h>

#include <Poco/File.h>
#include <Poco/Path.h>

#include <common/logger_useful.h>

#include <atomic>
#include <shared_mutex>
#include <ext/shared_ptr_helper.h>


namespace DB
{

class StorageFileBlockInputStream;
class StorageFileBlockOutputStream;

class StorageFile : public ext::shared_ptr_helper<StorageFile>, public IStorage
{
    friend struct ext::shared_ptr_helper<StorageFile>;
public:
    std::string getName() const override { return "File"; }
    std::string getTableName() const override { return table_name; }
    std::string getDatabaseName() const override { return database_name; }

    BlockInputStreams read(
        const Names & column_names,
        const SelectQueryInfo & query_info,
        const Context & context,
        QueryProcessingStage::Enum processed_stage,
        size_t max_block_size,
        unsigned num_streams) override;

    BlockOutputStreamPtr write(
        const ASTPtr & query,
        const Context & context) override;

    void rename(const String & new_path_to_db, const String & new_database_name, const String & new_table_name, TableStructureWriteLockHolder &) override;

<<<<<<< HEAD
    Strings getDataPaths() const override { return {path}; }
=======
    String getDataPath() const override;
>>>>>>> 3d8ec8fb

protected:
    friend class StorageFileBlockInputStream;
    friend class StorageFileBlockOutputStream;

    /** there are three options (ordered by priority):
    - use specified file descriptor if (fd >= 0)
    - use specified table_path if it isn't empty
    - create own table inside data/db/table/
    */
    StorageFile(
        const std::string & table_path_,
        int table_fd_,
        const std::string & db_dir_path,
        const std::string & database_name_,
        const std::string & table_name_,
        const std::string & format_name_,
        const ColumnsDescription & columns_,
        const ConstraintsDescription & constraints_,
        Context & context_);

private:
    std::string table_name;
    std::string database_name;
    std::string format_name;
    Context & context_global;

    int table_fd = -1;

    std::vector<std::string> paths{""};

    bool is_db_table = true;                     /// Table is stored in real database, not user's file
    bool use_table_fd = false;                    /// Use table_fd insted of path
    std::atomic<bool> table_fd_was_used{false}; /// To detect repeating reads from stdin
    off_t table_fd_init_offset = -1;            /// Initial position of fd, used for repeating reads

    mutable std::shared_mutex rwlock;

    Logger * log = &Logger::get("StorageFile");
};

}<|MERGE_RESOLUTION|>--- conflicted
+++ resolved
@@ -40,11 +40,7 @@
 
     void rename(const String & new_path_to_db, const String & new_database_name, const String & new_table_name, TableStructureWriteLockHolder &) override;
 
-<<<<<<< HEAD
-    Strings getDataPaths() const override { return {path}; }
-=======
-    String getDataPath() const override;
->>>>>>> 3d8ec8fb
+    Strings getDataPaths() const override;
 
 protected:
     friend class StorageFileBlockInputStream;
