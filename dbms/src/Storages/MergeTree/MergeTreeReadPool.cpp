#include <Storages/MergeTree/MergeTreeReadPool.h>
#include <ext/range.h>
#include <Storages/MergeTree/MergeTreeBaseSelectProcessor.h>


namespace ProfileEvents
{
    extern const Event SlowRead;
    extern const Event ReadBackoff;
}

namespace ErrorCodes
{
    extern const int LOGICAL_ERROR;
}

namespace DB
{


MergeTreeReadPool::MergeTreeReadPool(
    const size_t threads_, const size_t sum_marks_, const size_t min_marks_for_concurrent_read_,
    RangesInDataParts parts_, const MergeTreeData & data_, const PrewhereInfoPtr & prewhere_info_,
    const bool check_columns_, const Names & column_names_,
    const BackoffSettings & backoff_settings_, size_t preferred_block_size_bytes_,
    const bool do_not_steal_tasks_)
    : backoff_settings{backoff_settings_}, backoff_state{threads_}, data{data_},
      column_names{column_names_}, do_not_steal_tasks{do_not_steal_tasks_},
      predict_block_size_bytes{preferred_block_size_bytes_ > 0}, prewhere_info{prewhere_info_}, parts_ranges{parts_}
{
<<<<<<< HEAD
    /// reverse from right-to-left to left-to-right
    /// because 'reverse' was done in MergeTreeDataSelectExecutor
    for (auto & part_ranges : parts_ranges)
        std::reverse(std::begin(part_ranges.ranges), std::end(part_ranges.ranges));

    /// parts don't contain duplicate IMergeTreeDataPart's.
=======
    /// parts don't contain duplicate MergeTreeDataPart's.
>>>>>>> 1ca4b7b8
    const auto per_part_sum_marks = fillPerPartInfo(parts_, check_columns_);
    fillPerThreadInfo(threads_, sum_marks_, per_part_sum_marks, parts_, min_marks_for_concurrent_read_);
}


MergeTreeReadTaskPtr MergeTreeReadPool::getTask(const size_t min_marks_to_read, const size_t thread, const Names & ordered_names)
{
    const std::lock_guard lock{mutex};

    /// If number of threads was lowered due to backoff, then will assign work only for maximum 'backoff_state.current_threads' threads.
    if (thread >= backoff_state.current_threads)
        return nullptr;

    if (remaining_thread_tasks.empty())
        return nullptr;

    const auto tasks_remaining_for_this_thread = !threads_tasks[thread].sum_marks_in_parts.empty();
    if (!tasks_remaining_for_this_thread && do_not_steal_tasks)
        return nullptr;

    /// Steal task if nothing to do and it's not prohibited
    const auto thread_idx = tasks_remaining_for_this_thread ? thread : *std::begin(remaining_thread_tasks);
    auto & thread_tasks = threads_tasks[thread_idx];

    auto & thread_task = thread_tasks.parts_and_ranges.back();
    const auto part_idx = thread_task.part_idx;

    auto & part = parts_with_idx[part_idx];
    auto & marks_in_part = thread_tasks.sum_marks_in_parts.back();

    /// Get whole part to read if it is small enough.
    auto need_marks = std::min(marks_in_part, min_marks_to_read);

    /// Do not leave too little rows in part for next time.
    if (marks_in_part > need_marks &&
        marks_in_part - need_marks < min_marks_to_read)
        need_marks = marks_in_part;

    MarkRanges ranges_to_get_from_part;

    /// Get whole part to read if it is small enough.
    if (marks_in_part <= need_marks)
    {
        const auto marks_to_get_from_range = marks_in_part;
        ranges_to_get_from_part = thread_task.ranges;

        marks_in_part -= marks_to_get_from_range;

        thread_tasks.parts_and_ranges.pop_back();
        thread_tasks.sum_marks_in_parts.pop_back();

        if (thread_tasks.sum_marks_in_parts.empty())
            remaining_thread_tasks.erase(thread_idx);
    }
    else
    {
        /// Loop through part ranges.
        while (need_marks > 0 && !thread_task.ranges.empty())
        {
            auto & range = thread_task.ranges.front();

            const size_t marks_in_range = range.end - range.begin;
            const size_t marks_to_get_from_range = std::min(marks_in_range, need_marks);

            ranges_to_get_from_part.emplace_back(range.begin, range.begin + marks_to_get_from_range);
            range.begin += marks_to_get_from_range;
            if (range.begin == range.end)
                thread_task.ranges.pop_front();

            marks_in_part -= marks_to_get_from_range;
            need_marks -= marks_to_get_from_range;
        }
    }

    auto curr_task_size_predictor = !per_part_size_predictor[part_idx] ? nullptr
        : std::make_unique<MergeTreeBlockSizePredictor>(*per_part_size_predictor[part_idx]); /// make a copy

    return std::make_unique<MergeTreeReadTask>(
        part.data_part, ranges_to_get_from_part, part.part_index_in_query, ordered_names,
        per_part_column_name_set[part_idx], per_part_columns[part_idx], per_part_pre_columns[part_idx],
        prewhere_info && prewhere_info->remove_prewhere_column, per_part_should_reorder[part_idx], std::move(curr_task_size_predictor));
}

MarkRanges MergeTreeReadPool::getRestMarks(const IMergeTreeDataPart & part, const MarkRange & from) const
{
    MarkRanges all_part_ranges;

    /// Inefficient in presence of large number of data parts.
    for (const auto & part_ranges : parts_ranges)
    {
        if (part_ranges.data_part.get() == &part)
        {
            all_part_ranges = part_ranges.ranges;
            break;
        }
    }
    if (all_part_ranges.empty())
        throw Exception("Trying to read marks range [" + std::to_string(from.begin) + ", " + std::to_string(from.end) + "] from part '"
            + part.getFullPath() + "' which has no ranges in this query", ErrorCodes::LOGICAL_ERROR);

    auto begin = std::lower_bound(all_part_ranges.begin(), all_part_ranges.end(), from, [] (const auto & f, const auto & s) { return f.begin < s.begin; });
    if (begin == all_part_ranges.end())
        begin = std::prev(all_part_ranges.end());
    begin->begin = from.begin;
    return MarkRanges(begin, all_part_ranges.end());
}

Block MergeTreeReadPool::getHeader() const
{
    return data.getSampleBlockForColumns(column_names);
}

void MergeTreeReadPool::profileFeedback(const ReadBufferFromFileBase::ProfileInfo info)
{
    if (backoff_settings.min_read_latency_ms == 0 || do_not_steal_tasks)
        return;

    if (info.nanoseconds < backoff_settings.min_read_latency_ms * 1000000)
        return;

    std::lock_guard lock(mutex);

    if (backoff_state.current_threads <= 1)
        return;

    size_t throughput = info.bytes_read * 1000000000 / info.nanoseconds;

    if (throughput >= backoff_settings.max_throughput)
        return;

    if (backoff_state.time_since_prev_event.elapsed() < backoff_settings.min_interval_between_events_ms * 1000000)
        return;

    backoff_state.time_since_prev_event.restart();
    ++backoff_state.num_events;

    ProfileEvents::increment(ProfileEvents::SlowRead);
    LOG_DEBUG(log, std::fixed << std::setprecision(3)
        << "Slow read, event №" << backoff_state.num_events
        << ": read " << info.bytes_read << " bytes in " << info.nanoseconds / 1000000000.0 << " sec., "
        << info.bytes_read * 1000.0 / info.nanoseconds << " MB/s.");

    if (backoff_state.num_events < backoff_settings.min_events)
        return;

    backoff_state.num_events = 0;
    --backoff_state.current_threads;

    ProfileEvents::increment(ProfileEvents::ReadBackoff);
    LOG_DEBUG(log, "Will lower number of threads to " << backoff_state.current_threads);
}


std::vector<size_t> MergeTreeReadPool::fillPerPartInfo(
    RangesInDataParts & parts, const bool check_columns)
{
    std::vector<size_t> per_part_sum_marks;
    Block sample_block = data.getSampleBlock();

    for (const auto i : ext::range(0, parts.size()))
    {
        auto & part = parts[i];

        /// Read marks for every data part.
        size_t sum_marks = 0;
        for (const auto & range : part.ranges)
            sum_marks += range.end - range.begin;

        per_part_sum_marks.push_back(sum_marks);

        per_part_columns_lock.emplace_back(part.data_part, part.data_part->columns_lock);

        auto [required_columns, required_pre_columns, should_reorder] =
            getReadTaskColumns(data, part.data_part, column_names, prewhere_info, check_columns);

        /// will be used to distinguish between PREWHERE and WHERE columns when applying filter
        const auto & required_column_names = required_columns.getNames();
        per_part_column_name_set.emplace_back(required_column_names.begin(), required_column_names.end());

        per_part_pre_columns.push_back(std::move(required_pre_columns));
        per_part_columns.push_back(std::move(required_columns));
        per_part_should_reorder.push_back(should_reorder);

        parts_with_idx.push_back({ part.data_part, part.part_index_in_query });

        if (predict_block_size_bytes)
        {
            per_part_size_predictor.emplace_back(std::make_unique<MergeTreeBlockSizePredictor>(
                part.data_part, column_names, sample_block));
        }
        else
            per_part_size_predictor.emplace_back(nullptr);
    }

    return per_part_sum_marks;
}


void MergeTreeReadPool::fillPerThreadInfo(
    const size_t threads, const size_t sum_marks, std::vector<size_t> per_part_sum_marks,
    RangesInDataParts & parts, const size_t min_marks_for_concurrent_read)
{
    threads_tasks.resize(threads);

    const size_t min_marks_per_thread = (sum_marks - 1) / threads + 1;

    for (size_t i = 0; i < threads && !parts.empty(); ++i)
    {
        auto need_marks = min_marks_per_thread;

        while (need_marks > 0 && !parts.empty())
        {
            const auto part_idx = parts.size() - 1;
            RangesInDataPart & part = parts.back();
            size_t & marks_in_part = per_part_sum_marks.back();

            /// Do not get too few rows from part.
            if (marks_in_part >= min_marks_for_concurrent_read &&
                need_marks < min_marks_for_concurrent_read)
                need_marks = min_marks_for_concurrent_read;

            /// Do not leave too few rows in part for next time.
            if (marks_in_part > need_marks &&
                marks_in_part - need_marks < min_marks_for_concurrent_read)
                need_marks = marks_in_part;

            MarkRanges ranges_to_get_from_part;
            size_t marks_in_ranges = need_marks;

            /// Get whole part to read if it is small enough.
            if (marks_in_part <= need_marks)
            {
                ranges_to_get_from_part = part.ranges;
                marks_in_ranges = marks_in_part;

                need_marks -= marks_in_part;
                parts.pop_back();
                per_part_sum_marks.pop_back();
            }
            else
            {
                /// Loop through part ranges.
                while (need_marks > 0)
                {
                    if (part.ranges.empty())
                        throw Exception("Unexpected end of ranges while spreading marks among threads", ErrorCodes::LOGICAL_ERROR);

                    MarkRange & range = part.ranges.front();

                    const size_t marks_in_range = range.end - range.begin;
                    const size_t marks_to_get_from_range = std::min(marks_in_range, need_marks);

                    ranges_to_get_from_part.emplace_back(range.begin, range.begin + marks_to_get_from_range);
                    range.begin += marks_to_get_from_range;
                    marks_in_part -= marks_to_get_from_range;
                    need_marks -= marks_to_get_from_range;
                    if (range.begin == range.end)
                        part.ranges.pop_front();
                }
            }

            threads_tasks[i].parts_and_ranges.push_back({ part_idx, ranges_to_get_from_part });
            threads_tasks[i].sum_marks_in_parts.push_back(marks_in_ranges);
            if (marks_in_ranges != 0)
                remaining_thread_tasks.insert(i);
        }
    }
}


}<|MERGE_RESOLUTION|>--- conflicted
+++ resolved
@@ -28,16 +28,7 @@
       column_names{column_names_}, do_not_steal_tasks{do_not_steal_tasks_},
       predict_block_size_bytes{preferred_block_size_bytes_ > 0}, prewhere_info{prewhere_info_}, parts_ranges{parts_}
 {
-<<<<<<< HEAD
-    /// reverse from right-to-left to left-to-right
-    /// because 'reverse' was done in MergeTreeDataSelectExecutor
-    for (auto & part_ranges : parts_ranges)
-        std::reverse(std::begin(part_ranges.ranges), std::end(part_ranges.ranges));
-
-    /// parts don't contain duplicate IMergeTreeDataPart's.
-=======
     /// parts don't contain duplicate MergeTreeDataPart's.
->>>>>>> 1ca4b7b8
     const auto per_part_sum_marks = fillPerPartInfo(parts_, check_columns_);
     fillPerThreadInfo(threads_, sum_marks_, per_part_sum_marks, parts_, min_marks_for_concurrent_read_);
 }
